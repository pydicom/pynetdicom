--- conflicted
+++ resolved
@@ -21,23 +21,20 @@
 
 * Added support for Protocol Approval Query Retrieve service class
   (:issue:`327`)
-<<<<<<< HEAD
-* Added ``Event.move_destination`` property
+* Added ``Event.move_destination`` and ``Event.event`` properties
+  (:issue:`353`)
 * Added ``meta_uid`` keyword parameters to the ``Association.send_n_*()``
   methods to allow the use of Meta SOP Classes (such as those used in the
   Print Management service class)
 * Added *Basic Grayscale Print Management Meta SOP Class* and *Basic Color
   Print Management Meta SOP Class* to ``sop_class``.
-=======
-* Added ``Event.move_destination`` and ``Event.event`` properties
-  (:issue:`353`)
->>>>>>> 46f9a099
 
 
 Changes
 .......
 
 * The following have been removed as per planned deprecation:
+  
   * ``AE.on_c_store()``, ``AE.on_c_echo()``, ``AE.on_c_find()``,
     ``AE.on_c_get()``, ``AE.on_c_move()``, ``AE.on_n_get()``,
     ``AE.on_async_ops_window()``, ``AE.on_sop_class_common_extended()``,
@@ -47,10 +44,10 @@
   * ``_config.DECODE_STORE_DATASETS``
   * ``DIMSEServiceProvider.on_send_dimse_message()``,
     ``DIMSEServiceProvider.on_receive_dimse_message()``
-  * ``Association.send_c_find()``, ``Association.send_c_get()`` and
-    ``Association.send_c_move()`` now require a `query_model` parameter that
-    is used to set the *Affected SOP Class UID* value. The parameter should
-    pass a pydicom UID or UID string. Passing a key that corresponds to a given
-    UID is deprecated and will be removed in v1.5. (:issue:`348`)
-  * ``Event.name`` and ``Event.description`` properties removed, use ``Event.
-    event.name`` and ``Event.event.description`` instead.+* ``Association.send_c_find()``, ``Association.send_c_get()`` and
+  ``Association.send_c_move()`` now require a `query_model` parameter that
+  is used to set the *Affected SOP Class UID* value. The parameter should
+  pass a pydicom UID or UID string. Passing a key that corresponds to a given
+  UID is deprecated and will be removed in v1.5. (:issue:`348`)
+* ``Event.name`` and ``Event.description`` properties removed, use ``Event.
+  event.name`` and ``Event.event.description`` instead.