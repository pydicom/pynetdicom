--- conflicted
+++ resolved
@@ -15,11 +15,8 @@
   Definition Results List when acting as the association Acceptor.
 * The Message ID values for C-MOVE and C-GET sub-operations now iterate instead
   of just re-using 1. (:issue:`315`)
-<<<<<<< HEAD
-=======
 * The default ``logging`` configuration no longer uses a non-NullHandler
   (:issue:`321`)
->>>>>>> 9250bb91
 
 
 Enhancements
@@ -35,17 +32,11 @@
     to ``Association`` and ``AssociationServer`` classes.
   * Add ``assoc`` properties to ``DIMSEServiceProvider`` and ``ACSE`` classes
 * ``_config.ENFORCE_UID_CONFORMANCE`` added which determines the level of
-<<<<<<< HEAD
-  conformance required for UIDs. If True then all UIDs are required to meet
-  the UID rules in the DICOM Standard, if False (default) then UIDs are only
-  required to meet the length requirement. (:issue:`316`)
-* Support added for Modality Performed Procedure Step Management - only with
-  the event-handler system. (:issue:`56`)
-=======
   conformance required for UIDs. If ``True`` then all UIDs are required to
   meet the UID rules in the DICOM Standard, if ``False`` (default) then UIDs
   only need to meet the length requirement. (:issue:`316`, :issue:`322`)
->>>>>>> 9250bb91
+* Support added for Modality Performed Procedure Step Management - only with
+  the event-handler system. (:issue:`56`)
 
 
 Changes
