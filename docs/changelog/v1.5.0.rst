.. _v1.5.0:

1.5.0
=====

Fixes
.....

* Fixed the :class:`~pynetdicom.transport.AssociationServer` not properly
  closing its sockets (:issue:`382`)
* Improved the robustness of determining the local IP address (:issue:`394`)
* Fixed not being able to set an *Implementation Version Name* of length 1
  (:issue:`414`)

Enhancements
............

* Added configuration option :attr:`_config.USE_SHORT_DIMSE_AET
  <pynetdicom._config.USE_SHORT_DIMSE_AET>` so elements with a VR of **AE** in
  DIMSE messages are only padded to the shortest even length rather than to
  the maximum 16 characters. (:issue:`403`)
* When acting as the association Acceptor check that the user hasn't sent
  and A-ABORT or A-ASSOCIATE-RJ before attempting association negotiation
  (:issue:`408`)
* Added :py:attr:`~pynetdicom.events.Event.message_id` to
  :class:`~pynetdicom.events.Event` for use when receiving a DIMSE service
  request
* Added the well-known SOP Instances for the supported service classes to
  :mod:`~pynetdicom.sop_class`.
<<<<<<< HEAD
* Add new SOP classes up to 2019e version of the standard (:issue:`424`)
=======
* Added support for the DIMSE intervention event handlers aborting or releasing
  the association during service class operation.
>>>>>>> 941cc8d2

Changes
.......

.. currentmodule:: pynetdicom.association

* Using a key that corresponds to a given UID with
  :meth:`Association.send_c_find`, :meth:`Association.send_c_get` and
  :meth:`Association.send_c_move` removed as per planned deprecation. Use the
  UID directly instead.
* Python 3.4 is no longer supported, Python 3.7 and 3.8 are now
  officially supported
* If an A-ABORT is received while waiting for a DIMSE message the
  ``Association.send_*`` methods will now return immediately rather than
  waiting for the DIMSE timeout. (:issue:`430`)
* Added `abort_type` keyword parameter to :meth:`ACSE.is_aborted()
  <pynetdicom.acse.ACSE.is_aborted>`<|MERGE_RESOLUTION|>--- conflicted
+++ resolved
@@ -27,12 +27,9 @@
   request
 * Added the well-known SOP Instances for the supported service classes to
   :mod:`~pynetdicom.sop_class`.
-<<<<<<< HEAD
-* Add new SOP classes up to 2019e version of the standard (:issue:`424`)
-=======
 * Added support for the DIMSE intervention event handlers aborting or releasing
   the association during service class operation.
->>>>>>> 941cc8d2
+* Add new SOP classes up to 2019e version of the standard (:issue:`424`)
 
 Changes
 .......
