--- conflicted
+++ resolved
@@ -72,11 +72,8 @@
   (:issue:`454`)
 * Added hook in :class:`~pynetdicom.transport.RequestHandler` for creating
   :class:`~pynetdicom.association.Association` objects (:issue:`455`)
-<<<<<<< HEAD
-=======
 * Prefer an exact match when selecting a valid presentation context over
   a convertible one (:issue:`472`)
->>>>>>> f1a8062c
 
 
 Changes
