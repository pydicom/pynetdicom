--- conflicted
+++ resolved
@@ -23,13 +23,10 @@
 * Fixed the association acceptor selecting the first matching proposed
   transfer syntax rather than the first matching supported transfer syntax
   during presentation context negotiation (:issue:`445`)
-<<<<<<< HEAD
+* Fixed incorrect Pending status value for Modality Worklist (:issue:`462`)
 * Fixed an ``InvalidEventError`` due to two A-ABORT messages being sent. Issue
   is triggered when the DIMSE and network timeouts have the same value and
   both expire while sending a DIMSE request. (:issue:`460`)
-=======
-* Fixed incorrect Pending status value for Modality Worklist (:issue:`462`)
->>>>>>> d5babd4e
 
 
 Enhancements
