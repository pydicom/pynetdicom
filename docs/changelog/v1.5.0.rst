--- conflicted
+++ resolved
@@ -44,13 +44,10 @@
   UID directly instead.
 * Python 3.4 is no longer supported, Python 3.7 and 3.8 are now
   officially supported
-<<<<<<< HEAD
-* Support for Python 2 is deprecated and will be removed starting in version
-  2.0.
-=======
 * If an A-ABORT is received while waiting for a DIMSE message the
   ``Association.send_*`` methods will now return immediately rather than
   waiting for the DIMSE timeout. (:issue:`430`)
 * Added `abort_type` keyword parameter to :meth:`ACSE.is_aborted()
   <pynetdicom.acse.ACSE.is_aborted>`
->>>>>>> 20b80a21
+* Support for Python 2 is deprecated and will be removed starting in version
+  2.0.