.. _v1.5.0:

1.5.0
=====

This will be the last release that support Python 2.

Fixes
.....

* Fixed the :class:`~pynetdicom.transport.AssociationServer` not properly
  closing its sockets (:issue:`382`)
* Improved the robustness of determining the local IP address (:issue:`394`)
* Fixed not being able to set an *Implementation Version Name* of length 1
  (:issue:`414`)
* Changed ``ImplantationPlanSRDocumentStorage`` to
  :attr:`~pynetdicom.sop_class.ImplantationPlanSRStorage` to match the name
  from Part 6 of the DICOM Standard rather than Part 4.

Enhancements
............

* Added configuration option :attr:`_config.USE_SHORT_DIMSE_AET
  <pynetdicom._config.USE_SHORT_DIMSE_AET>` so elements with a VR of **AE** in
  DIMSE messages are only padded to the shortest even length rather than to
  the maximum 16 characters. (:issue:`403`)
* When acting as the association Acceptor check that the user hasn't sent
  an A-ABORT or A-ASSOCIATE-RJ before attempting association negotiation
  (:issue:`408`)
* Added :py:attr:`~pynetdicom.events.Event.message_id` to
  :class:`~pynetdicom.events.Event` for use when receiving a DIMSE service
  request
* Added the well-known SOP Instances for the supported service classes to
  :mod:`~pynetdicom.sop_class`.
<<<<<<< HEAD
* Added :attr:`~pynetdicom.presentation.AllStoragePresentationContexts` which
  contains all of the Storage Service Class' SOP Class UIDs rather than just
  the first 128 as in
  :attr:`~pynetdicom.presentation.StoragePresentationContexts`.
* Overhaul of ``echoscu.py``, ``storescu.py`` and added support for
  ``findscu.py``, ``getscu.py`` and ``movescu.py`` apps.
=======
* Added support for the DIMSE intervention event handlers aborting or releasing
  the association during service class operation.
* Add new SOP classes up to 2019e version of the standard (:issue:`424`)
>>>>>>> d1b07880

Changes
.......

.. currentmodule:: pynetdicom.association

* Using a key that corresponds to a given UID with
  :meth:`Association.send_c_find`, :meth:`Association.send_c_get` and
  :meth:`Association.send_c_move` removed as per planned deprecation. Use the
  UID directly instead.
* Python 3.4 is no longer supported, Python 3.7 and 3.8 are now
  officially supported
* If an A-ABORT is received while waiting for a DIMSE message the
  ``Association.send_*`` methods will now return immediately rather than
  waiting for the DIMSE timeout. (:issue:`430`)
* Added `abort_type` keyword parameter to :meth:`ACSE.is_aborted()
  <pynetdicom.acse.ACSE.is_aborted>`
* Support for Python 2 is deprecated and will be removed starting in version
  2.0.<|MERGE_RESOLUTION|>--- conflicted
+++ resolved
@@ -32,18 +32,15 @@
   request
 * Added the well-known SOP Instances for the supported service classes to
   :mod:`~pynetdicom.sop_class`.
-<<<<<<< HEAD
+* Added support for the DIMSE intervention event handlers aborting or releasing
+  the association during service class operation.
+* Add new SOP classes up to 2019e version of the standard (:issue:`424`)
 * Added :attr:`~pynetdicom.presentation.AllStoragePresentationContexts` which
   contains all of the Storage Service Class' SOP Class UIDs rather than just
   the first 128 as in
   :attr:`~pynetdicom.presentation.StoragePresentationContexts`.
 * Overhaul of ``echoscu.py``, ``storescu.py`` and added support for
   ``findscu.py``, ``getscu.py`` and ``movescu.py`` apps.
-=======
-* Added support for the DIMSE intervention event handlers aborting or releasing
-  the association during service class operation.
-* Add new SOP classes up to 2019e version of the standard (:issue:`424`)
->>>>>>> d1b07880
 
 Changes
 .......
