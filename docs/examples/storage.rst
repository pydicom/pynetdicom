Storage Service Examples
~~~~~~~~~~~~~~~~~~~~~~~~

The DICOM `Storage Service <http://dicom.nema.org/medical/dicom/current/output/html/part04.html#chapter_B>`_
provides a mechanism for an SCU to request the transfer
of supported :ref:`Storage SOP Class <storage_sops>` instances to
the service provider. Transfer is accomplished by utilising the
DIMSE C-STORE service.

In essence, if you want to send or receive DICOM images or waveforms or any
other type of data supported by the Storage SOP Classes, then the Storage
Service is what you're looking for.

Storage SCU
...........

Associate with a peer DICOM Application Entity and request the transfer of a
single CT dataset.

.. code-block:: python

   from pydicom import dcmread

   from pynetdicom import AE
   from pynetdicom.sop_class import CTImageStorage

   # Initialise the Application Entity
   ae = AE()

   # Add a requested presentation context
   ae.add_requested_context(CTImageStorage)

   # Read in our DICOM CT dataset
   ds = dcmread('path/to/dataset')

   # Associate with peer AE at IP 127.0.0.1 and port 11112
   assoc = ae.associate('127.0.0.1', 11112)

   if assoc.is_established:
       # Use the C-STORE service to send the dataset
       # returns the response status as a pydicom Dataset
       status = assoc.send_c_store(ds)

       # Check the status of the storage request
       if status:
           # If the storage request succeeded this will be 0x0000
           print('C-STORE request status: 0x{0:04x}'.format(status.Status))
       else:
           print('Connection timed out, was aborted or received invalid response')

       # Release the association
       assoc.release()
   else:
       print('Association rejected, aborted or never connected')

Of course it's rarely the case that someone wants to store just CT images,
so you can also use the inbuilt ``StoragePresentationContexts`` when setting
the requested contexts or just add as many contexts as you need.

.. code-block:: python

   from pynetdicom import AE, StoragePresentationContexts

   ae = AE()
   ae.requested_contexts = StoragePresentationContexts

You can also set the requested contexts on a per association basis.

.. code-block:: python

   from pydicom import dcmread

   from pynetdicom import AE, build_context
   from pynetdicom.sop_class import CTImageStorage, MRImageStorage

   # Initialise the Application Entity
   ae = AE()

   # Create some presentation contexts
   ct_context = build_context(CTImageStorage)
   mr_context = build_context(MRImageStorage)

   # Associate with peer AE at IP 127.0.0.1 and port 11112
   assoc = ae.associate('127.0.0.1', 11112, contexts=[ct_context])
   assoc.release()

   assoc = ae.associate('127.0.0.1', 11112, contexts=[mr_context])
   assoc.release()

.. _example_storage_scp:

Storage SCP
...........

Create an :ref:`AE <ae>` that supports the Storage Service and then
listen for association requests on port 11112. When a storage request is
received over the association we write the dataset to file and then return
a 0x0000 *Success* :ref:`status <storage_statuses>`.

If you're going to write SOP instances (datasets) to file it's recommended
that you ensure the file is conformant with the
`DICOM File Format <http://dicom.nema.org/medical/dicom/current/output/html/part10.html#chapter_7>`_,
which requires adding the File Meta Information.

Check the
`handler implementation documentation
<../reference/generated/pynetdicom._handlers.doc_handle_store.html>`_
to see the requirements for the ``evt.EVT_C_STORE`` handler.

.. code-block:: python

   from pydicom.dataset import Dataset

   from pynetdicom import (
       AE, evt,
       StoragePresentationContexts,
       PYNETDICOM_IMPLEMENTATION_UID,
       PYNETDICOM_IMPLEMENTATION_VERSION
   )

   # Implement a handler evt.EVT_C_STORE
   def handle_store(event):
       """Handle a C-STORE request event."""
       ds = event.dataset
       context = event.context

       # Add the DICOM File Meta Information
       meta = Dataset()
       meta.MediaStorageSOPClassUID = ds.SOPClassUID
       meta.MediaStorageSOPInstanceUID = ds.SOPInstanceUID
       meta.ImplementationClassUID = PYNETDICOM_IMPLEMENTATION_UID
       meta.ImplementationVersionName = PYNETDICOM_IMPLEMENTATION_VERSION
       meta.TransferSyntaxUID = context.transfer_syntax

       # Add the file meta to the dataset
       ds.file_meta = meta

       # Set the transfer syntax attributes of the dataset
       ds.is_little_endian = context.transfer_syntax.is_little_endian
       ds.is_implicit_VR = context.transfer_syntax.is_implicit_VR

       # Save the dataset using the SOP Instance UID as the filename
       ds.save_as(ds.SOPInstanceUID, write_like_original=False)

       # Return a 'Success' status
       return 0x0000

   handlers = [(evt.EVT_C_STORE, handle_store)]

   # Initialise the Application Entity
   ae = AE()

   # Add the supported presentation contexts
   ae.supported_contexts = StoragePresentationContexts

<<<<<<< HEAD
   # Start listening for incoming association requests
   ae.start_server(('', 11112), evt_handlers=handlers)
=======
   # Start listening for incoming association requests in blocking mode
   ae.start_server(('', 11112), block=True)
>>>>>>> 0469adc5

As with the SCU you can also just support only the contexts you're
interested in.

.. code-block:: python

<<<<<<< HEAD
   from pynetdicom import AE, evt
=======
   import time

   from pynetdicom import AE
>>>>>>> 0469adc5
   from pynetdicom.sop_class import CTImageStorage

   ae = AE()

   # Add a supported presentation context
   ae.add_supported_context(CTImageStorage)

   def handle_store(event):
       # Don't store anything but respond with `Success`
       return 0x0000

   handlers = [(evt.EVT_C_STORE, handle_store)]

<<<<<<< HEAD
   ae.start_server(('', 11112), evt_handlers=handlers)

You can also start the SCP in non-blocking mode:
=======
   # Start server in non-blocking mode
   scp = ae.start_server(('', 11112), block=False)

   # Listen for incoming connection requests
   time.sleep(60)

   # Shutdown the listen server
   scp.shutdown()

It's also possible to return the raw encoded dataset sent by the service
requestor rather than a pydicom ``Dataset`` object by setting the
``_config.DECODE_STORE_DATASETS`` value to False:
>>>>>>> 0469adc5

.. code-block:: python

   from pynetdicom import AE, evt
   from pynetdicom.sop_class import CTImageStorage

   def handle_store(event):
       return 0x0000

   handlers = [(evt.EVT_C_STORE, handle_store)]

   ae = AE()
   ae.add_supported_context(CTImageStorage)
   scp = ae.start_server(('', 11112), block=False evt_handlers=handlers)

   # Zzzz
   time.sleep(60)

<<<<<<< HEAD
   scp.shutdown()
=======
* The Storage SCP should run faster as the dataset is no longer decoded
* Writing the dataset to file should be faster as it no longer needs to be
  re-encoded prior to writing.
* Any issues with decoding the dataset (non-conformance, bugs in pydicom)
  are bypassed.

And a couple of caveats:

* You need to decode the dataset yourself
* You need to provide error handling if the decode fails and return the
  correct status if that happens
>>>>>>> 0469adc5
<|MERGE_RESOLUTION|>--- conflicted
+++ resolved
@@ -153,87 +153,47 @@
    # Add the supported presentation contexts
    ae.supported_contexts = StoragePresentationContexts
 
-<<<<<<< HEAD
    # Start listening for incoming association requests
    ae.start_server(('', 11112), evt_handlers=handlers)
-=======
-   # Start listening for incoming association requests in blocking mode
-   ae.start_server(('', 11112), block=True)
->>>>>>> 0469adc5
 
 As with the SCU you can also just support only the contexts you're
 interested in.
 
 .. code-block:: python
 
-<<<<<<< HEAD
-   from pynetdicom import AE, evt
-=======
-   import time
+    from pynetdicom import AE, evt
+    from pynetdicom.sop_class import CTImageStorage
 
-   from pynetdicom import AE
->>>>>>> 0469adc5
-   from pynetdicom.sop_class import CTImageStorage
+    ae = AE()
 
-   ae = AE()
+    # Add a supported presentation context
+    ae.add_supported_context(CTImageStorage)
 
-   # Add a supported presentation context
-   ae.add_supported_context(CTImageStorage)
+    def handle_store(event):
+        # Don't store anything but respond with `Success`
+        return 0x0000
 
-   def handle_store(event):
-       # Don't store anything but respond with `Success`
-       return 0x0000
+    handlers = [(evt.EVT_C_STORE, handle_store)]
 
-   handlers = [(evt.EVT_C_STORE, handle_store)]
-
-<<<<<<< HEAD
-   ae.start_server(('', 11112), evt_handlers=handlers)
+    ae.start_server(('', 11112), evt_handlers=handlers)
 
 You can also start the SCP in non-blocking mode:
-=======
-   # Start server in non-blocking mode
-   scp = ae.start_server(('', 11112), block=False)
-
-   # Listen for incoming connection requests
-   time.sleep(60)
-
-   # Shutdown the listen server
-   scp.shutdown()
-
-It's also possible to return the raw encoded dataset sent by the service
-requestor rather than a pydicom ``Dataset`` object by setting the
-``_config.DECODE_STORE_DATASETS`` value to False:
->>>>>>> 0469adc5
 
 .. code-block:: python
 
-   from pynetdicom import AE, evt
-   from pynetdicom.sop_class import CTImageStorage
+    from pynetdicom import AE, evt
+    from pynetdicom.sop_class import CTImageStorage
 
-   def handle_store(event):
-       return 0x0000
+    def handle_store(event):
+        return 0x0000
 
-   handlers = [(evt.EVT_C_STORE, handle_store)]
+    handlers = [(evt.EVT_C_STORE, handle_store)]
 
-   ae = AE()
-   ae.add_supported_context(CTImageStorage)
-   scp = ae.start_server(('', 11112), block=False evt_handlers=handlers)
+    ae = AE()
+    ae.add_supported_context(CTImageStorage)
+    scp = ae.start_server(('', 11112), block=False evt_handlers=handlers)
 
-   # Zzzz
-   time.sleep(60)
+    # Zzzz
+    time.sleep(60)
 
-<<<<<<< HEAD
-   scp.shutdown()
-=======
-* The Storage SCP should run faster as the dataset is no longer decoded
-* Writing the dataset to file should be faster as it no longer needs to be
-  re-encoded prior to writing.
-* Any issues with decoding the dataset (non-conformance, bugs in pydicom)
-  are bypassed.
-
-And a couple of caveats:
-
-* You need to decode the dataset yourself
-* You need to provide error handling if the decode fails and return the
-  correct status if that happens
->>>>>>> 0469adc5
+    scp.shutdown()