Query/Retrieve (Move) Service Examples
~~~~~~~~~~~~~~~~~~~~~~~~~~~~~~~~~~~~~~

The DICOM `Query/Retrieve Service <http://dicom.nema.org/medical/dicom/current/output/html/part04.html#chapter_C>`_
provides a mechanism for a service user to query and retrieve the SOP Instances
managed by a QR SCP. The QR (Move) SOP classes allow an SCU to request an SCP
send matching SOP Instances to a known Storage SCP over a new association.
This is accomplished through the DIMSE C-MOVE and C-STORE services.

One limitation of the C-MOVE service is that the Move SCP/Storage SCU must
know in advance the details (AE title, IP address, port number) of the
destination Storage SCP. If the Move SCP doesn't know the destination AE then
it will usually respond with an ``0xA801`` status code.

<<<<<<< HEAD
=======
With *pynetdicom* its possible to start a non-blocking Storage SCP and use
that as the destination for a C-MOVE request sent by the same AE instance.
>>>>>>> 0469adc5

Query/Retrieve (Move) SCU
.........................

Associate with a peer DICOM Application Entity and request it send
all SOP Instances for the patient with *Patient ID* ``1234567`` belonging to the
<<<<<<< HEAD
series with *Study Instance UID* ``1.2.3`` and *Series Instance UID* ``1.2.3.4`` to
a separate Storage SCP with AE title ``b'STORE_SCP'``.
=======
series with *Study Instance UID* ``1.2.3`` and *Series Instance UID*
``1.2.3.4`` to a Storage SCP with AE title ``b'STORE_SCP'``.
>>>>>>> 0469adc5

.. code-block:: python

    from pydicom.dataset import Dataset

    from pynetdicom import AE
    from pynetdicom.sop_class import PatientRootQueryRetrieveInformationModelMove

    # Initialise the Application Entity
    ae = AE()

    # Add a requested presentation context
    ae.add_requested_context(PatientRootQueryRetrieveInformationModelMove)

    # Create out identifier (query) dataset
    ds = Dataset()
    ds.QueryRetrieveLevel = 'SERIES'
    # Unique key for PATIENT level
    ds.PatientID = '1234567'
    # Unique key for STUDY level
    ds.StudyInstanceUID = '1.2.3'
    # Unique key for SERIES level
    ds.SeriesInstanceUID = '1.2.3.4'

    # Associate with peer AE at IP 127.0.0.1 and port 11112
    assoc = ae.associate('127.0.0.1', 11112)

    if assoc.is_established:
        # Use the C-MOVE service to send the identifier
        # A query_model value of 'P' means use the 'Patient Root Query
        #   Retrieve Information Model - Move' presentation context
        responses = assoc.send_c_move(ds, b'STORE_SCP', query_model='P')

        for (status, identifier) in responses:
            if status:
                print('C-MOVE query status: 0x{0:04x}'.format(status.Status))

                # If the status is 'Pending' then the identifier is the C-MOVE response
                if status.Status in (0xFF00, 0xFF01):
                    print(identifier)
            else:
                print('Connection timed out, was aborted or received invalid response')

        # Release the association
        assoc.release()
    else:
        print('Association rejected, aborted or never connected')

The responses received from the SCP include notifications on whether or not
the storage sub-operations have been successful.

<<<<<<< HEAD
In the next example we use a Storage SCP running within the same AE as the
*Move Destination*. Remember that the Move SCP must first be configured with
the IP and port number of the corresponding AE title. Check the
`handler implementation documentation
<../reference/generated/pynetdicom._handlers.doc_handle_store.html>`_
to see the requirements for the ``evt.EVT_C_STORE`` handler.
=======
Do the same thing, but send the SOP Instances to a non-blocking Storage SCP
being run from the same AE as the C-MOVE request:
>>>>>>> 0469adc5

.. code-block:: python

    from pydicom.dataset import Dataset

<<<<<<< HEAD
    from pynetdicom import AE, evt, StoragePresentationContexts
    from pynetdicom.sop_class import PatientRootQueryRetrieveInformationModelMove

    def handle_store(event):
        """Handle a C-STORE service request"""
        # Ignore the request and return Success
        return 0x0000

    handlers = [(evt.EVT_C_STORE, handle_store)]

    # Initialise the Application Entity
    ae = AE()

    # Add a requested presentation context
    ae.add_requested_context(PatientRootQueryRetrieveInformationModelMove)

    # Add the Storage SCP's supported presentation contexts
    ae.supported_contexts = StoragePresentationContexts

    # Start our Storage SCP in non-blocking mode, listening on port 11120
    ae.ae_title = b'OUR_STORE_SCP'
    scp = ae.start_server(('', 11120), block=False, evt_handlers=handlers)
=======
    from pynetdicom import AE, StoragePresentationContexts
    from pynetdicom.sop_class import PatientRootQueryRetrieveInformationModelMove

    # Initialise the Application Entity
    ae = AE()

    # Add the storage SCP's supported presentation contexts
    ae.supported_contexts = StoragePresentationContexts

    # Implement the on_c_store callback
    def on_c_store(ds, context, info):
        # Don't store anything, just return Success
        return 0x0000

    # Start the storage SCP on port 11113
    ae.ae_title = b'STORE_SCP'
    ae.on_c_store = on_c_store
    scp = ae.start_server(('', 11113), block=False)

    # Add a requested presentation context
    ae.add_requested_context(PatientRootQueryRetrieveInformationModelMove)
>>>>>>> 0469adc5

    # Create out identifier (query) dataset
    ds = Dataset()
    ds.QueryRetrieveLevel = 'SERIES'
    # Unique key for PATIENT level
    ds.PatientID = '1234567'
    # Unique key for STUDY level
    ds.StudyInstanceUID = '1.2.3'
    # Unique key for SERIES level
    ds.SeriesInstanceUID = '1.2.3.4'

    # Associate with peer AE at IP 127.0.0.1 and port 11112
<<<<<<< HEAD
    assoc = ae.associate('127.0.0.1', 11112)

    if assoc.is_established:
        # Use the C-MOVE service to send the identifier
        # A query_model value of 'P' means use the 'Patient Root Query
        #   Retrieve Information Model - Move' presentation context
        responses = assoc.send_c_move(ds, b'OUR_STORE_SCP', query_model='P')
=======
    # Note: the peer AE must know the IP and port for our move destination
    assoc = ae.associate('127.0.0.1', 11112)

    if assoc.is_established:
        responses = assoc.send_c_move(ds, b'STORE_SCP', query_model='P')
>>>>>>> 0469adc5

        for (status, identifier) in responses:
            if status:
                print('C-MOVE query status: 0x{0:04x}'.format(status.Status))
<<<<<<< HEAD

                # If the status is 'Pending' then the identifier is the C-MOVE response
=======
>>>>>>> 0469adc5
                if status.Status in (0xFF00, 0xFF01):
                    print(identifier)
            else:
                print('Connection timed out, was aborted or received invalid response')

<<<<<<< HEAD
        # Release the association
=======
>>>>>>> 0469adc5
        assoc.release()
    else:
        print('Association rejected, aborted or never connected')

<<<<<<< HEAD
    # Stop our Storage SCP
    scp.shutdown()

.. _example_qrmove_scp:
=======
    # Shutdown the storage SCP
    scp.shutdown()

>>>>>>> 0469adc5

Query/Retrieve (Move) SCP
.........................

The following represents a toy implementation of a Query/Retrieve (Move) SCP
where the SCU has sent the following *Identifier* dataset under the *Patient
Root Query Retrieve Information Model - Move* context and the move destination
<<<<<<< HEAD
AE title ``b'STORE_SCP'`` is known to correspond to the IP address ``127.0.0.1`` and
listen port number ``11113``.
=======
AE title ``b'STORE_SCP`` is known to correspond to the IP address ``127.0.0.1``
and listen port number ``11113``.
>>>>>>> 0469adc5

.. code-block:: python

    ds = Dataset()
    ds.QueryRetrieveLevel = 'PATIENT'
    ds.PatientID = '1234567'

This is a very bad way of managing stored SOP Instances, in reality its
probably best to store the instance attributes in a database and run the
query against that.

Check the `handler implementation documentation
<../reference/generated/pynetdicom._handlers.doc_handle_move.html>`_
to see the requirements for the ``evt.EVT_C_MOVE`` handler.

.. code-block:: python

    import os

    from pydicom import dcmread
    from pydicom.dataset import Dataset

    from pynetdicom import AE, StoragePresentationContexts, evt
    from pynetdicom.sop_class import PatientRootQueryRetrieveInformationModelMove

    # Implement the evt.EVT_C_MOVE handler
    def handle_move(event):
        """Handle a C-MOVE request event."""
        ds = event.identifier

<<<<<<< HEAD
=======
    # Implement the AE.on_c_move callback
    def on_c_move(self, ds, move_aet, context, info):
        """Respond to a C-MOVE request Identifier `ds`.

        Parameters
        ----------
        ds : pydicom.dataset.Dataset
            The Identifier dataset sent by the peer.
        move_aet : bytes
            The destination AE title that matching SOP Instances will be sent
            to using C-STORE sub-operations. ``move_aet`` will be a correctly
            formatted AE title (16 chars, with trailing spaces as padding).
        context : presentation.PresentationContextTuple
            The presentation context that the C-MOVE message was sent under.
        info : dict
            A dict containing information about the current association.

        Yields
        ------
        addr, port : str, int or None, None
            The first yield should be the TCP/IP address and port number of the
            destination AE (if known) or ``(None, None)`` if unknown. If
            ``(None, None)`` is yielded then the SCP will send a C-MOVE
            response with a 'Failure' Status of ``0xA801`` (move destination
            unknown), in which case nothing more needs to be yielded.
        int
            The second yield should be the number of C-STORE sub-operations
            required to complete the C-MOVE operation. In other words, this is
            the number of matching SOP Instances to be sent to the peer.
        status : pydiom.dataset.Dataset or int
            The status returned to the peer AE in the C-MOVE response. Must be
            a valid C-MOVE status value for the applicable Service Class as
            either an ``int`` or a ``Dataset`` containing (at a minimum) a
            (0000,0900) *Status* element. If returning a ``Dataset`` then it
            may also contain optional elements related to the Status (as in
            DICOM Standard Part 7, Annex C).
        dataset : pydicom.dataset.Dataset or None
            If the status is 'Pending' then yield the ``Dataset``
            to send to the peer via a C-STORE sub-operation over a new
            association.

            If the status is 'Failed', 'Warning' or 'Cancel' then yield a
            ``Dataset`` with a (0008,0058) *Failed SOP Instance UID List*
            element containing the list of the C-STORE sub-operation SOP
            Instance UIDs for which the C-MOVE operation has failed.

            If the status is 'Success' then yield ``None``, although yielding a
            final 'Success' status is not required and will be ignored if
            necessary.
        """
>>>>>>> 0469adc5
        if 'QueryRetrieveLevel' not in ds:
            # Failure
            yield 0xC000, None
            return

        # Check move_aet is known
        # get_known_aet() is here to represent a user-implemented method of
        #   getting known AEs
        known_aet_dict = get_known_aet()
        if move_aet not in known_aet_dict:
            # Unknown destination AE
            yield (None, None)
            return

        # Assuming known_ae_dict is {b'STORE_SCP       ' : ('127.0.0.1', 11113)}
        (addr, port) = known_ae_dict[move_ae]

        # Yield the IP address and listen port of the destination AE
        yield (addr, port)

        # Import stored SOP Instances
        instances = []
        matching = []
        fdir = '/path/to/directory'
        for fpath in os.listdir(fdir):
            instances.append(dcmread(os.path.join(fdir, fpath)))

        if ds.QueryRetrieveLevel == 'PATIENT':
            if 'PatientID' in ds:
                matching = [
                    inst for inst in instances if inst.PatientID == ds.PatientID
                ]

            # Skip the other possible attributes...

        # Skip the other QR levels...

        # Yield the total number of C-STORE sub-operations required
        yield len(instances)

        # Yield the matching instances
        for instance in matching:
            # Check if C-CANCEL has been received
            if event.is_cancelled:
                yield (0xFE00, None)
                return

            # Pending
            yield (0xFF00, instance)

    handlers = [(evt.EVT_C_MOVE, handle_move)]

    # Create application entity
    ae = AE()

    # Add the requested presentation contexts (Storage SCU)
    ae.requested_contexts = StoragePresentationContexts
    # Add a supported presentation context (QR Move SCP)
    ae.add_supported_context(PatientRootQueryRetrieveInformationModelMove)

    # Start listening for incoming association requests
    ae.start_server(('', 11112), evt_handlers=handlers)<|MERGE_RESOLUTION|>--- conflicted
+++ resolved
@@ -12,24 +12,14 @@
 destination Storage SCP. If the Move SCP doesn't know the destination AE then
 it will usually respond with an ``0xA801`` status code.
 
-<<<<<<< HEAD
-=======
-With *pynetdicom* its possible to start a non-blocking Storage SCP and use
-that as the destination for a C-MOVE request sent by the same AE instance.
->>>>>>> 0469adc5
 
 Query/Retrieve (Move) SCU
 .........................
 
 Associate with a peer DICOM Application Entity and request it send
 all SOP Instances for the patient with *Patient ID* ``1234567`` belonging to the
-<<<<<<< HEAD
-series with *Study Instance UID* ``1.2.3`` and *Series Instance UID* ``1.2.3.4`` to
-a separate Storage SCP with AE title ``b'STORE_SCP'``.
-=======
 series with *Study Instance UID* ``1.2.3`` and *Series Instance UID*
 ``1.2.3.4`` to a Storage SCP with AE title ``b'STORE_SCP'``.
->>>>>>> 0469adc5
 
 .. code-block:: python
 
@@ -81,23 +71,17 @@
 The responses received from the SCP include notifications on whether or not
 the storage sub-operations have been successful.
 
-<<<<<<< HEAD
 In the next example we use a Storage SCP running within the same AE as the
 *Move Destination*. Remember that the Move SCP must first be configured with
 the IP and port number of the corresponding AE title. Check the
 `handler implementation documentation
 <../reference/generated/pynetdicom._handlers.doc_handle_store.html>`_
 to see the requirements for the ``evt.EVT_C_STORE`` handler.
-=======
-Do the same thing, but send the SOP Instances to a non-blocking Storage SCP
-being run from the same AE as the C-MOVE request:
->>>>>>> 0469adc5
 
 .. code-block:: python
 
     from pydicom.dataset import Dataset
 
-<<<<<<< HEAD
     from pynetdicom import AE, evt, StoragePresentationContexts
     from pynetdicom.sop_class import PatientRootQueryRetrieveInformationModelMove
 
@@ -120,29 +104,6 @@
     # Start our Storage SCP in non-blocking mode, listening on port 11120
     ae.ae_title = b'OUR_STORE_SCP'
     scp = ae.start_server(('', 11120), block=False, evt_handlers=handlers)
-=======
-    from pynetdicom import AE, StoragePresentationContexts
-    from pynetdicom.sop_class import PatientRootQueryRetrieveInformationModelMove
-
-    # Initialise the Application Entity
-    ae = AE()
-
-    # Add the storage SCP's supported presentation contexts
-    ae.supported_contexts = StoragePresentationContexts
-
-    # Implement the on_c_store callback
-    def on_c_store(ds, context, info):
-        # Don't store anything, just return Success
-        return 0x0000
-
-    # Start the storage SCP on port 11113
-    ae.ae_title = b'STORE_SCP'
-    ae.on_c_store = on_c_store
-    scp = ae.start_server(('', 11113), block=False)
-
-    # Add a requested presentation context
-    ae.add_requested_context(PatientRootQueryRetrieveInformationModelMove)
->>>>>>> 0469adc5
 
     # Create out identifier (query) dataset
     ds = Dataset()
@@ -155,7 +116,6 @@
     ds.SeriesInstanceUID = '1.2.3.4'
 
     # Associate with peer AE at IP 127.0.0.1 and port 11112
-<<<<<<< HEAD
     assoc = ae.associate('127.0.0.1', 11112)
 
     if assoc.is_established:
@@ -163,45 +123,26 @@
         # A query_model value of 'P' means use the 'Patient Root Query
         #   Retrieve Information Model - Move' presentation context
         responses = assoc.send_c_move(ds, b'OUR_STORE_SCP', query_model='P')
-=======
-    # Note: the peer AE must know the IP and port for our move destination
-    assoc = ae.associate('127.0.0.1', 11112)
-
-    if assoc.is_established:
-        responses = assoc.send_c_move(ds, b'STORE_SCP', query_model='P')
->>>>>>> 0469adc5
 
         for (status, identifier) in responses:
             if status:
                 print('C-MOVE query status: 0x{0:04x}'.format(status.Status))
-<<<<<<< HEAD
-
-                # If the status is 'Pending' then the identifier is the C-MOVE response
-=======
->>>>>>> 0469adc5
+
+                # If the status is 'Pending' then `identifier` is the C-MOVE response
                 if status.Status in (0xFF00, 0xFF01):
                     print(identifier)
             else:
                 print('Connection timed out, was aborted or received invalid response')
 
-<<<<<<< HEAD
         # Release the association
-=======
->>>>>>> 0469adc5
         assoc.release()
     else:
         print('Association rejected, aborted or never connected')
 
-<<<<<<< HEAD
     # Stop our Storage SCP
     scp.shutdown()
 
 .. _example_qrmove_scp:
-=======
-    # Shutdown the storage SCP
-    scp.shutdown()
-
->>>>>>> 0469adc5
 
 Query/Retrieve (Move) SCP
 .........................
@@ -209,13 +150,8 @@
 The following represents a toy implementation of a Query/Retrieve (Move) SCP
 where the SCU has sent the following *Identifier* dataset under the *Patient
 Root Query Retrieve Information Model - Move* context and the move destination
-<<<<<<< HEAD
-AE title ``b'STORE_SCP'`` is known to correspond to the IP address ``127.0.0.1`` and
-listen port number ``11113``.
-=======
 AE title ``b'STORE_SCP`` is known to correspond to the IP address ``127.0.0.1``
 and listen port number ``11113``.
->>>>>>> 0469adc5
 
 .. code-block:: python
 
@@ -246,59 +182,6 @@
         """Handle a C-MOVE request event."""
         ds = event.identifier
 
-<<<<<<< HEAD
-=======
-    # Implement the AE.on_c_move callback
-    def on_c_move(self, ds, move_aet, context, info):
-        """Respond to a C-MOVE request Identifier `ds`.
-
-        Parameters
-        ----------
-        ds : pydicom.dataset.Dataset
-            The Identifier dataset sent by the peer.
-        move_aet : bytes
-            The destination AE title that matching SOP Instances will be sent
-            to using C-STORE sub-operations. ``move_aet`` will be a correctly
-            formatted AE title (16 chars, with trailing spaces as padding).
-        context : presentation.PresentationContextTuple
-            The presentation context that the C-MOVE message was sent under.
-        info : dict
-            A dict containing information about the current association.
-
-        Yields
-        ------
-        addr, port : str, int or None, None
-            The first yield should be the TCP/IP address and port number of the
-            destination AE (if known) or ``(None, None)`` if unknown. If
-            ``(None, None)`` is yielded then the SCP will send a C-MOVE
-            response with a 'Failure' Status of ``0xA801`` (move destination
-            unknown), in which case nothing more needs to be yielded.
-        int
-            The second yield should be the number of C-STORE sub-operations
-            required to complete the C-MOVE operation. In other words, this is
-            the number of matching SOP Instances to be sent to the peer.
-        status : pydiom.dataset.Dataset or int
-            The status returned to the peer AE in the C-MOVE response. Must be
-            a valid C-MOVE status value for the applicable Service Class as
-            either an ``int`` or a ``Dataset`` containing (at a minimum) a
-            (0000,0900) *Status* element. If returning a ``Dataset`` then it
-            may also contain optional elements related to the Status (as in
-            DICOM Standard Part 7, Annex C).
-        dataset : pydicom.dataset.Dataset or None
-            If the status is 'Pending' then yield the ``Dataset``
-            to send to the peer via a C-STORE sub-operation over a new
-            association.
-
-            If the status is 'Failed', 'Warning' or 'Cancel' then yield a
-            ``Dataset`` with a (0008,0058) *Failed SOP Instance UID List*
-            element containing the list of the C-STORE sub-operation SOP
-            Instance UIDs for which the C-MOVE operation has failed.
-
-            If the status is 'Success' then yield ``None``, although yielding a
-            final 'Success' status is not required and will be ignored if
-            necessary.
-        """
->>>>>>> 0469adc5
         if 'QueryRetrieveLevel' not in ds:
             # Failure
             yield 0xC000, None
