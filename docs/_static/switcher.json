--- conflicted
+++ resolved
@@ -1,93 +1,53 @@
 [
   {
     "name": "dev",
-<<<<<<< HEAD
-    "version": "3.1.0.dev0",
-=======
     "version": "3.1.*.dev0",
->>>>>>> b014463e
     "url": "https://pydicom.github.io/pynetdicom/dev/"
   },
   {
     "name": "3.0 (stable)",
-<<<<<<< HEAD
-    "version": "3.0.2",
-=======
     "version": "3.0.*",
->>>>>>> b014463e
     "url": "https://pydicom.github.io/pynetdicom/stable/",
     "preferred": true
   },
   {
     "name": "2.1",
-<<<<<<< HEAD
-    "version": "2.1.1",
-=======
     "version": "2.1.*",
->>>>>>> b014463e
     "url": "https://pydicom.github.io/pynetdicom/2.1/"
   },
   {
     "name": "2.0",
-<<<<<<< HEAD
-    "version": "2.0.3",
-=======
     "version": "2.0.*",
->>>>>>> b014463e
     "url": "https://pydicom.github.io/pynetdicom/2.0/"
   },
   {
     "name": "1.5",
-<<<<<<< HEAD
-    "version": "1.5.7",
-=======
     "version": "1.5.*",
->>>>>>> b014463e
     "url": "https://pydicom.github.io/pynetdicom/1.5/"
   },
   {
     "name": "1.4",
-<<<<<<< HEAD
-    "version": "1.4.1",
-=======
     "version": "1.4.*",
->>>>>>> b014463e
     "url": "https://pydicom.github.io/pynetdicom/1.4/"
   },
   {
     "name": "1.3",
-<<<<<<< HEAD
-    "version": "1.3.1",
-=======
     "version": "1.3.*",
->>>>>>> b014463e
     "url": "https://pydicom.github.io/pynetdicom/1.3/"
   },
   {
     "name": "1.2",
-<<<<<<< HEAD
-    "version": "1.2.0",
-=======
     "version": "1.2.*",
->>>>>>> b014463e
     "url": "https://pydicom.github.io/pynetdicom/1.2/"
   },
   {
     "name": "1.1",
-<<<<<<< HEAD
-    "version": "1.1.0",
-=======
     "version": "1.1.*",
->>>>>>> b014463e
     "url": "https://pydicom.github.io/pynetdicom/1.1/"
   },
   {
     "name": "1.0",
-<<<<<<< HEAD
-    "version": "1.0.0",
-=======
     "version": "1.0.*",
->>>>>>> b014463e
     "url": "https://pydicom.github.io/pynetdicom/1.0/"
   }
 ]