--- conflicted
+++ resolved
@@ -1,8 +1,4 @@
-<<<<<<< HEAD
 """DICOM dataset utility functions."""
-=======
-"""DICOM Dataset utility functions."""
->>>>>>> 8959fa6a
 
 import logging
 
