"""
The DUL's finite state machine representation.
"""
import logging
import socket

from pynetdicom.pdu import (
    A_ASSOCIATE_RQ, A_ASSOCIATE_RJ, A_ASSOCIATE_AC,
    P_DATA_TF, A_RELEASE_RQ, A_RELEASE_RP, A_ABORT_RQ
)
from pynetdicom.pdu_primitives import A_ABORT


LOGGER = logging.getLogger('pynetdicom.sm')


# pylint: disable=invalid-name
class StateMachine(object):
    """Implementation of the DICOM Upper Layer State Machine.

    Attributes
    ----------
    current_state : str
        The current state of the state machine, 'Sta1' to 'Sta13'.
    dul : dul.DULServiceProvider
        The DICOM Upper Layer service instance for the local AE

    References
    ----------

    * DICOM Standard, Part 8, Section 9.2
    """
    def __init__(self, dul):
        """Create a new StateMachine.

        Parameters
        ---------
        dul : dul.DULServiceProvider
            The DICOM Upper Layer Service instance for the association.
        """
        self.current_state = 'Sta1'
        self.dul = dul

    def do_action(self, event):
        """Execute the action triggered by `event`.

        Parameters
        ----------
        event : str
            The event to be processed, 'Evt1' to 'Evt19'
        """
        # Check (event + state) is valid
        if (event, self.current_state) not in TRANSITION_TABLE:
            msg = (
                "DUL State Machine received an invalid event '{}' for the "
                "current state '{}'".format(event, self.current_state)
            )
            LOGGER.error(msg)
            raise KeyError(msg)

        action_name = TRANSITION_TABLE[(event, self.current_state)]

        # action is the (description, function, state) tuple
        #   associated with the action_name
        action = ACTIONS[action_name]

        # Attempt to execute the action and move the state machine to its
        #   next state
        try:
            # Execute the required action
            next_state = action[1](self.dul)

            #print(action_name, self.current_state, event, next_state)

            # Move the state machine to the next state
            self.transition(next_state)

        except Exception as exc:
<<<<<<< HEAD
            LOGGER.error("DUL State Machine received an exception attempting "
=======
            LOGGER.error("State Machine received an exception attempting "
>>>>>>> d6c34fb8
                         "to perform the action '%s' while in state '%s'",
                         action_name, self.current_state)
            LOGGER.exception(exc)
            self.dul.kill_dul()
            raise

    def transition(self, state):
        """Transition the state machine to the next state.

        Parameters
        ----------
        state : str
            The state to transition to, 'Sta1' to 'Sta13'.

        Raises
        ------
        ValueError
            If `state` is not a valid state.
        """
        # Validate that state is acceptable
        if state in STATES.keys():
            self.current_state = state
        else:
            msg = "Invalid state '{}' for State Machine".format(state)
            LOGGER.error(msg)
            raise ValueError(msg)


def AE_1(dul):
    """Association establishment action AE-1.

    From Idle state, local AE issues a connection request to a remote. This
    is the first step in associating a local AE (requestor) to a remote AE
    (acceptor).

    Used when the local AE is acting as an SCU

    State-event triggers: Sta1 + Evt1

    References
    ----------
    1. DICOM Standard 2015b, PS3.8, Table 9-7, "Associate Establishment
       Related Actions"

    Parameters
    ----------
    dul : pynetdicom.dul.DULServiceProvider
        The DICOM Upper Layer Service instance for the local AE

    Returns
    -------
    str
        'Sta4', the next state of the state machine.
    """
    # Issue TRANSPORT CONNECT request primitive to local transport service
    dul.scu_socket = socket.socket(socket.AF_INET, socket.SOCK_STREAM)
    try:
        # CalledPresentationAddress is set by the ACSE and
        #   is an (address, port) tuple
        dul.scu_socket.connect(dul.primitive.called_presentation_address)
    except socket.error:
        # Failed to connect
        LOGGER.error("Association Request Failed: Failed to establish "
                     "association")
        LOGGER.error("Peer aborted Association (or never connected)")
        LOGGER.error("TCP Initialisation Error: Connection refused")
        dul.to_user_queue.put(None)
        dul.scu_socket.close()
        return 'Sta1'

    return 'Sta4'

def AE_2(dul):
    """Association establishment action AE-2.

    On receiving connection confirmation, send A-ASSOCIATE-RQ to the peer AE
    This send a byte stream with the format given by Table 9-11

    State-event triggers: Sta4 + Evt2

    Callbacks: ApplicationEntity.on_send_associate_rq(PDU)

    References
    ----------
    1. DICOM Standard 2015b, PS3.8, Table 9-7, "Associate Establishment
       Related Actions"

    Parameters
    ----------
    dul : pynetdicom.dul.DULServiceProvider
        The DICOM Upper Layer Service instance for the local AE

    Returns
    -------
    str
        'Sta5', the next state of the state machine.
    """
    # Send A-ASSOCIATE-RQ PDU
    dul.pdu = A_ASSOCIATE_RQ()
    dul.pdu.from_primitive(dul.primitive)

    # Callback
    dul.assoc.acse.debug_send_associate_rq(dul.pdu)

    bytestream = dul.pdu.encode()
    dul.scu_socket.send(bytestream)

    return 'Sta5'

def AE_3(dul):
    """Association establishment action AE-3.

    On receiving A-ASSOCIATE-AC, issue acceptance confirmation

    State-event triggers: Sta5 + Evt3

    References
    ----------
    1. DICOM Standard 2015b, PS3.8, Table 9-7, "Associate Establishment
       Related Actions"

    Parameters
    ----------
    dul : pynetdicom.dul.DULServiceProvider
        The DICOM Upper Layer Service instance for the local AE

    Returns
    -------
    str
        Sta6, the next state of the state machine
    """
    # Issue A-ASSOCIATE confirmation (accept) primitive
    dul.to_user_queue.put(dul.primitive)

    return 'Sta6'

def AE_4(dul):
    """Association establishment action AE-4.

    On receiving A-ASSOCIATE-RJ, issue rejection confirmation and close
    connection

    State-event triggers: Sta5 + Evt4

    References
    ----------
    1. DICOM Standard 2015b, PS3.8, Table 9-7, "Associate Establishment
       Related Actions"

    Parameters
    ----------
    dul : pynetdicom.dul.DULServiceProvider
        The DICOM Upper Layer Service instance for the local AE

    Returns
    -------
    str
        Sta1, the next state of the state machine
    """
    # Issue A-ASSOCIATE confirmation (reject) primitive and close transport
    # connection
    dul.to_user_queue.put(dul.primitive)
    dul.scu_socket.close()
    dul.peer_socket = None

    return 'Sta1'

def AE_5(dul):
    """Association establishment action AE-5.

    From Idle state, on receiving a remote connection attempt, respond and
    start ARTIM. This is the first step in associating a remote AE (requestor)
    to the local AE (acceptor).

    State-event triggers: Sta1 + Evt5

    References
    ----------
    1. DICOM Standard 2015b, PS3.8, Table 9-7, "Associate Establishment
       Related Actions"

    Parameters
    ----------
    dul : pynetdicom.dul.DULServiceProvider
        The DICOM Upper Layer Service instance for the local AE

    Returns
    -------
    str
        Sta2, the next state of the state machine
    """
    # Issue connection response primitive
    # not required due to implementation

    # Start ARTIM timer
    dul.artim_timer.timeout_seconds = dul.assoc.acse_timeout
    dul.artim_timer.start()

    return 'Sta2'

def AE_6(dul):
    """Association establishment action AE-6.

    On receiving an A-ASSOCIATE-RQ PDU from the peer then stop the ARTIM timer
    and then either

    * issue an A-ASSOCIATE indication primitive if the -RQ is acceptable or
    * issue an A-ASSOCIATE-RJ PDU to the peer and start the ARTIM timer

    This is a lower-level DUL Service Provider initiated rejection - for
    example this could be where the protocol version is checked

    State-event triggers: Sta2 + Evt6

    References
    ----------
    1. DICOM Standard 2015b, PS3.8, Table 9-7, "Associate Establishment
       Related Actions"

    Parameters
    ----------
    dul : pynetdicom.dul.DULServiceProvider
        The DICOM Upper Layer Service instance for the local AE

    Returns
    -------
    str
        Either Sta3 or Sta13, the next state of the state machine
    """
    # Stop ARTIM timer
    dul.artim_timer.stop()

    # If A-ASSOCIATE-RQ not acceptable by service dul provider
    #   Then set reason and send -RJ PDU back to peer
    if dul.pdu.protocol_version != 0x0001:
        LOGGER.error("A-ASSOCIATE-RQ: Unsupported protocol "
                     "version '0x%04x'",
                     dul.pdu.protocol_version)

        # Send A-ASSOCIATE-RJ PDU and start ARTIM timer
        # dul.primitive is A_ASSOCIATE
        dul.primitive.result = 0x01
        dul.primitive.result_source = 0x02
        dul.primitive.diagnostic = 0x02

        dul.pdu = A_ASSOCIATE_RJ()
        dul.pdu.from_primitive(dul.primitive)

        # Callback
        dul.assoc.acse.debug_send_associate_rj(dul.pdu)

        dul.scu_socket.send(dul.pdu.encode())
        dul.artim_timer.timeout_seconds = dul.assoc.acse_timeout
        dul.artim_timer.start()

        return 'Sta13'

    # If A-ASSOCIATE-RQ acceptable by service dul provider
    #   issue A-ASSOCIATE indication primitive and move to Sta3
    dul.to_user_queue.put(dul.primitive)

    return 'Sta3'

def AE_7(dul):
    """Association establishment action AE-7.

    On receiving association request acceptance, issue A-ASSOCIATE-AC

    State-event triggers: Sta3 + Evt7

    References
    ----------
    1. DICOM Standard 2015b, PS3.8, Table 9-7, "Associate Establishment
       Related Actions"

    Parameters
    ----------
    dul : pynetdicom.dul.DULServiceProvider
        The DICOM Upper Layer Service instance for the local AE

    Returns
    -------
    str
        Sta6, the next state of the state machine
    """
    # Send A-ASSOCIATE-AC PDU
    dul.pdu = A_ASSOCIATE_AC()
    dul.pdu.from_primitive(dul.primitive)

    # Callback
    dul.assoc.acse.debug_send_associate_ac(dul.pdu)

    bytestream = dul.pdu.encode()
    dul.scu_socket.send(bytestream)

    return 'Sta6'

def AE_8(dul):
    """Association establishment action AE-8.

    On receiving association request rejection, issue A-ASSOCIATE-RJ

    State-event triggers: Sta3 + Evt8

    References
    ----------
    1. DICOM Standard 2015b, PS3.8, Table 9-7, "Associate Establishment
       Related Actions"

    Parameters
    ----------
    dul : pynetdicom.dul.DULServiceProvider
        The DICOM Upper Layer Service instance for the local AE

    Returns
    -------
    str
        Sta13, the next state of the state machine
    """
    # Send A-ASSOCIATE-RJ PDU and start ARTIM timer
    dul.pdu = A_ASSOCIATE_RJ()
    dul.pdu.from_primitive(dul.primitive)

    # Callback
    dul.assoc.acse.debug_send_associate_rj(dul.pdu)

    dul.scu_socket.send(dul.pdu.encode())

    dul.artim_timer.timeout_seconds = dul.assoc.acse_timeout
    dul.artim_timer.start()

    return 'Sta13'


def DT_1(dul):
    """Data transfer DT-1.

    On receiving a P-DATA request, send P-DATA-TF

    State-event triggers: Sta6 + Evt9

    References
    ----------
    1. DICOM Standard 2015b, PS3.8, Table 9-7, "Associate Establishment
       Related Actions"

    Parameters
    ----------
    dul : pynetdicom.dul.DULServiceProvider
        The DICOM Upper Layer Service instance for the local AE

    Returns
    -------
    str
        Sta6, the next state of the state machine
    """
    # Send P-DATA-TF PDU
    dul.pdu = P_DATA_TF()
    dul.pdu.from_primitive(dul.primitive)
    dul.primitive = None # Why this?

    # Callback
    dul.assoc.acse.debug_send_data_tf(dul.pdu)

    bytestream = dul.pdu.encode()
    dul.scu_socket.send(bytestream)

    return 'Sta6'

def DT_2(dul):
    """Data transfer DT-2.

    On receiving a P-DATA-TF request, send P-DATA indication

    State-event triggers: Sta6 + Evt10

    References
    ----------
    1. DICOM Standard 2015b, PS3.8, Table 9-7, "Associate Establishment
       Related Actions"

    Parameters
    ----------
    dul : pynetdicom.dul.DULServiceProvider
        The DICOM Upper Layer Service instance for the local AE

    Returns
    -------
    str
        Sta6, the next state of the state machine
    """
    # Send P-DATA indication primitive to DUL
    dul.to_user_queue.put(dul.primitive)

    return 'Sta6'


def AR_1(dul):
    """Association release AR-1.

    Send Association release request

    State-event triggers: Sta6 + Evt11

    References
    ----------
    1. DICOM Standard 2015b, PS3.8, Table 9-7, "Associate Establishment
       Related Actions"

    Parameters
    ----------
    dul : pynetdicom.dul.DULServiceProvider
        The DICOM Upper Layer Service instance for the local AE

    Returns
    -------
    str
        Sta7, the next state of the state machine
    """
    # Send A-RELEASE-RQ PDU
    dul.pdu = A_RELEASE_RQ()
    dul.pdu.from_primitive(dul.primitive)

    # Callback
    dul.assoc.acse.debug_send_release_rq(dul.pdu)

    bytestream = dul.pdu.encode()
    dul.scu_socket.send(bytestream)

    return 'Sta7'

def AR_2(dul):
    """Association release AR-2.

    On receiving an association release request, send release indication

    State-event triggers: Sta6 + Evt12

    References
    ----------
    1. DICOM Standard 2015b, PS3.8, Table 9-7, "Associate Establishment
       Related Actions"

    Parameters
    ----------
    dul : pynetdicom.dul.DULServiceProvider
        The DICOM Upper Layer Service instance for the local AE

    Returns
    -------
    str
        Sta8, the next state of the state machine
    """
    # Send A-RELEASE indication primitive
    dul.to_user_queue.put(dul.primitive)

    return 'Sta8'

def AR_3(dul):
    """Association release AR-3.

    On receiving an association release response, send release confirmation,
    close connection and go back to Idle state

    State-event triggers: Sta7 + Evt13, Sta11 + Evt13

    References
    ----------
    1. DICOM Standard 2015b, PS3.8, Table 9-7, "Associate Establishment
       Related Actions"

    Parameters
    ----------
    dul : pynetdicom.dul.DULServiceProvider
        The DICOM Upper Layer Service instance for the local AE

    Returns
    -------
    str
        Sta1, the next state of the state machine
    """
    # Issue A-RELEASE confirmation primitive and close transport connection
    dul.to_user_queue.put(dul.primitive)
    dul.scu_socket.close()
    dul.peer_socket = None

    return 'Sta1'

def AR_4(dul):
    """Association release AR-4.

    On receiving an association release response, send release response

    State-event triggers: Sta8 + Evt14, Sta12 + Evt14

    References
    ----------
    1. DICOM Standard 2015b, PS3.8, Table 9-7, "Associate Establishment
       Related Actions"

    Parameters
    ----------
    dul : pynetdicom.dul.DULServiceProvider
        The DICOM Upper Layer Service instance for the local AE

    Returns
    -------
    str
        Sta13, the next state of the state machine
    """
    # Issue A-RELEASE-RP PDU and start ARTIM timer
    dul.pdu = A_RELEASE_RP()
    dul.pdu.from_primitive(dul.primitive)

    # Callback
    dul.assoc.acse.debug_send_release_rp(dul.pdu)

    dul.scu_socket.send(dul.pdu.encode())
    dul.artim_timer.timeout_seconds = dul.assoc.acse_timeout
    dul.artim_timer.start()

    return 'Sta13'

def AR_5(dul):
    """Association release AR-5.

    On receiving transport connection closed, stop the ARTIM timer and go back
    to Idle state

    State-event triggers: Sta13 + Evt17

    References
    ----------
    1. DICOM Standard 2015b, PS3.8, Table 9-7, "Associate Establishment
       Related Actions"

    Parameters
    ----------
    dul : pynetdicom.dul.DULServiceProvider
        The DICOM Upper Layer Service instance for the local AE

    Returns
    -------
    str
        Sta1, the next state of the state machine
    """
    # Stop ARTIM timer
    dul.artim_timer.stop()

    return 'Sta1'

def AR_6(dul):
    """Association release AR-6.

    On receiving P-DATA-TF during attempted association release request
    send P-DATA indication

    State-event triggers: Sta7 + Evt10

    References
    ----------
    1. DICOM Standard 2015b, PS3.8, Table 9-7, "Associate Establishment
       Related Actions"

    Parameters
    ----------
    dul : pynetdicom.dul.DULServiceProvider
        The DICOM Upper Layer Service instance for the local AE

    Returns
    -------
    str
        Sta7, the next state of the state machine
    """
    # Issue P-DATA indication
    dul.to_user_queue.put(dul.primitive)

    return 'Sta7'

def AR_7(dul):
    """Association release AR-7.

    On receiving P-DATA request during attempted association release request
    send P-DATA-TF

    State-event triggers: Sta8 + Evt9

    References
    ----------
    1. DICOM Standard 2015b, PS3.8, Table 9-7, "Associate Establishment
       Related Actions"

    Parameters
    ----------
    dul : pynetdicom.dul.DULServiceProvider
        The DICOM Upper Layer Service instance for the local AE

    Returns
    -------
    str
        Sta8, the next state of the state machine
    """
    # Issue P-DATA-TF PDU
    dul.pdu = P_DATA_TF()
    dul.pdu.from_primitive(dul.primitive)

    # Callback
    dul.assoc.acse.debug_send_data_tf(dul.pdu)

    bytestream = dul.pdu.encode()
    dul.scu_socket.send(bytestream)

    return 'Sta8'

def AR_8(dul):
    """Association release AR-8.

    On receiving association release request while local is requesting release
    then issue release collision indication

    State-event triggers: Sta7 + Evt12

    References
    ----------
    1. DICOM Standard 2015b, PS3.8, Table 9-7, "Associate Establishment
       Related Actions"

    Parameters
    ----------
    dul : pynetdicom.dul.DULServiceProvider
        The DICOM Upper Layer Service instance for the local AE

    Returns
    -------
    str
        Either Sta9 or Sta10, the next state of the state machine
    """
    # Issue A-RELEASE indication (release collision)
    dul.to_user_queue.put(dul.primitive)
    if dul.assoc.is_requestor:
        return 'Sta9'

    return 'Sta10'

def AR_9(dul):
    """Association release AR-9.

    On receiving A-RELEASE primitive, send release response

    State-event triggers: Sta9 + Evt14

    References
    ----------
    1. DICOM Standard 2015b, PS3.8, Table 9-7, "Associate Establishment
       Related Actions"

    Parameters
    ----------
    dul : pynetdicom.dul.DULServiceProvider
        The DICOM Upper Layer Service instance for the local AE

    Returns
    -------
    str
        Sta11, the next state of the state machine
    """
    # Send A-RELEASE-RP PDU
    dul.pdu = A_RELEASE_RP()
    dul.pdu.from_primitive(dul.primitive)

    # Callback
    dul.assoc.acse.debug_send_release_rp(dul.pdu)

    dul.scu_socket.send(dul.pdu.encode())

    return 'Sta11'

def AR_10(dul):
    """Association release AR-10.

    On receiving A-RELEASE-RP, issue release confirmation

    State-event triggers: Sta10 + Evt13

    References
    ----------
    1. DICOM Standard 2015b, PS3.8, Table 9-7, "Associate Establishment
       Related Actions"

    Parameters
    ----------
    dul : pynetdicom.dul.DULServiceProvider
        The DICOM Upper Layer Service instance for the local AE

    Returns
    -------
    str
        Sta12, the next state of the state machine
    """
    # Issue A-RELEASE confirmation primitive
    dul.to_user_queue.put(dul.primitive)

    return 'Sta12'


def AA_1(dul):
    """Association abort AA-1.

    If on sending A-ASSOCIATE-RQ we receive an invalid reply, or an abort
    request then abort

    State-event triggers: Sta2 + Evt3/Evt4/Evt10/Evt12/Evt13/Evt19,
    Sta3/Sta5/Sta6/Sta7/Sta8/Sta9/Sta10/Sta11/Sta12 + Evt15

    References
    ----------
    1. DICOM Standard 2015b, PS3.8, Table 9-7, "Associate Establishment
       Related Actions"

    Parameters
    ----------
    dul : pynetdicom.dul.DULServiceProvider
        The DICOM Upper Layer Service instance for the local AE

    Returns
    -------
    str
        Sta13, the next state of the state machine
    """
    # Send A-ABORT PDU (service-user source) and start (or restart
    # if already started) ARTIM timer.
    dul.pdu = A_ABORT_RQ()
    dul.pdu.source = 0x00

    # The reason for the abort should really be roughly defined by the
    #   current state of the State Machine
    if dul.state_machine.current_state == 'Sta2':
        # Unexpected PDU
        dul.pdu.reason_diagnostic = 0x02
    else:
        # Reason not specified
        dul.pdu.reason_diagnostic = 0x00

    dul.pdu.from_primitive(dul.primitive)

    # Callback
    dul.assoc.acse.debug_send_abort(dul.pdu)

    dul.scu_socket.send(dul.pdu.encode())
    dul.artim_timer.timeout_seconds = dul.assoc.acse_timeout
    dul.artim_timer.restart()

    return 'Sta13'

def AA_2(dul):
    """Association abort AA-2.

    On receiving an A-ABORT or if the ARTIM timer expires, close connection and
    return to Idle

    State-event triggers: Sta2 + Evt16/Evt18, Sta4 + Evt15, Sta13 + Evt16/Evt18

    References
    ----------
    1. DICOM Standard 2015b, PS3.8, Table 9-7, "Associate Establishment
       Related Actions"

    Parameters
    ----------
    dul : pynetdicom.dul.DULServiceProvider
        The DICOM Upper Layer Service instance for the local AE

    Returns
    -------
    str
        Sta1, the next state of the state machine
    """
    # Stop ARTIM timer if running. Close transport connection.
    dul.artim_timer.stop()
    dul.scu_socket.shutdown(socket.SHUT_RDWR)
    dul.scu_socket.close()
    dul.peer_socket = None

    return 'Sta1'

def AA_3(dul):
    """Association abort AA-3.

    On receiving A-ABORT, issue abort indication, close connection and
    return to Idle

    State-event triggers: Sta3/Sta5/Sta6/Sta7/Sta8/Sta9/Sta10/Sta11/Sta12 +
    Evt16

    References
    ----------
    1. DICOM Standard 2015b, PS3.8, Table 9-7, "Associate Establishment
       Related Actions"

    Parameters
    ----------
    dul : pynetdicom.dul.DULServiceProvider
        The DICOM Upper Layer Service instance for the local AE

    Returns
    -------
    str
        Sta1, the next state of the state machine
    """
    # If (service-user initiated abort):
    #   - Issue A-ABORT indication and close transport connection.
    # Otherwise (service-dul initiated abort):
    #   - Issue A-P-ABORT indication and close transport connection.
    # This action is triggered by the reception of an A-ABORT PDU
    dul.to_user_queue.put(dul.primitive)
    dul.scu_socket.close()
    dul.peer_socket = None
    dul.kill_dul()

    return 'Sta1'

def AA_4(dul):
    """Association abort AA-4.

    If connection closed, issue A-P-ABORT and return to Idle

    State-event triggers: Sta3/Sta4/Sta5/Sta6/Sta7/Sta8/Sta9/Sta10/Sta11/Sta12
    + Evt17

    References
    ----------
    1. DICOM Standard 2015b, PS3.8, Table 9-7, "Associate Establishment
       Related Actions"

    Parameters
    ----------
    dul : pynetdicom.dul.DULServiceProvider
        The DICOM Upper Layer Service instance for the local AE

    Returns
    -------
    str
        Sta1, the next state of the state machine
    """
    # Issue A-P-ABORT indication primitive.
    dul.primitive = A_ABORT()
    dul.to_user_queue.put(dul.primitive)

    return 'Sta1'

def AA_5(dul):
    """Association abort AA-5.

    If connection closed during association request, stop ARTIM timer and return
    to Idle

    State-event triggers: Sta2 + Evt17

    References
    ----------
    1. DICOM Standard 2015b, PS3.8, Table 9-7, "Associate Establishment
       Related Actions"

    Parameters
    ----------
    dul : pynetdicom.dul.DULServiceProvider
        The DICOM Upper Layer Service instance for the local AE

    Returns
    -------
    str
        Sta1, the next state of the state machine
    """
    # Stop ARTIM timer.
    dul.artim_timer.stop()

    return 'Sta1'

def AA_6(dul):
    """Association abort AA-6.

    If receive a PDU while waiting for connection to close, ignore it

    State-event triggers: Sta13 + Evt3/Evt4/Evt10/Evt12/Evt13

    References
    ----------
    1. DICOM Standard 2015b, PS3.8, Table 9-7, "Associate Establishment
       Related Actions"

    Parameters
    ----------
    dul : pynetdicom.dul.DULServiceProvider
        The DICOM Upper Layer Service instance for the local AE

    Returns
    -------
    str
        Sta13, the next state of the state machine
    """
    # Ignore PDU
    dul.primitive = None

    return 'Sta13'

def AA_7(dul):
    """Association abort AA-7.

    If receive a association request or invalid PDU while waiting for connection
    to close, issue A-ABORT

    State-event triggers: Sta13 + Evt6/Evt19

    References
    ----------
    1. DICOM Standard 2015b, PS3.8, Table 9-7, "Associate Establishment
       Related Actions"

    Parameters
    ----------
    dul : pynetdicom.dul.DULServiceProvider
        The DICOM Upper Layer Service instance for the local AE

    Returns
    -------
    str
        Sta13, the next state of the state machine
    """
    # Send A-ABORT PDU.
    dul.pdu = A_ABORT_RQ()
    dul.pdu.from_primitive(dul.primitive)

    # Callback
    dul.assoc.acse.debug_send_abort(dul.pdu)

    dul.scu_socket.send(dul.pdu.encode())

    return 'Sta13'

def AA_8(dul):
    """Association abort AA-8.

    If receive invalid event, send A-ABORT, issue A-P-ABORT indication and start
    ARTIM timer

    State-event triggers: Evt3 + Sta3/6/7/8/9/10/11/12,
    Evt4 + Sta3/5/6/7/8/9/10/11/12, Evt6 + Sta3/5/6/7/8/9/10/11/12,
    Evt10 + Sta3/5/8/9/10/11/12, Evt12 + Sta3/5/8/9/10/11/12,
    Evt13 + Sta3/5/6/8/9/12, Evt19 + Sta3/5/6/7/8/9/10/11/12

    References
    ----------
    1. DICOM Standard 2015b, PS3.8, Table 9-7, "Associate Establishment
       Related Actions"

    Parameters
    ----------
    dul : pynetdicom.dul.DULServiceProvider
        The DICOM Upper Layer Service instance for the local AE

    Returns
    -------
    str
        Sta13, the next state of the state machine
    """
    # Send A-ABORT PDU (service-dul source), issue A-P-ABORT
    # indication, and start ARTIM timer.
    dul.pdu = A_ABORT_RQ()
    dul.pdu.source = 0x02
    dul.pdu.reason_diagnostic = 0x00

    dul.primitive = dul.pdu.to_primitive()
    dul.primitive.abort_source = 0x02
    dul.primitive.result = 0x01
    dul.primitive.diagnostic = 0x01

    if dul.scu_socket:
        # Callback
        dul.assoc.acse.debug_send_abort(dul.pdu)

        try:
            # Encode and send A-ABORT to peer
            dul.scu_socket.send(dul.pdu.encode())
        except socket.error:
            dul.scu_socket.close()
        except ConnectionResetError:
            dul.scu_socket.close()

        # Issue A-P-ABORT to user
        dul.to_user_queue.put(dul.primitive)
        dul.artim_timer.timeout_seconds = dul.assoc.acse_timeout
        dul.artim_timer.start()

    return 'Sta13'


# Finite State Machine
# Machine State Defintions, PS3.8 Tables 9-1, 9-2, 9-3, 9-4, 9-5
# pylint: disable=line-too-long
STATES = {'Sta1': 'Idle',
          # Association establishment
          'Sta2': 'Transport connection open (Awaiting A-ASSOCIATE-RQ PDU)',
          'Sta3': 'Awaiting local A-ASSOCIATE response primitive (from local user)',
          'Sta4': 'Awaiting transport connection opening to complete (from local transport service',
          'Sta5': 'Awaiting A-ASSOCIATE-AC or A-ASSOCIATE-RJ PDU',
          # Data transfer
          'Sta6': 'Association established and ready for data transfer',
          # Association release
          'Sta7': 'Awaiting A-RELEASE-RP PDU',
          'Sta8': 'Awaiting local A-RELEASE response primitive (from local user)',
          'Sta9': 'Release collision requestor side; awaiting A-RELEASE response (from local user)',
          'Sta10': 'Release collision acceptor side; awaiting A-RELEASE-RP PDU',
          'Sta11': 'Release collision requestor side; awaiting A-RELEASE-RP PDU',
          'Sta12': 'Release collision acceptor side; awaiting A-RELEASE response primitive (from local user)',
          'Sta13': 'Awaiting Transport Connection Close Indication (Association no longer exists)'}

# State Machine Action Definitions, PS3.8 Tables 9-6, 9-7, 9-8, 9-9
ACTIONS = {'AE-1': ('Issue TRANSPORT CONNECT request primitive to local '
                    'transport service', AE_1, 'Sta4'),
           'AE-2': ('Send A-ASSOCIATE-RQ-PDU', AE_2, 'Sta5'),
           'AE-3': ('Issue A-ASSOCIATE confirmation (accept) primitive',
                    AE_3, 'Sta6'),
           'AE-4': ('Issue A-ASSOCIATE confirmation (reject) primitive and '
                    'close transport connection', AE_4, 'Sta1'),
           'AE-5': ('Issue Transport connection response primitive; start '
                    'ARTIM timer', AE_5, 'Sta2'),
           'AE-6': ('Stop ARTIM timer and if A-ASSOCIATE-RQ acceptable by '
                    'service-dul: issue A-ASSOCIATE indication primitive '
                    'otherwise issue A-ASSOCIATE-RJ-PDU and start ARTIM timer',
                    AE_6, ('Sta3', 'Sta13')),
           'AE-7': ('Send A-ASSOCIATE-AC PDU', AE_7, 'Sta6'),
           'AE-8': ('Send A-ASSOCIATE-RJ PDU and start ARTIM timer',
                    AE_8, 'Sta13'),
           # Data transfer related actions
           'DT-1': ('Send P-DATA-TF PDU', DT_1, 'Sta6'),
           'DT-2': ('Send P-DATA indication primitive', DT_2, 'Sta6'),
           # Assocation Release related actions
           'AR-1': ('Send A-RELEASE-RQ PDU', AR_1, 'Sta7'),
           'AR-2': ('Issue A-RELEASE indication primitive', AR_2, 'Sta8'),
           'AR-3': ('Issue A-RELEASE confirmation primitive and close '
                    'transport connection', AR_3, 'Sta1'),
           'AR-4': ('Issue A-RELEASE-RP PDU and start ARTIM timer',
                    AR_4, 'Sta13'),
           'AR-5': ('Stop ARTIM timer', AR_5, 'Sta1'),
           'AR-6': ('Issue P-DATA indication', AR_6, 'Sta7'),
           'AR-7': ('Issue P-DATA-TF PDU', AR_7, 'Sta8'),
           'AR-8': ('Issue A-RELEASE indication (release collision): if '
                    'association-requestor, next state is Sta9, if not next '
                    'state is Sta10', AR_8, ('Sta9', 'Sta10')),
           'AR-9': ('Send A-RELEASE-RP PDU', AR_9, 'Sta11'),
           'AR-10': ('Issue A-RELEASE confimation primitive', AR_10, 'Sta12'),
           # Association abort related actions
           'AA-1': ('Send A-ABORT PDU (service-user source) and start (or '
                    'restart if already started) ARTIM timer', AA_1, 'Sta13'),
           'AA-2': ('Stop ARTIM timer if running. Close transport connection',
                    AA_2, 'Sta1'),
           'AA-3': ('If (service-user initiated abort): issue A-ABORT '
                    'indication and close transport connection, otherwise '
                    '(service-dul initiated abort): issue A-P-ABORT indication '
                    'and close transport connection', AA_3, 'Sta1'),
           'AA-4': ('Issue A-P-ABORT indication primitive', AA_4, 'Sta1'),
           'AA-5': ('Stop ARTIM timer', AA_5, 'Sta1'),
           'AA-6': ('Ignore PDU', AA_6, 'Sta13'),
           'AA-7': ('Send A-ABORT PDU', AA_7, 'Sta13'),
           'AA-8': ('Send A-ABORT PDU (service-dul source), issue an A-P-ABORT '
                    'indication and start ARTIM timer', AA_8, 'Sta13')}

# State Machine Event Definitions, PS3.8 Table 9-10
EVENTS = {'Evt1': "A-ASSOCIATE request (local user)",
          'Evt2': "Transport connect confirmation (local transport service)",
          'Evt3': "A-ASSOCIATE-AC PDU (received on transport connection)",
          'Evt4': "A-ASSOCIATE-RJ PDU (received on transport connection)",
          'Evt5': "Transport connection indication (local transport service)",
          'Evt6': "A-ASSOCIATE-RQ PDU (on tranport connection)",
          'Evt7': "A-ASSOCIATE response primitive (accept)",
          'Evt8': "A-ASSOCIATE response primitive (reject)",
          'Evt9': "P-DATA request primitive",
          'Evt10': "P-DATA-TF PDU (on transport connection)",
          'Evt11': "A-RELEASE request primitive",
          'Evt12': "A-RELEASE-RQ PDU (on transport)",
          'Evt13': "A-RELEASE-RP PDU (on transport)",
          'Evt14': "A-RELEASE response primitive",
          'Evt15': "A-ABORT request primitive",
          'Evt16': "A-ABORT PDU (on transport)",
          'Evt17': "Transport connection closed indication (local transport service)",
          'Evt18': "ARTIM timer expired (Association reject/release timer)",
          'Evt19': "Unrecognized or invalid PDU received"}

# State Machine Transitions, PS3.8 Table 9-10
TRANSITION_TABLE = {('Evt1', 'Sta1'): 'AE-1',
                    ('Evt2', 'Sta4'): 'AE-2',
                    ('Evt3', 'Sta2'): 'AA-1',
                    ('Evt3', 'Sta3'): 'AA-8',
                    ('Evt3', 'Sta5'): 'AE-3',
                    ('Evt3', 'Sta6'): 'AA-8',
                    ('Evt3', 'Sta7'): 'AA-8',
                    ('Evt3', 'Sta8'): 'AA-8',
                    ('Evt3', 'Sta9'): 'AA-8',
                    ('Evt3', 'Sta10'): 'AA-8',
                    ('Evt3', 'Sta11'): 'AA-8',
                    ('Evt3', 'Sta12'): 'AA-8',
                    ('Evt3', 'Sta13'): 'AA-6',
                    ('Evt4', 'Sta2'): 'AA-1',
                    ('Evt4', 'Sta3'): 'AA-8',
                    ('Evt4', 'Sta5'): 'AE-4',
                    ('Evt4', 'Sta6'): 'AA-8',
                    ('Evt4', 'Sta7'): 'AA-8',
                    ('Evt4', 'Sta8'): 'AA-8',
                    ('Evt4', 'Sta9'): 'AA-8',
                    ('Evt4', 'Sta10'): 'AA-8',
                    ('Evt4', 'Sta11'): 'AA-8',
                    ('Evt4', 'Sta12'): 'AA-8',
                    ('Evt4', 'Sta13'): 'AA-6',
                    ('Evt5', 'Sta1'): 'AE-5',
                    ('Evt6', 'Sta2'): 'AE-6',
                    ('Evt6', 'Sta3'): 'AA-8',
                    ('Evt6', 'Sta5'): 'AA-8',
                    ('Evt6', 'Sta6'): 'AA-8',
                    ('Evt6', 'Sta7'): 'AA-8',
                    ('Evt6', 'Sta8'): 'AA-8',
                    ('Evt6', 'Sta9'): 'AA-8',
                    ('Evt6', 'Sta10'): 'AA-8',
                    ('Evt6', 'Sta11'): 'AA-8',
                    ('Evt6', 'Sta12'): 'AA-8',
                    ('Evt6', 'Sta13'): 'AA-7',
                    ('Evt7', 'Sta3'): 'AE-7',
                    ('Evt8', 'Sta3'): 'AE-8',
                    ('Evt9', 'Sta6'): 'DT-1',
                    ('Evt9', 'Sta8'): 'AR-7',
                    ('Evt10', 'Sta2'): 'AA-1',
                    ('Evt10', 'Sta3'): 'AA-8',
                    ('Evt10', 'Sta5'): 'AA-8',
                    ('Evt10', 'Sta6'): 'DT-2',
                    ('Evt10', 'Sta7'): 'AR-6',
                    ('Evt10', 'Sta8'): 'AA-8',
                    ('Evt10', 'Sta9'): 'AA-8',
                    ('Evt10', 'Sta10'): 'AA-8',
                    ('Evt10', 'Sta11'): 'AA-8',
                    ('Evt10', 'Sta12'): 'AA-8',
                    ('Evt10', 'Sta13'): 'AA-6',
                    ('Evt11', 'Sta6'): 'AR-1',
                    ('Evt12', 'Sta2'): 'AA-1',
                    ('Evt12', 'Sta3'): 'AA-8',
                    ('Evt12', 'Sta5'): 'AA-8',
                    ('Evt12', 'Sta6'): 'AR-2',
                    ('Evt12', 'Sta7'): 'AR-8',
                    ('Evt12', 'Sta8'): 'AA-8',
                    ('Evt12', 'Sta9'): 'AA-8',
                    ('Evt12', 'Sta10'): 'AA-8',
                    ('Evt12', 'Sta11'): 'AA-8',
                    ('Evt12', 'Sta12'): 'AA-8',
                    ('Evt12', 'Sta13'): 'AA-6',
                    ('Evt13', 'Sta2'): 'AA-1',
                    ('Evt13', 'Sta3'): 'AA-8',
                    ('Evt13', 'Sta5'): 'AA-8',
                    ('Evt13', 'Sta6'): 'AA-8',
                    ('Evt13', 'Sta7'): 'AR-3',
                    ('Evt13', 'Sta8'): 'AA-8',
                    ('Evt13', 'Sta9'): 'AA-8',
                    ('Evt13', 'Sta10'): 'AR-10',
                    ('Evt13', 'Sta11'): 'AR-3',
                    ('Evt13', 'Sta12'): 'AA-8',
                    ('Evt13', 'Sta13'): 'AA-6',
                    ('Evt14', 'Sta8'): 'AR-4',
                    ('Evt14', 'Sta9'): 'AR-9',
                    ('Evt14', 'Sta12'): 'AR-4',
                    ('Evt15', 'Sta3'): 'AA-1',
                    ('Evt15', 'Sta4'): 'AA-2',
                    ('Evt15', 'Sta5'): 'AA-1',
                    ('Evt15', 'Sta6'): 'AA-1',
                    ('Evt15', 'Sta7'): 'AA-1',
                    ('Evt15', 'Sta8'): 'AA-1',
                    ('Evt15', 'Sta9'): 'AA-1',
                    ('Evt15', 'Sta10'): 'AA-1',
                    ('Evt15', 'Sta11'): 'AA-1',
                    ('Evt15', 'Sta12'): 'AA-1',
                    ('Evt16', 'Sta2'): 'AA-2',
                    ('Evt16', 'Sta3'): 'AA-3',
                    ('Evt16', 'Sta5'): 'AA-3',
                    ('Evt16', 'Sta6'): 'AA-3',
                    ('Evt16', 'Sta7'): 'AA-3',
                    ('Evt16', 'Sta8'): 'AA-3',
                    ('Evt16', 'Sta9'): 'AA-3',
                    ('Evt16', 'Sta10'): 'AA-3',
                    ('Evt16', 'Sta11'): 'AA-3',
                    ('Evt16', 'Sta12'): 'AA-3',
                    ('Evt16', 'Sta13'): 'AA-2',
                    ('Evt17', 'Sta2'): 'AA-5',
                    ('Evt17', 'Sta3'): 'AA-4',
                    ('Evt17', 'Sta4'): 'AA-4',
                    ('Evt17', 'Sta5'): 'AA-4',
                    ('Evt17', 'Sta6'): 'AA-4',
                    ('Evt17', 'Sta7'): 'AA-4',
                    ('Evt17', 'Sta8'): 'AA-4',
                    ('Evt17', 'Sta9'): 'AA-4',
                    ('Evt17', 'Sta10'): 'AA-4',
                    ('Evt17', 'Sta11'): 'AA-4',
                    ('Evt17', 'Sta12'): 'AA-4',
                    ('Evt17', 'Sta13'): 'AR-5',
                    ('Evt18', 'Sta2'): 'AA-2',
                    ('Evt18', 'Sta13'): 'AA-2',
                    ('Evt19', 'Sta2'): 'AA-1',
                    ('Evt19', 'Sta3'): 'AA-8',
                    ('Evt19', 'Sta5'): 'AA-8',
                    ('Evt19', 'Sta6'): 'AA-8',
                    ('Evt19', 'Sta7'): 'AA-8',
                    ('Evt19', 'Sta8'): 'AA-8',
                    ('Evt19', 'Sta9'): 'AA-8',
                    ('Evt19', 'Sta10'): 'AA-8',
                    ('Evt19', 'Sta11'): 'AA-8',
                    ('Evt19', 'Sta12'): 'AA-8',
                    ('Evt19', 'Sta13'): 'AA-7'}<|MERGE_RESOLUTION|>--- conflicted
+++ resolved
@@ -76,11 +76,7 @@
             self.transition(next_state)
 
         except Exception as exc:
-<<<<<<< HEAD
-            LOGGER.error("DUL State Machine received an exception attempting "
-=======
             LOGGER.error("State Machine received an exception attempting "
->>>>>>> d6c34fb8
                          "to perform the action '%s' while in state '%s'",
                          action_name, self.current_state)
             LOGGER.exception(exc)
