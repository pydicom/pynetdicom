"""Generates the supported SOP Classes and well-known SOP Instances."""

import inspect
import logging
import sys

from pydicom.uid import UID

from pynetdicom.service_class import (
    BasicWorklistManagementServiceClass,
    ColorPaletteQueryRetrieveServiceClass,
    DefinedProcedureProtocolQueryRetrieveServiceClass,
    HangingProtocolQueryRetrieveServiceClass,
    ImplantTemplateQueryRetrieveServiceClass,
    NonPatientObjectStorageServiceClass,
    ProtocolApprovalQueryRetrieveServiceClass,
    QueryRetrieveServiceClass,
    RelevantPatientInformationQueryServiceClass,
    ServiceClass,
    StorageServiceClass,
    SubstanceAdministrationQueryServiceClass,
    VerificationServiceClass,
)
from pynetdicom.service_class_n import (
    ApplicationEventLoggingServiceClass,
    DisplaySystemManagementServiceClass,
    InstanceAvailabilityNotificationServiceClass,
    MediaCreationManagementServiceClass,
    PrintManagementServiceClass,
    ProcedureStepServiceClass,
    RTMachineVerificationServiceClass,
    StorageCommitmentServiceClass,
    UnifiedProcedureStepServiceClass,
)


LOGGER = logging.getLogger('pynetdicom.sop')


def uid_to_service_class(uid):
    """Return the :class:`~pynetdicom.service_class.ServiceClass` object
    corresponding to `uid`.

    Parameters
    ----------
    uid : pydicom.uid.UID
        The SOP or Service Class UID to use to find the corresponding Service
        Class.

    Returns
    -------
    subclass of service_class.ServiceClass
        The Service Class corresponding to the SOP Class UID or the base class
        if support for the SOP Class isn't implemented.
    """
    if uid in _SERVICE_CLASSES:
        return _SERVICE_CLASSES[uid]
    elif uid in _APPLICATION_EVENT_CLASSES.values():
        return ApplicationEventLoggingServiceClass
    elif uid in _BASIC_WORKLIST_CLASSES.values():
        return BasicWorklistManagementServiceClass
    elif uid in _COLOR_PALETTE_CLASSES.values():
        return ColorPaletteQueryRetrieveServiceClass
    elif uid in _DEFINED_PROCEDURE_CLASSES.values():
        return DefinedProcedureProtocolQueryRetrieveServiceClass
    elif uid in _DISPLAY_SYSTEM_CLASSES.values():
        return DisplaySystemManagementServiceClass
    elif uid in _HANGING_PROTOCOL_CLASSES.values():
        return HangingProtocolQueryRetrieveServiceClass
    elif uid in _IMPLANT_TEMPLATE_CLASSES.values():
        return ImplantTemplateQueryRetrieveServiceClass
    elif uid in _INSTANCE_AVAILABILITY_CLASSES.values():
        return InstanceAvailabilityNotificationServiceClass
    elif uid in _MEDIA_CREATION_CLASSES.values():
        return MediaCreationManagementServiceClass
    elif uid in _MEDIA_STORAGE_CLASSES.values():
        return ServiceClass  # Not yet implemented
    elif uid in _NON_PATIENT_OBJECT_CLASSES.values():
        return NonPatientObjectStorageServiceClass
    elif uid in _PRINT_MANAGEMENT_CLASSES.values():
        return PrintManagementServiceClass
    elif uid in _PROCEDURE_STEP_CLASSES.values():
        return ProcedureStepServiceClass
    elif uid in _PROTOCOL_APPROVAL_CLASSES.values():
        return ProtocolApprovalQueryRetrieveServiceClass
    elif uid in _QR_CLASSES.values():
        return QueryRetrieveServiceClass
    elif uid in _RELEVANT_PATIENT_QUERY_CLASSES.values():
        return RelevantPatientInformationQueryServiceClass
    elif uid in _RT_MACHINE_VERIFICATION_CLASSES.values():
        return RTMachineVerificationServiceClass
    elif uid in _STORAGE_CLASSES.values():
        return StorageServiceClass
    elif uid in _STORAGE_COMMITMENT_CLASSES.values():
        return StorageCommitmentServiceClass
    elif uid in _SUBSTANCE_ADMINISTRATION_CLASSES.values():
        return SubstanceAdministrationQueryServiceClass
    elif uid in _UNIFIED_PROCEDURE_STEP_CLASSES.values():
        return UnifiedProcedureStepServiceClass
    elif uid in _VERIFICATION_CLASSES.values():
        return VerificationServiceClass

    # No SCP implemented
    return ServiceClass


class SOPClass(UID):
    """Extend :class:`~pydicom.uid.UID` to include the corresponding Service
    Class.

    """
    _service_class = None

    def __new__(cls, val):
        if isinstance(val, SOPClass):
            return val

        return super(SOPClass, cls).__new__(cls, val)

    def __getattribute__(self, name):
        return super(SOPClass, self).__getattribute__(name)

    @property
    def service_class(self):
        """Return the corresponding Service Class implementation."""
        return self._service_class


def _generate_sop_classes(sop_class_dict):
    """Generate the SOP Classes."""

    _2019e = (
        '1.2.840.10008.5.1.4.1.1.88.74',
        '1.2.840.10008.5.1.4.1.1.88.75',
        '1.2.840.10008.5.1.4.1.1.481.10',
        '1.2.840.10008.5.1.4.1.1.481.11',
        '1.2.840.10008.5.1.4.1.1.481.12',
        '1.2.840.10008.5.1.4.1.1.481.13',
    )

    for name in sop_class_dict:
        uid = sop_class_dict[name]
        sop_class = SOPClass(uid)
        sop_class._service_class = uid_to_service_class(uid)
        docstring = "``{}``".format(uid)
        if uid in ('1.2.840.10008.5.1.1.9', '1.2.840.10008.5.1.1.18'):
            docstring += "\n\n.. versionadded:: 1.4"
        elif uid in _2019e:
            docstring += "\n\n.. versionadded:: 1.5"

        sop_class.__doc__ = docstring
        globals()[name] = sop_class


# Table of service classes with assigned UIDs
_SERVICE_CLASSES = {
    '1.2.840.10008.4.2' : StorageServiceClass,
    '1.2.840.10008.5.1.4.34.6' : UnifiedProcedureStepServiceClass,
}

# Generate the various SOP classes
# pylint: disable=line-too-long
_APPLICATION_EVENT_CLASSES = {
    'ProceduralEventLoggingSOPClass' : '1.2.840.10008.1.40',
    'SubstanceAdministrationLoggingSOPClass' : '1.2.840.10008.1.42',
}
_BASIC_WORKLIST_CLASSES = {
    'ModalityWorklistInformationFind' : '1.2.840.10008.5.1.4.31',
}
_COLOR_PALETTE_CLASSES = {
    'ColorPaletteInformationModelFind' : '1.2.840.10008.5.1.4.39.2',
    'ColorPaletteInformationModelMove' : '1.2.840.10008.5.1.4.39.3',
    'ColorPaletteInformationModelGet' : '1.2.840.10008.5.1.4.39.4',
}
_DEFINED_PROCEDURE_CLASSES = {
    'DefinedProcedureProtocolInformationModelFind' : '1.2.840.10008.5.1.4.20.1',
    'DefinedProcedureProtocolInformationModelMove' : '1.2.840.10008.5.1.4.20.2',
    'DefinedProcedureProtocolInformationModelGet' : '1.2.840.10008.5.1.4.20.3',
}
_DISPLAY_SYSTEM_CLASSES = {
    'DisplaySystemSOPClass' : '1.2.840.10008.5.1.1.40',
}
_HANGING_PROTOCOL_CLASSES = {
    'HangingProtocolInformationModelFind' : '1.2.840.10008.5.1.4.38.2',
    'HangingProtocolInformationModelMove' : '1.2.840.10008.5.1.4.38.3',
    'HangingProtocolInformationModelGet' : '1.2.840.10008.5.1.4.38.4',
}
_IMPLANT_TEMPLATE_CLASSES = {
    'GenericImplantTemplateInformationModelFind' : '1.2.840.10008.5.1.4.43.2',
    'GenericImplantTemplateInformationModelMove' : '1.2.840.10008.5.1.4.43.3',
    'GenericImplantTemplateInformationModelGet' : '1.2.840.10008.5.1.4.43.4',
    'ImplantAssemblyTemplateInformationModelFind' : '1.2.840.10008.5.1.4.44.2',
    'ImplantAssemblyTemplateInformationModelMove' : '1.2.840.10008.5.1.4.44.3',
    'ImplantAssemblyTemplateInformationModelGet' : '1.2.840.10008.5.1.4.44.4',
    'ImplantTemplateGroupInformationModelFind' : '1.2.840.10008.5.1.4.45.2',
    'ImplantTemplateGroupInformationModelMove' : '1.2.840.10008.5.1.4.45.3',
    'ImplantTemplateGroupInformationModelGet' : '1.2.840.10008.5.1.4.45.4',
}
_INSTANCE_AVAILABILITY_CLASSES = {
    'InstanceAvailabilityNotificationSOPClass' : '1.2.840.10008.5.1.4.33',
}
_MEDIA_CREATION_CLASSES = {
    'MediaCreationManagementSOPClass' : '1.2.840.10008.5.1.1.33',
}
_MEDIA_STORAGE_CLASSES = {
    'MediaStorageDirectoryStorage' : '1.2.840.10008.1.3.10',
}
_NON_PATIENT_OBJECT_CLASSES = {
    'HangingProtocolStorage' : '1.2.840.10008.5.1.4.38.1',
    'ColorPaletteStorage' : '1.2.840.10008.5.1.4.39.1',
    'GenericImplantTemplateStorage' : '1.2.840.10008.5.1.4.43.1',
    'ImplantAssemblyTemplateStorage' : '1.2.840.10008.5.1.4.44.1',
    'ImplantTemplateGroupStorage' : '1.2.840.10008.5.1.4.45.1',
    'CTDefinedProcedureProtocolStorage' : '1.2.840.10008.5.1.4.1.1.200.1',
    'ProtocolApprovalStorage' : '1.2.840.10008.5.1.4.1.1.200.3',
}
_PRINT_MANAGEMENT_CLASSES = {
    'BasicFilmSessionSOPClass' : '1.2.840.10008.5.1.1.1',
    'BasicFilmBoxSOPClass' : '1.2.840.10008.5.1.1.2',
    'BasicGrayscaleImageBoxSOPClass' : '1.2.840.10008.5.1.1.4',
    'BasicColorImageBoxSOPClass' : '1.2.840.10008.5.1.1.4.1',
    'PrintJobSOPClass' : '1.2.840.10008.5.1.1.14',
    'BasicAnnotationBoxSOPClass' : '1.2.840.10008.5.1.1.15',
    'PrinterSOPClass' : '1.2.840.10008.5.1.1.16',
    'PrinterConfigurationRetrievalSOPClass' : '1.2.840.10008.5.1.1.16.376',
    'PresentationLUTSOPClass' : '1.2.840.10008.5.1.1.23',
    # Print Management Meta SOP Classes
    # Basic Film Session, Basic Film Box, Basic Grayscale, Printer
    'BasicGrayscalePrintManagementMetaSOPClass' : '1.2.840.10008.5.1.1.9',
    # Basic Film Session, Basic Film Box, Basic Color, Printer
    'BasicColorPrintManagementMetaSOPClass' : '1.2.840.10008.5.1.1.18',
}
_PROCEDURE_STEP_CLASSES = {
    'ModalityPerformedProcedureStepSOPClass' : '1.2.840.10008.3.1.2.3.3',
    'ModalityPerformedProcedureStepRetrieveSOPClass' : '1.2.840.10008.3.1.2.3.4',
    'ModalityPerformedProcedureStepNotificationSOPClass' : '1.2.840.10008.3.1.2.3.5',
}
_PROTOCOL_APPROVAL_CLASSES = {
    'ProtocolApprovalInformationModelFind' : '1.2.840.10008.5.1.4.1.1.200.4',
    'ProtocolApprovalInformationModelMove' : '1.2.840.10008.5.1.4.1.1.200.5',
    'ProtocolApprovalInformationModelGet' : '1.2.840.10008.5.1.4.1.1.200.6'
}
_QR_CLASSES = {
    'PatientRootQueryRetrieveInformationModelFind' : '1.2.840.10008.5.1.4.1.2.1.1',
    'PatientRootQueryRetrieveInformationModelMove' : '1.2.840.10008.5.1.4.1.2.1.2',
    'PatientRootQueryRetrieveInformationModelGet' : '1.2.840.10008.5.1.4.1.2.1.3',
    'StudyRootQueryRetrieveInformationModelFind' : '1.2.840.10008.5.1.4.1.2.2.1',
    'StudyRootQueryRetrieveInformationModelMove' : '1.2.840.10008.5.1.4.1.2.2.2',
    'StudyRootQueryRetrieveInformationModelGet' : '1.2.840.10008.5.1.4.1.2.2.3',
    'PatientStudyOnlyQueryRetrieveInformationModelFind' : '1.2.840.10008.5.1.4.1.2.3.1',
    'PatientStudyOnlyQueryRetrieveInformationModelMove' : '1.2.840.10008.5.1.4.1.2.3.2',
    'PatientStudyOnlyQueryRetrieveInformationModelGet' : '1.2.840.10008.5.1.4.1.2.3.3',
    'CompositeInstanceRootRetrieveMove' : '1.2.840.10008.5.1.4.1.2.4.2',
    'CompositeInstanceRootRetrieveGet' : '1.2.840.10008.5.1.4.1.2.4.3',
    'CompositeInstanceRetrieveWithoutBulkDataGet' : '1.2.840.10008.5.1.4.1.2.5.3',
}
_RELEVANT_PATIENT_QUERY_CLASSES = {
    'GeneralRelevantPatientInformationQuery' : '1.2.840.10008.5.1.4.37.1',
    'BreastImagingRelevantPatientInformationQuery' : '1.2.840.10008.5.1.4.37.2',
    'CardiacRelevantPatientInformationQuery' : '1.2.840.10008.5.1.4.37.3',
}
_RT_MACHINE_VERIFICATION_CLASSES = {
    'RTConventionalMachineVerification' : '1.2.840.10008.5.1.4.34.8',
    'RTIonMachineVerification' : '1.2.840.10008.5.1.4.34.9',
}
_STORAGE_CLASSES = {
    'ComputedRadiographyImageStorage' : '1.2.840.10008.5.1.4.1.1.1',  # A.2
    'DigitalXRayImagePresentationStorage' : '1.2.840.10008.5.1.4.1.1.1.1',  # A.26
    'DigitalXRayImageProcessingStorage' : '1.2.840.10008.5.1.4.1.1.1.1.1',  # A.26
    'DigitalMammographyXRayImagePresentationStorage' : '1.2.840.10008.5.1.4.1.1.1.2',  # A.27
    'DigitalMammographyXRayImageProcessingStorage' : '1.2.840.10008.5.1.4.1.1.1.2.1',  # A.27
    'DigitalIntraOralXRayImagePresentationStorage' : '1.2.840.10008.5.1.4.1.1.1.3',  # A.28
    'DigitalIntraOralXRayImageProcessingStorage' : '1.2.840.10008.5.1.4.1.1.1.3.1',  # A.28
    'CTImageStorage' : '1.2.840.10008.5.1.4.1.1.2',  # A.3
    'EnhancedCTImageStorage' : '1.2.840.10008.5.1.4.1.1.2.1',  # A.38
    'LegacyConvertedEnhancedCTImageStorage' : '1.2.840.10008.5.1.4.1.1.2.2',  # A.70
    'UltrasoundMultiframeImageStorage' : '1.2.840.10008.5.1.4.1.1.3.1',  # A.7
    'MRImageStorage' : '1.2.840.10008.5.1.4.1.1.4',  # A.4
    'EnhancedMRImageStorage' : '1.2.840.10008.5.1.4.1.1.4.1',  # A.36.2
    'MRSpectroscopyStorage' : '1.2.840.10008.5.1.4.1.1.4.2',  # A.36.3
    'EnhancedMRColorImageStorage' : '1.2.840.10008.5.1.4.1.1.4.3',  # A.36.4
    'LegacyConvertedEnhancedMRImageStorage' : '1.2.840.10008.5.1.4.1.1.4.4',  # A.71
    'UltrasoundImageStorage' : '1.2.840.10008.5.1.4.1.1.6.1',  # A.6
    'EnhancedUSVolumeStorage' : '1.2.840.10008.5.1.4.1.1.6.2',  # A.59
    'SecondaryCaptureImageStorage' : '1.2.840.10008.5.1.4.1.1.7',  # A.8.1
    'MultiframeSingleBitSecondaryCaptureImageStorage' : '1.2.840.10008.5.1.4.1.1.7.1',  # A.8.2
    'MultiframeGrayscaleByteSecondaryCaptureImageStorage' : '1.2.840.10008.5.1.4.1.1.7.2',  # A.8.3
    'MultiframeGrayscaleWordSecondaryCaptureImageStorage' : '1.2.840.10008.5.1.4.1.1.7.3',  # A.8.4
    'MultiframeTrueColorSecondaryCaptureImageStorage' : '1.2.840.10008.5.1.4.1.1.7.4',  # A.8.5
    'TwelveLeadECGWaveformStorage' : '1.2.840.10008.5.1.4.1.1.9.1.1',  # A.34.3
    'GeneralECGWaveformStorage' : '1.2.840.10008.5.1.4.1.1.9.1.2',  # A.34.4
    'AmbulatoryECGWaveformStorage' : '1.2.840.10008.5.1.4.1.1.9.1.3',  # A.34.5
    'HemodynamicWaveformStorage' : '1.2.840.10008.5.1.4.1.1.9.2.1',  # A.34.6
    'CardiacElectrophysiologyWaveformStorage' : '1.2.840.10008.5.1.4.1.1.9.3.1',  # A.34.7
    'BasicVoiceAudioWaveformStorage' : '1.2.840.10008.5.1.4.1.1.9.4.1',  # A.34.2
    'GeneralAudioWaveformStorage' : '1.2.840.10008.5.1.4.1.1.9.4.2',  # A.34.10
    'ArterialPulseWaveformStorage' : '1.2.840.10008.5.1.4.1.1.9.5.1',  # A.34.8
    'RespiratoryWaveformStorage' : '1.2.840.10008.5.1.4.1.1.9.6.1',  # A.34.9
    'GrayscaleSoftcopyPresentationStateStorage' : '1.2.840.10008.5.1.4.1.1.11.1',  # A.33.1
    'ColorSoftcopyPresentationStateStorage' : '1.2.840.10008.5.1.4.1.1.11.2',  # A.33.2
    'PseudocolorSoftcopyPresentationStageStorage' : '1.2.840.10008.5.1.4.1.1.11.3',  # A.33.3
    'BlendingSoftcopyPresentationStateStorage' : '1.2.840.10008.5.1.4.1.1.11.4',  # A.33.4
    'XAXRFGrayscaleSoftcopyPresentationStateStorage' : '1.2.840.10008.5.1.4.1.1.11.5',  # A.33.6
    'GrayscalePlanarMPRVolumetricPresentationStateStorage' : '1.2.840.10008.5.1.4.1.1.11.6',  # A.80.1
    'CompositingPlanarMPRVolumetricPresentationStateStorage' : '1.2.840.10008.5.1.4.1.1.11.7',  # A.80.1
    'AdvancedBlendingPresentationStateStorage' : '1.2.840.10008.5.1.4.1.1.11.8',  # A.33.7
    'VolumeRenderingVolumetricPresentationStateStorage' : '1.2.840.10008.5.1.4.1.1.11.9',  # A.80.2
    'SegmentedVolumeRenderingVolumetricPresentationStateStorage' : '1.2.840.10008.5.1.4.1.1.11.10',  # A.80.2
    'MultipleVolumeRenderingVolumetricPresentationStateStorage' : '1.2.840.10008.5.1.4.1.1.11.11',  # A.80.2
    'XRayAngiographicImageStorage' : '1.2.840.10008.5.1.4.1.1.12.1',  # A.14
    'EnhancedXAImageStorage' : '1.2.840.10008.5.1.4.1.1.12.1.1',  # A.47
    'XRayRadiofluoroscopicImageStorage' : '1.2.840.10008.5.1.4.1.1.12.2',  # A.16
    'EnhancedXRFImageStorage' : '1.2.840.10008.5.1.4.1.1.12.2.1',  # A.48
    'XRay3DAngiographicImageStorage' : '1.2.840.10008.5.1.4.1.1.13.1.1',  # A.53
    'XRay3DCraniofacialImageStorage' : '1.2.840.10008.5.1.4.1.1.13.1.2',  # A.54
    'BreastTomosynthesisImageStorage' : '1.2.840.10008.5.1.4.1.1.13.1.3',  # A.55
    'BreastProjectionXRayImagePresentationStorage' : '1.2.840.10008.5.1.4.1.1.13.1.4',  # A.74
    'BreastProjectionXRayImageProcessingStorage' : '1.2.840.10008.5.1.4.1.1.13.1.5',  # A.74
    'IntravascularOpticalCoherenceTomographyImagePresentationStorage' : '1.2.840.10008.5.1.4.1.1.14.1',  # A.66
    'IntravascularOpticalCoherenceTomographyImageProcessingStorage' : '1.2.840.10008.5.1.4.1.1.14.2',  # A.66
    'NuclearMedicineImageStorage' : '1.2.840.10008.5.1.4.1.1.20',    # A.5
    'ParametricMapStorage' : '1.2.840.10008.5.1.4.1.1.30',  # A.75
    'RawDataStorage' : '1.2.840.10008.5.1.4.1.1.66',  # A.37
    'SpatialRegistrationStorage' : '1.2.840.10008.5.1.4.1.1.66.1',  # A.39.1
    'SpatialFiducialsStorage' : '1.2.840.10008.5.1.4.1.1.66.2',  # A.40
    'DeformableSpatialRegistrationStorage' : '1.2.840.10008.5.1.4.1.1.66.3',  # A.39.2
    'SegmentationStorage' : '1.2.840.10008.5.1.4.1.1.66.4',  # A.51
    'SurfaceSegmentationStorage' : '1.2.840.10008.5.1.4.1.1.66.5',  # A.57
    'TractographyResultsStorage' : '1.2.840.10008.5.1.4.1.1.66.6',  # A.78
    'RealWorldValueMappingStorage' : '1.2.840.10008.5.1.4.1.1.67',  # A.46
    'SurfaceScanMeshStorage' : '1.2.840.10008.5.1.4.1.1.68.1',  # A.68
    'SurfaceScanPointCloudStorage' : '1.2.840.10008.5.1.4.1.1.68.2',  # A.69
    'VLEndoscopicImageStorage' : '1.2.840.10008.5.1.4.1.1.77.1.1',  # A.32.1
    'VideoEndoscopicImageStorage' : '1.2.840.10008.5.1.4.1.1.77.1.1.1',  # A.32.5
    'VLMicroscopicImageStorage' : '1.2.840.10008.5.1.4.1.1.77.1.2',  # A.32.2
    'VideoMicroscopicImageStorage' : '1.2.840.10008.5.1.4.1.1.77.1.2.1',  # A.32.6
    'VLSlideCoordinatesMicroscopicImageStorage' : '1.2.840.10008.5.1.4.1.1.77.1.3',  # A.32.3
    'VLPhotographicImageStorage' : '1.2.840.10008.5.1.4.1.1.77.1.4',  # A.32.4
    'VideoPhotographicImageStorage' : '1.2.840.10008.5.1.4.1.1.77.1.4.1',  # A.32.7
    'OphthalmicPhotography8BitImageStorage' : '1.2.840.10008.5.1.4.1.1.77.1.5.1',  # A.41
    'OphthalmicPhotography16BitImageStorage' : '1.2.840.10008.5.1.4.1.1.77.1.5.2',  # A.42
    'StereometricRelationshipStorage' : '1.2.840.10008.5.1.4.1.1.77.1.5.3',  # A.43
    'OphthalmicTomographyImageStorage' : '1.2.840.10008.5.1.4.1.1.77.1.5.4',  # A.52
    'WideFieldOphthalmicPhotographyStereographicProjectionImageStorage' : '1.2.840.10008.5.1.4.1.1.77.1.5.5',  # A.76
    'WideFieldOphthalmicPhotography3DCoordinatesImageStorage' : '1.2.840.10008.5.1.4.1.1.77.1.5.6',  # A.77
    'OphthalmicOpticalCoherenceTomographyEnFaceImageStorage' : '1.2.840.10008.5.1.4.1.1.77.1.5.7',  # A.83
    'OphthlamicOpticalCoherenceTomographyBScanVolumeAnalysisStorage' : '1.2.840.10008.5.1.4.1.1.77.1.5.8',  # A.84
    'VLWholeSlideMicroscopyImageStorage' : '1.2.840.10008.5.1.4.1.1.77.1.6',  # A.32.8
    'LensometryMeasurementsStorage' : '1.2.840.10008.5.1.4.1.1.78.1',  # A.60.1
    'AutorefractionMeasurementsStorage' : '1.2.840.10008.5.1.4.1.1.78.2',  # A.60.2
    'KeratometryMeasurementsStorage' : '1.2.840.10008.5.1.4.1.1.78.3',  # A.60.3
    'SubjectiveRefractionMeasurementsStorage' : '1.2.840.10008.5.1.4.1.1.78.4',  # A.60.4
    'VisualAcuityMeasurementsStorage' : '1.2.840.10008.5.1.4.1.1.78.5',  # A.60.5
    'SpectaclePrescriptionReportStorage' : '1.2.840.10008.5.1.4.1.1.78.6',  # A.35.9
    'OphthalmicAxialMeasurementsStorage' : '1.2.840.10008.5.1.4.1.1.78.7',  # A.60.6
    'IntraocularLensCalculationsStorage' : '1.2.840.10008.5.1.4.1.1.78.8',  # A.60.7
    'MacularGridThicknessAndVolumeReport' : '1.2.840.10008.5.1.4.1.1.79.1',  # A.35.11
    'OphthalmicVisualFieldStaticPerimetryMeasurementsStorage' : '1.2.840.10008.5.1.4.1.1.80.1',  # A.65
    'OphthalmicThicknessMapStorage' : '1.2.840.10008.5.1.4.1.1.81.1',  # A.67
    'CornealTopographyMapStorage' : '1.2.840.10008.5.1.4.1.1.82.1',  # A.73
    'BasicTextSRStorage' : '1.2.840.10008.5.1.4.1.1.88.11',  # A.35.1
    'EnhancedSRStorage' : '1.2.840.10008.5.1.4.1.1.88.22',  # A.35.2
    'ComprehensiveSRStorage' : '1.2.840.10008.5.1.4.1.1.88.33',  # A.35.3
    'Comprehensive3DSRStorage' : '1.2.840.10008.5.1.4.1.1.88.34',  # A.35.13
    'ExtensibleSRStorage' : '1.2.840.10008.5.1.4.1.1.88.35',  # A.35.15
    'ProcedureSRStorage' : '1.2.840.10008.5.1.4.1.1.88.40',  # A.35.7
    'MammographyCADSRStorage' : '1.2.840.10008.5.1.4.1.1.88.50',  # A.35.5
    'KeyObjectSelectionStorage' : '1.2.840.10008.5.1.4.1.1.88.59',  # A.35.4
    'ChestCADSRStorage' : '1.2.840.10008.5.1.4.1.1.88.65',  # A.35.6
    'XRayRadiationDoseSRStorage' : '1.2.840.10008.5.1.4.1.1.88.67',  # A.35.8
    'RadiopharmaceuticalRadiationDoseSRStorage' : '1.2.840.10008.5.1.4.1.1.88.68',  # A.35.14
    'ColonCADSRStorage' : '1.2.840.10008.5.1.4.1.1.88.69',  # A.35.10
    'ImplantationPlanSRStorage' : '1.2.840.10008.5.1.4.1.1.88.70',  # A.35.12
    'AcquisitionContextSRStorage' : '1.2.840.10008.5.1.4.1.1.88.71',  # A.35.16
    'SimplifiedAdultEchoSRStorage' : '1.2.840.10008.5.1.4.1.1.88.72',  # A.35.17
    'PatientRadiationDoseSRStorage' : '1.2.840.10008.5.1.4.1.1.88.73',  # A.35.18
    'PlannedImagingAgentAdministrationSRStorage' : '1.2.840.10008.5.1.4.1.1.88.74',  # A.35.19
    'PerformedImagingAgestAdministrationSRStorage' : '1.2.840.10008.5.1.4.1.1.88.75',  # A.35.20
    'ContentAssessmentResultsStorage' : '1.2.840.10008.5.1.4.1.1.90.1',  # A.81
    'EncapsulatedPDFStorage' : '1.2.840.10008.5.1.4.1.1.104.1',  # A.45.1
    'EncapsulatedCDAStorage' : '1.2.840.10008.5.1.4.1.1.104.2',  # A.45.2
    'EncapsulatedSTLStorage' : '1.2.840.10008.5.1.4.1.1.104.3',  # A.85.1
    'PositronEmissionTomographyImageStorage' : '1.2.840.10008.5.1.4.1.1.128',  # A.21
    'EnhancedPETImageStorage' : '1.2.840.10008.5.1.4.1.1.130',  # A.56
    'LegacyConvertedEnhancedPETImageStorage' : '1.2.840.10008.5.1.4.1.1.128.1',  # A.72
    'BasicStructuredDisplayStorage' : '1.2.840.10008.5.1.4.1.1.131',  # A.33.5
    'CTPerformedProcedureProtocolStorage' : '1.2.840.10008.5.1.4.1.1.200.2',  # A.82.1
    'RTImageStorage' : '1.2.840.10008.5.1.4.1.1.481.1',  # A.17
    'RTDoseStorage' : '1.2.840.10008.5.1.4.1.1.481.2',  # A.18
    'RTStructureSetStorage' : '1.2.840.10008.5.1.4.1.1.481.3',  # A.19
    'RTBeamsTreatmentRecordStorage' : '1.2.840.10008.5.1.4.1.1.481.4',  # A.29
    'RTPlanStorage' : '1.2.840.10008.5.1.4.1.1.481.5',  # A.20
    'RTBrachyTreatmentRecordStorage' : '1.2.840.10008.5.1.4.1.1.481.6',  # A.20
    'RTTreatmentSummaryRecordStorage' : '1.2.840.10008.5.1.4.1.1.481.7',  # A.31
    'RTIonPlanStorage' : '1.2.840.10008.5.1.4.1.1.481.8',  # A.49
    'RTIonBeamsTreatmentRecordStorage' : '1.2.840.10008.5.1.4.1.1.481.9',  # A.50
<<<<<<< HEAD
    # 128 presentation context limit here
=======
    'RTPhysicianIntentStorage' : '1.2.840.10008.5.1.4.1.1.481.10',  # A.86.1.2
    'RTSegmentAnnotationStorage' : '1.2.840.10008.5.1.4.1.1.481.11',  # A.86.1.3
    'RTRadiationSetStorage' : '1.2.840.10008.5.1.4.1.1.481.12',  # A.86.1.4
    'CArmPhotonElectronRadiationStorage' : '1.2.840.10008.5.1.4.1.1.481.13',  # A.86.1.5
>>>>>>> d1b07880
    'RTBeamsDeliveryInstructionStorage' : '1.2.840.10008.5.1.4.34.7',  # A.64
    'RTBrachyApplicationSetupDeliveryInstructionsStorage' : '1.2.840.10008.5.1.4.34.10',  # A.79
}
_STORAGE_COMMITMENT_CLASSES = {
    'StorageCommitmentPushModelSOPClass' : '1.2.840.10008.1.20.1',
}
_SUBSTANCE_ADMINISTRATION_CLASSES = {
    'ProductCharacteristicsQueryInformationModelFind' : '1.2.840.10008.5.1.4.41',
    'SubstanceApprovalQueryInformationModelFind' : '1.2.840.10008.5.1.4.42'
}
_UNIFIED_PROCEDURE_STEP_CLASSES = {
    'UnifiedProcedureStepPushSOPClass' : '1.2.840.10008.5.1.4.34.6.1',
    'UnifiedProcedureStepWatchSOPClass' : '1.2.840.10008.5.1.4.34.6.2',
    'UnifiedProcedureStepPullSOPClass' : '1.2.840.10008.5.1.4.34.6.3',
    'UnifiedProcedureStepEventSOPClass' : '1.2.840.10008.5.1.4.34.6.4',
    'UnifiedProcedureStepQuerySOPClass' : '1.2.840.10008.5.1.4.34.6.5',
}
_VERIFICATION_CLASSES = {
    'VerificationSOPClass' : '1.2.840.10008.1.1',
}

# pylint: enable=line-too-long
_generate_sop_classes(_APPLICATION_EVENT_CLASSES)
_generate_sop_classes(_BASIC_WORKLIST_CLASSES)
_generate_sop_classes(_COLOR_PALETTE_CLASSES)
_generate_sop_classes(_DEFINED_PROCEDURE_CLASSES)
_generate_sop_classes(_DISPLAY_SYSTEM_CLASSES)
_generate_sop_classes(_HANGING_PROTOCOL_CLASSES)
_generate_sop_classes(_IMPLANT_TEMPLATE_CLASSES)
_generate_sop_classes(_INSTANCE_AVAILABILITY_CLASSES)
_generate_sop_classes(_MEDIA_CREATION_CLASSES)
_generate_sop_classes(_MEDIA_STORAGE_CLASSES)
_generate_sop_classes(_NON_PATIENT_OBJECT_CLASSES)
_generate_sop_classes(_PRINT_MANAGEMENT_CLASSES)
_generate_sop_classes(_PROCEDURE_STEP_CLASSES)
_generate_sop_classes(_PROTOCOL_APPROVAL_CLASSES)
_generate_sop_classes(_QR_CLASSES)
_generate_sop_classes(_RELEVANT_PATIENT_QUERY_CLASSES)
_generate_sop_classes(_RT_MACHINE_VERIFICATION_CLASSES)
_generate_sop_classes(_STORAGE_CLASSES)
_generate_sop_classes(_STORAGE_COMMITMENT_CLASSES)
_generate_sop_classes(_SUBSTANCE_ADMINISTRATION_CLASSES)
_generate_sop_classes(_UNIFIED_PROCEDURE_STEP_CLASSES)
_generate_sop_classes(_VERIFICATION_CLASSES)


def uid_to_sop_class(uid):
    """Return the :class:`SOPClass` object corresponding to `uid`.

    Parameters
    ----------
    uid : pydicom.uid.UID
        Return the corresponding object for this UID.

    Returns
    -------
    sop_class.SOPClass subclass
        The SOP class corresponding to `uid`.

    Raises
    ------
    NotImplementedError
        If the SOP Class corresponding to the given UID has not been
        implemented.
    """
    # Get a list of all the class members of the current module
    members = inspect.getmembers(
        sys.modules[__name__],
        lambda mbr: isinstance(mbr, str)
    )

    for obj in members:
        if hasattr(obj[1], 'service_class') and obj[1] == uid:
            return obj[1]

    sop_class = SOPClass(uid)
    sop_class._service_class = ServiceClass

    return sop_class


# Well-known SOP Instance UIDs for the supported Service Classes
DisplaySystemSOPInstance = UID('1.2.840.10008.5.1.1.40.1')
"""``1.2.840.10008.5.1.1.40.1``

.. versionadded:: 1.5
"""
PrinterConfigurationRetrievalSOPInstance = UID('1.2.840.10008.5.1.1.17.376')
"""``1.2.840.10008.5.1.1.17.376``

.. versionadded:: 1.5
"""
PrinterSOPInstance = UID('1.2.840.10008.5.1.1.17')
"""``1.2.840.10008.5.1.1.17``

.. versionadded:: 1.5
"""
ProceduralEventLoggingSOPInstance = UID('1.2.840.10008.1.40.1')
"""``1.2.840.10008.1.40.1``

.. versionadded:: 1.5
"""
StorageCommitmentPushModelSOPInstance = UID('1.2.840.10008.1.20.1.1')
"""``1.2.840.10008.1.20.1.1``

.. versionadded:: 1.5
"""
SubstanceAdministrationLoggingSOPInstance = UID('1.2.840.10008.1.42.1')
"""``1.2.840.10008.1.42.1``

.. versionadded:: 1.5
"""
UPSFilteredGlobalSubscriptionSOPInstance = UID('1.2.840.10008.5.1.4.34.5.1')
"""``1.2.840.10008.5.1.4.34.5.1``

.. versionadded:: 1.5
"""
UPSGlobalSubscriptionSOPInstance = UID('1.2.840.10008.5.1.4.34.5')
"""``1.2.840.10008.5.1.4.34.5``

.. versionadded:: 1.5
"""<|MERGE_RESOLUTION|>--- conflicted
+++ resolved
@@ -394,14 +394,11 @@
     'RTTreatmentSummaryRecordStorage' : '1.2.840.10008.5.1.4.1.1.481.7',  # A.31
     'RTIonPlanStorage' : '1.2.840.10008.5.1.4.1.1.481.8',  # A.49
     'RTIonBeamsTreatmentRecordStorage' : '1.2.840.10008.5.1.4.1.1.481.9',  # A.50
-<<<<<<< HEAD
     # 128 presentation context limit here
-=======
     'RTPhysicianIntentStorage' : '1.2.840.10008.5.1.4.1.1.481.10',  # A.86.1.2
     'RTSegmentAnnotationStorage' : '1.2.840.10008.5.1.4.1.1.481.11',  # A.86.1.3
     'RTRadiationSetStorage' : '1.2.840.10008.5.1.4.1.1.481.12',  # A.86.1.4
     'CArmPhotonElectronRadiationStorage' : '1.2.840.10008.5.1.4.1.1.481.13',  # A.86.1.5
->>>>>>> d1b07880
     'RTBeamsDeliveryInstructionStorage' : '1.2.840.10008.5.1.4.34.7',  # A.64
     'RTBrachyApplicationSetupDeliveryInstructionsStorage' : '1.2.840.10008.5.1.4.34.10',  # A.79
 }
