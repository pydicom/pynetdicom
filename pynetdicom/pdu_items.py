--- conflicted
+++ resolved
@@ -1603,15 +1603,11 @@
             raise TypeError('Transfer syntax must be a pydicom.uid.UID, '
                             'bytes or str')
 
-<<<<<<< HEAD
-        if value and not validate_uid(value):
-=======
         if self._skip_validation:
             self._transfer_syntax_name = value or None
             return
 
         if value is not None and not validate_uid(value):
->>>>>>> eb907397
             LOGGER.error("Transfer Syntax Name is an invalid UID")
             raise ValueError("Transfer Syntax Name is an invalid UID")
 
