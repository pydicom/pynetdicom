--- conflicted
+++ resolved
@@ -2644,11 +2644,7 @@
 
     Parameters
     ----------
-<<<<<<< HEAD
-    event : event.Event
-=======
-    event : events.Event
->>>>>>> 9250bb91
+    event : events.Event
         The event representing a service class receiving a N-ACTION
         request message. Event attributes are:
 
@@ -2675,8 +2671,6 @@
 
     Returns
     -------
-<<<<<<< HEAD
-=======
     status : pydicom.dataset.Dataset or int
         The status returned to the peer AE in the N-ACTION response. Must be a
         valid N-ACTION status value for the applicable Service Class as either
@@ -2691,7 +2685,6 @@
         Class.
 
         If the status is not 'Successs' or 'Warning' then None.
->>>>>>> 9250bb91
 
     Raises
     ------
@@ -2726,20 +2719,13 @@
 
     **Supported Service Classes**
 
-<<<<<<< HEAD
-=======
     None
 
->>>>>>> 9250bb91
     **Status**
 
     Parameters
     ----------
-<<<<<<< HEAD
-    event : event.Event
-=======
-    event : events.Event
->>>>>>> 9250bb91
+    event : events.Event
         The event representing a service class receiving a N-CREATE
         request message. Event attributes are:
 
@@ -2766,8 +2752,6 @@
 
     Returns
     -------
-<<<<<<< HEAD
-=======
     status : pydicom.dataset.Dataset or int
         The status returned to the peer AE in the N-CREATE response. Must be a
         valid N-CREATE status value for the applicable Service Class as either
@@ -2782,7 +2766,6 @@
         Class.
 
         If the status is not 'Successs' or 'Warning' then None.
->>>>>>> 9250bb91
 
     Raises
     ------
@@ -2821,11 +2804,7 @@
 
     Parameters
     ----------
-<<<<<<< HEAD
-    event : event.Event
-=======
-    event : events.Event
->>>>>>> 9250bb91
+    event : events.Event
         The event representing a service class receiving a N-DELETE
         request message. Event attributes are:
 
@@ -2844,8 +2823,6 @@
 
     Returns
     -------
-<<<<<<< HEAD
-=======
     status : pydicom.dataset.Dataset or int
         The status returned to the peer AE in the N-DELETE response. Must be a
         valid N-DELETE status value for the applicable Service Class as either
@@ -2853,7 +2830,6 @@
         (0000,0900) *Status* element. If returning a Dataset object then
         it may also contain optional elements related to the Status (as in
         DICOM Standard Part 7, Annex C).
->>>>>>> 9250bb91
 
     Raises
     ------
@@ -2893,11 +2869,7 @@
 
     Parameters
     ----------
-<<<<<<< HEAD
-    event : event.Event
-=======
-    event : events.Event
->>>>>>> 9250bb91
+    event : events.Event
         The event representing a service class receiving a N-EVENT-REPORT
         request message. Event attributes are:
 
@@ -2925,8 +2897,6 @@
 
     Returns
     -------
-<<<<<<< HEAD
-=======
     status : pydicom.dataset.Dataset or int
         The status returned to the peer AE in the N-EVENT-REPORT response.
         Must be a valid N-EVENT-REPORT status value for the applicable Service
@@ -2941,7 +2911,6 @@
         Class.
 
         If the status is not 'Successs' or 'Warning' then None.
->>>>>>> 9250bb91
 
     Raises
     ------
@@ -3046,11 +3015,7 @@
 
     Parameters
     ----------
-<<<<<<< HEAD
-    event : event.Event
-=======
-    event : events.Event
->>>>>>> 9250bb91
+    event : events.Event
         The event representing a service class receiving a N-SET
         request message. Event attributes are:
 
@@ -3077,8 +3042,6 @@
 
     Returns
     -------
-<<<<<<< HEAD
-=======
     status : pydicom.dataset.Dataset or int
         The status returned to the peer AE in the N-SET response. Must be a
         valid N-SET status value for the applicable Service Class as either
@@ -3093,7 +3056,6 @@
         Class.
 
         If the status is not 'Successs' or 'Warning' then None.
->>>>>>> 9250bb91
 
     Raises
     ------
