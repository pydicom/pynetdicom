--- conflicted
+++ resolved
@@ -65,13 +65,8 @@
             return None
 
     def receive_pdu(self, wait=False, timeout=None):
-<<<<<<< HEAD
-        time.sleep(0.2)
-        return self.received.get()
-=======
         # Takes item off the queue
         return self.queue.get(wait, timeout)
->>>>>>> d6c34fb8
 
     def kill_dul(self):
         self.is_killed = True
@@ -175,102 +170,6 @@
             self.assoc.dul.queue.get(block=False)
         assert acse.is_released(self.assoc) is False
 
-<<<<<<< HEAD
-    def test_release_assoc_good(self):
-        """Test receiving a good A-RELEASE response."""
-        primitive = A_RELEASE()
-        primitive.result = 'affirmative'
-
-        self.assoc.dul.received.put(primitive)
-        assert self.assoc.is_aborted is False
-        assert self.assoc.is_killed is False
-        assert self.assoc.is_released is False
-
-        acse = ACSE()
-        acse.release_association(self.assoc)
-
-        with pytest.raises(queue.Empty):
-            self.assoc.dul.received.get(block=False)
-        assert self.assoc.is_aborted is False
-        assert self.assoc.is_released is True
-        assert self.assoc.is_killed is True
-
-        primitive = self.assoc.dul.queue.get(block=False)
-        assert isinstance(primitive, A_RELEASE)
-        assert primitive.result != 'affirmative'
-        with pytest.raises(queue.Empty):
-            self.assoc.dul.queue.get(block=False)
-
-    @pytest.mark.skipif(sys.version_info[:2] == (3, 4),
-                    reason='pytest missing caplog')
-    def test_release_assoc_bad_response(self, caplog):
-        """Test receiving bad response to A-RELEASE request."""
-        # Request received
-        primitive = A_RELEASE()
-        assert primitive.result != 'affirmative'
-
-        self.assoc.dul.received.put(primitive)
-        assert self.assoc.is_aborted is False
-        assert self.assoc.is_killed is False
-        assert self.assoc.is_released is False
-
-        acse = ACSE()
-        with caplog.at_level(logging.WARNING, logger='pynetdicom'):
-            acse.release_association(self.assoc)
-
-            msg = (
-                "Received an invalid response to the A-RELEASE request"
-            )
-            assert msg in caplog.text
-
-        with pytest.raises(queue.Empty):
-            self.assoc.dul.received.get(block=False)
-        assert self.assoc.is_aborted is True
-        assert self.assoc.is_released is False
-        assert self.assoc.is_killed is True
-
-        primitive = self.assoc.dul.queue.get(block=False)
-        assert isinstance(primitive, A_RELEASE)
-        assert primitive.result != 'affirmative'
-        with pytest.raises(queue.Empty):
-            self.assoc.dul.queue.get(block=False)
-
-    @pytest.mark.xfail()
-    @pytest.mark.skipif(sys.version_info[:2] == (3, 4),
-                    reason='pytest missing caplog')
-    def test_release_assoc_invalid_response(self, caplog):
-        """Test receiving invalid response to A-RELEASE request."""
-        # Non A-RELEASE received
-        self.assoc.dul.received.put(None)
-        self.assoc.dul.received.put(None)
-        assert self.assoc.is_aborted is False
-        assert self.assoc.is_killed is False
-        assert self.assoc.is_released is False
-
-        acse = ACSE()
-        acse.acse_timeout = 0.1
-        with caplog.at_level(logging.WARNING, logger='pynetdicom'):
-            acse.release_association(self.assoc)
-
-            msg = (
-                "No response received to the A-RELEASE request"
-            )
-            assert msg in caplog.text
-
-        with pytest.raises(queue.Empty):
-            self.assoc.dul.received.get(block=False)
-        assert self.assoc.is_aborted is True
-        assert self.assoc.is_released is False
-        assert self.assoc.is_killed is True
-
-        primitive = self.assoc.dul.queue.get(block=False)
-        assert isinstance(primitive, A_RELEASE)
-        assert primitive.result != 'affirmative'
-        with pytest.raises(queue.Empty):
-            self.assoc.dul.queue.get(block=False)
-
-=======
->>>>>>> d6c34fb8
 
 class TestNegotiationRequestor(object):
     """Test ACSE negotiation as requestor."""
