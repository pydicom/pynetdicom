--- conflicted
+++ resolved
@@ -30,13 +30,7 @@
 # debug_logger()
 
 
-<<<<<<< HEAD
-TEST_DS_DIR = os.path.join(os.path.dirname(__file__), 'dicom_files')
-=======
 TEST_DS_DIR = os.path.join(os.path.dirname(__file__), "dicom_files")
-# DATASET = dcmread(os.path.join(TEST_DS_DIR, 'RTImageStorage.dcm')) # 2.1 MB
-DATASET = dcmread(os.path.join(TEST_DS_DIR, "CTImageStorage.dcm"))  # 39 kB
->>>>>>> bc8fd996
 
 
 def init_yappi():
@@ -119,13 +113,8 @@
     ds_per_assoc : int
         The number of datasets to send using `storescu`.
     """
-<<<<<<< HEAD
     fpath = test_ds.filename
-    args = [which('storescu'), 'localhost', '11112'] + [fpath] * ds_per_assoc
-=======
-    fpath = os.path.join(TEST_DS_DIR, "CTImageStorage.dcm")
     args = [which("storescu"), "localhost", "11112"] + [fpath] * ds_per_assoc
->>>>>>> bc8fd996
     return subprocess.Popen(args)
 
 
@@ -193,17 +182,10 @@
     if is_successful:
         write_msg = ["", " (write)", " (write fast)", " (write fastest)"][write_ds]
         print(
-<<<<<<< HEAD
             f"C-STORE SCP transferred {nr_assoc * ds_per_assoc} total "
             f"{os.path.basename(test_ds.filename)} datasets over "
             f"{nr_assoc} association{'' if nr_assoc == 1 else 's'}{write_msg} "
             f"in {time.time() - start_time:.2f} s"
-=======
-            "C-STORE SCP transferred {} total datasets over {} "
-            "association(s) in {:.2f} s".format(
-                nr_assoc * ds_per_assoc, nr_assoc, time.time() - start_time
-            )
->>>>>>> bc8fd996
         )
     else:
         print("C-STORE SCP benchmark failed")
@@ -211,7 +193,9 @@
     server.shutdown()
 
 
-def receive_store_internal(test_ds, nr_assoc, ds_per_assoc, write_ds=0, use_yappi=False):
+def receive_store_internal(
+    test_ds, nr_assoc, ds_per_assoc, write_ds=0, use_yappi=False
+):
     """Run a Storage SCP and transfer datasets with pynetdicom alone.
 
     Parameters
@@ -276,17 +260,10 @@
     if is_successful:
         write_msg = ["", " (write)", " (write fast)", " (write fastest)"][write_ds]
         print(
-<<<<<<< HEAD
             f"C-STORE SCU/SCP transferred {nr_assoc * ds_per_assoc} total "
             f"{os.path.basename(test_ds.filename)} datasets over "
             f"{nr_assoc} association{'' if nr_assoc == 1 else 's'}{write_msg} "
             f"in {time.time() - start_time:.2f} s"
-=======
-            "C-STORE SCU/SCP transferred {} total datasets over {} "
-            "association(s) in {:.2f} s".format(
-                nr_assoc * ds_per_assoc, nr_assoc, time.time() - start_time
-            )
->>>>>>> bc8fd996
         )
     else:
         print("C-STORE SCU/SCP benchmark failed")
@@ -328,17 +305,10 @@
 
     if is_successful:
         print(
-<<<<<<< HEAD
             f"C-STORE DCMTK SCU/SCP transferred {nr_assoc * ds_per_assoc} total "
             f"{os.path.basename(test_ds.filename)} datasets over "
             f"{nr_assoc} association{'' if nr_assoc == 1 else 's'} "
             f"in {time.time() - start_time:.2f} s"
-=======
-            "C-STORE SCP transferred {} total datasets over {} "
-            "association(s) in {:.2f} s".format(
-                nr_assoc * ds_per_assoc, nr_assoc, time.time() - start_time
-            )
->>>>>>> bc8fd996
         )
     else:
         print("C-STORE DCMTK SCU/SCP benchmark failed")
@@ -347,12 +317,7 @@
     time.sleep(0.5)
 
 
-<<<<<<< HEAD
-
 def receive_store_simultaneous(test_ds, nr_assoc, ds_per_assoc, use_yappi=False):
-=======
-def receive_store_simultaneous(nr_assoc, ds_per_assoc, use_yappi=False):
->>>>>>> bc8fd996
     """Run a Storage SCP and transfer datasets with simultaneous storescu's.
 
     Parameters
@@ -400,17 +365,10 @@
 
     if is_successful:
         print(
-<<<<<<< HEAD
             f"C-STORE SCP transferred {nr_assoc * ds_per_assoc} total "
             f"{os.path.basename(test_ds.filename)} datasets over "
             f"{nr_assoc} association{'' if nr_assoc == 1 else 's'} "
             f"in {time.time() - start_time:.2f} s"
-=======
-            "C-STORE SCP transferred {} total datasets over {} "
-            "association(s) in {:.2f} s".format(
-                nr_assoc * ds_per_assoc, nr_assoc, time.time() - start_time
-            )
->>>>>>> bc8fd996
         )
     else:
         print("C-STORE SCP benchmark failed")
@@ -477,17 +435,10 @@
 
     if is_successful:
         print(
-<<<<<<< HEAD
             f"C-STORE SCU transferred {nr_assoc * ds_per_assoc} total "
             f"{os.path.basename(test_ds.filename)} datasets over "
             f"{nr_assoc} association{'' if nr_assoc == 1 else 's'} "
             f"in {time.time() - start_time:.2f} s"
-=======
-            "C-STORE SCU transferred {} total datasets over {} "
-            "association(s) in {:.2f} s".format(
-                nr_assoc * ds_per_assoc, nr_assoc, time.time() - start_time
-            )
->>>>>>> bc8fd996
         )
     else:
         print("C-STORE SCU benchmark failed")
@@ -504,19 +455,18 @@
     else:
         use_yappi = False
 
-<<<<<<< HEAD
     print("Use large dataset? (y/n:)")
     use_large_dcm = input()
-    if use_large_dcm in ['y', 'Y']:
+    if use_large_dcm in ["y", "Y"]:
         use_large_dcm = True
     else:
         use_large_dcm = False
 
     if use_large_dcm:
-        ds_name = 'RTImageStorage.dcm'  # 2.1 MB
+        ds_name = "RTImageStorage.dcm"  # 2.1 MB
         default_nr_ds = 100
     else:
-        ds_name = 'CTImageStorage.dcm'  # 39 kB
+        ds_name = "CTImageStorage.dcm"  # 39 kB
         default_nr_ds = 1000
 
     print(f"number of datasets? (default = {default_nr_ds})")
@@ -529,27 +479,39 @@
 
     print(f"Which benchmarks do you wish to run? (list, range, or all)")
     print(f"  1. Storage SCU, {nr_ds} {ds_name} datasets over 1 association")
-    print(f"  2. Storage SCU, 1 {ds_name} dataset per association over {nr_ds} associations")
+    print(
+        f"  2. Storage SCU, 1 {ds_name} dataset per association over {nr_ds} associations"
+    )
     print(f"  3. Storage SCP, {nr_ds} {ds_name} datasets over 1 association")
     print(f"  4. Storage SCP, {nr_ds} {ds_name} datasets over 1 association (write)")
-    print(f"  5. Storage SCP, {nr_ds} {ds_name} datasets over 1 association (write fast)")
-    print(f"  6. Storage SCP, {nr_ds} {ds_name} datasets over 1 association (write fastest)")
-    print(f"  7. Storage SCP, 1 {ds_name} dataset per association over {nr_ds} associations")
-    print(f"  8. Storage SCP, {nr_ds} {ds_name} datasets per association over 10 simultaneous associations")
+    print(
+        f"  5. Storage SCP, {nr_ds} {ds_name} datasets over 1 association (write fast)"
+    )
+    print(
+        f"  6. Storage SCP, {nr_ds} {ds_name} datasets over 1 association (write fastest)"
+    )
+    print(
+        f"  7. Storage SCP, 1 {ds_name} dataset per association over {nr_ds} associations"
+    )
+    print(
+        f"  8. Storage SCP, {nr_ds} {ds_name} datasets per association over 10 simultaneous associations"
+    )
     print(f"  9. Storage SCU/SCP, {nr_ds} {ds_name} datasets over 1 association")
     print(f"  10. Storage DCMTK SCU/SCP, {nr_ds} {ds_name} datasets over 1 association")
 
     bench_input = input()
-    if re.fullmatch(r'\s*(a|all)\s*', bench_input):
+    if re.fullmatch(r"\s*(a|all)\s*", bench_input):
         # All: "a" or "all"
         bench_list = [str(i) for i in range(1, 11)]
-    elif re.fullmatch(r'\s*(\d+)\s*-\s*(\d+)\s*', bench_input):
+    elif re.fullmatch(r"\s*(\d+)\s*-\s*(\d+)\s*", bench_input):
         # Range: "x - y"
-        match = re.fullmatch(r'\s*(\d+)\s*-\s*(\d+)\s*', bench_input)
-        bench_list = [str(i) for i in range(int(match.group(1)), int(match.group(2)) + 1)]
+        match = re.fullmatch(r"\s*(\d+)\s*-\s*(\d+)\s*", bench_input)
+        bench_list = [
+            str(i) for i in range(int(match.group(1)), int(match.group(2)) + 1)
+        ]
     else:
         # List: "a, b, c"
-        bench_list = re.findall(r'\d+', bench_input)
+        bench_list = re.findall(r"\d+", bench_input)
 
     if "1" in bench_list:
         send_store(test_ds, 1, nr_ds, use_yappi)
@@ -570,41 +532,4 @@
     if "9" in bench_list:
         receive_store_internal(test_ds, 1, nr_ds, 0, use_yappi)
     if "10" in bench_list:
-        receive_store_dcmtk(test_ds, 1, nr_ds, use_yappi)
-=======
-    print("Which benchmark do you wish to run?")
-    print("  1. Storage SCU, 1000 datasets over 1 association")
-    print("  2. Storage SCU, 1 dataset per association over 1000 associations")
-    print("  3. Storage SCP, 1000 datasets over 1 association")
-    print("  4. Storage SCP, 1000 datasets over 1 association (write)")
-    print("  5. Storage SCP, 1000 datasets over 1 association (write fast)")
-    print("  6. Storage SCP, 1000 datasets over 1 association (write fastest)")
-    print("  7. Storage SCP, 1 dataset per association over 1000 associations")
-    print(
-        "  8. Storage SCP, 1000 datasets per association over 10 simultaneous associations"
-    )
-    print("  9. Storage SCU/SCP, 1000 datasets over 1 association")
-    print("  10. Storage DCMTK SCU/SCP, 1000 datasets over 1 association")
-    bench_index = input()
-
-    if bench_index == "1":
-        send_store(1, 1000, use_yappi)
-    elif bench_index == "2":
-        send_store(1000, 1, use_yappi)
-    elif bench_index == "3":
-        receive_store(1, 1000, 0, use_yappi)
-    elif bench_index == "4":
-        receive_store(1, 1000, 1, use_yappi)
-    elif bench_index == "5":
-        receive_store(1, 1000, 2, use_yappi)
-    elif bench_index == "6":
-        receive_store(1, 1000, 3, use_yappi)
-    elif bench_index == "7":
-        receive_store(1000, 1, 0, use_yappi)
-    elif bench_index == "8":
-        receive_store_simultaneous(10, 1000, use_yappi)
-    elif bench_index == "9":
-        receive_store_internal(1, 1000, 0, use_yappi)
-    elif bench_index == "10":
-        receive_store_dcmtk(1, 1000, use_yappi)
->>>>>>> bc8fd996
+        receive_store_dcmtk(test_ds, 1, nr_ds, use_yappi)