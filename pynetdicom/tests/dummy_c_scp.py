"""Dummy DIMSE-C SCPs for use in unit tests"""

from copy import deepcopy
import logging
import os
import socket
import time
import threading

from pydicom import read_file
from pydicom.dataset import Dataset
from pydicom.uid import UID, ImplicitVRLittleEndian, JPEG2000Lossless

from pynetdicom import (
    AE,
    Association,
    VerificationPresentationContexts,
    build_context,
    StoragePresentationContexts
)
from pynetdicom.sop_class import (
    VerificationSOPClass,
    CTImageStorage, MRImageStorage, RTImageStorage,
    PatientRootQueryRetrieveInformationModelFind,
    StudyRootQueryRetrieveInformationModelFind,
    ModalityWorklistInformationFind,
    PatientStudyOnlyQueryRetrieveInformationModelFind,
    PatientRootQueryRetrieveInformationModelGet,
    StudyRootQueryRetrieveInformationModelGet,
    PatientStudyOnlyQueryRetrieveInformationModelGet,
    PatientRootQueryRetrieveInformationModelMove,
    StudyRootQueryRetrieveInformationModelMove,
    PatientStudyOnlyQueryRetrieveInformationModelMove,
    CompositeInstanceRetrieveWithoutBulkDataGet,
    GeneralRelevantPatientInformationQuery,
    BreastImagingRelevantPatientInformationQuery,
    CardiacRelevantPatientInformationQuery,
    ProductCharacteristicsQueryInformationModelFind,
    SubstanceApprovalQueryInformationModelFind,
    HangingProtocolStorage,
    CompositeInstanceRootRetrieveGet,
    CompositeInstanceRootRetrieveMove,
    HangingProtocolInformationModelGet,
    HangingProtocolInformationModelFind,
    HangingProtocolInformationModelMove,
    DefinedProcedureProtocolInformationModelGet,
    DefinedProcedureProtocolInformationModelFind,
    DefinedProcedureProtocolInformationModelMove,
    ColorPaletteInformationModelGet,
    ColorPaletteInformationModelFind,
    ColorPaletteInformationModelMove,
    GenericImplantTemplateInformationModelGet,
    GenericImplantTemplateInformationModelFind,
    GenericImplantTemplateInformationModelMove,
    ImplantAssemblyTemplateInformationModelGet,
    ImplantAssemblyTemplateInformationModelFind,
    ImplantAssemblyTemplateInformationModelMove,
    ImplantTemplateGroupInformationModelFind,
    ImplantTemplateGroupInformationModelGet,
    ImplantTemplateGroupInformationModelMove,
)
from pynetdicom.status import code_to_category


LOGGER = logging.getLogger('pynetdicom')
LOGGER.setLevel(logging.CRITICAL)
#LOGGER.setLevel(logging.DEBUG)

TEST_DS_DIR = os.path.join(os.path.dirname(__file__), 'dicom_files')
BIG_DATASET = read_file(os.path.join(TEST_DS_DIR, 'RTImageStorage.dcm'))
DATASET = read_file(os.path.join(TEST_DS_DIR, 'CTImageStorage.dcm'))
COMP_DATASET = read_file(os.path.join(TEST_DS_DIR, 'MRImageStorage_JPG2000_Lossless.dcm'))


class DummyBaseSCP(threading.Thread):
    """Base class for the Dummy SCP classes"""
    bad_status = 0x0101
    def __init__(self):
        """Initialise the class"""
        self.ae.on_c_echo = self.on_c_echo
        self.ae.on_c_store = self.on_c_store
        self.ae.on_c_find = self.on_c_find
        self.ae.on_c_get = self.on_c_get
        self.ae.on_c_move = self.on_c_move
        self.ae.on_n_event_report = self.on_n_event_report
        self.ae.on_n_set = self.on_n_set
        self.ae.on_n_get = self.on_n_get
        self.ae.on_n_action = self.on_n_action
        self.ae.on_n_create = self.on_n_create
        self.ae.on_n_delete = self.on_n_delete
        self.ae.network_timeout = 5

        self.ae.acse_timeout = 5
        self.ae.dimse_timeout = 5
        self.ae_network_timeout = 5

        self.implementation_class_uid = '1.2'

        self.send_abort = False
        self.send_ap_abort = False

        threading.Thread.__init__(self)
        self.daemon = True

        self.delay = 0
        self.send_abort = False
        self.context = None
        self.info = None

        self.send_a_abort = False
        self.send_ap_abort = False

        self.select_timeout = 0

    @property
    def network_timeout(self):
        return self.ae.network_timeout

    @property
    def acse_timeout(self):
        return self.ae.acse_timeout

    @property
    def dimse_timeout(self):
        return self.ae.dimse_timeout

    def run(self):
        """The thread run method"""
        self.ae.start(select_timeout=self.select_timeout)

    def stop(self):
        """Stop the SCP thread"""
        self.ae.stop()

    def abort(self):
        """Abort any associations"""
        for assoc in self.ae.active_associations:
            assoc.abort()

    def release(self):
        """Release any associations"""
        for assoc in self.ae.active_associations:
            assoc.release()

    def cleanup_associations(self):
        self.ae.cleanup_associations()

    def on_c_echo(self, context, info):
        """Callback for ae.on_c_echo"""
        raise RuntimeError("You should not have been able to get here.")

    def on_c_store(self, ds, context, info):
        """Callback for ae.on_c_store"""
        raise RuntimeError("You should not have been able to get here.")

    def on_c_find(self, ds, context, info):
        """Callback for ae.on_c_find"""
        raise RuntimeError("You should not have been able to get here.")

    def on_c_cancel_find(self):
        """Callback for ae.on_c_cancel_find"""
        raise RuntimeError("You should not have been able to get here.")

    def on_c_get(self, ds, context, info):
        """Callback for ae.on_c_get"""
        raise RuntimeError("You should not have been able to get here.")

    def on_c_cancel_get(self):
        """Callback for ae.on_c_cancel_get"""
        raise RuntimeError("You should not have been able to get here.")

    def on_c_move(self, ds, move_aet, context, info):
        """Callback for ae.on_c_move"""
        raise RuntimeError("You should not have been able to get here.")

    def on_c_cancel_move(self):
        """Callback for ae.on_c_cancel_move"""
        raise RuntimeError("You should not have been able to get here.")

    def on_n_event_report(self, ds, evt_id, context, info):
        """Callback for ae.on_n_event_report"""
        raise RuntimeError("You should not have been able to get here.")

    def on_n_get(self, attr, context, info):
        """Callback for ae.on_n_get"""
        raise RuntimeError("You should not have been able to get here.")

    def on_n_set(self, ds, context, info):
        """Callback for ae.on_n_set"""
        raise RuntimeError("You should not have been able to get here.")

    def on_n_action(self, ds, context, info):
        """Callback for ae.on_n_action"""
        raise RuntimeError("You should not have been able to get here.")

    def on_n_create(self, ds, context, info):
        """Callback for ae.on_n_create"""
        raise RuntimeError("You should not have been able to get here.")

    def on_n_delete(self, context, info):
        """Callback for ae.on_n_delete"""
        raise RuntimeError("You should not have been able to get here.")

    def dev_handle_connection(self, client_socket):
        # Create a new Association
<<<<<<< HEAD
        assoc = Association(self.ae, "acceptor", client_socket)
=======
        assoc = Association(self, "acceptor", client_socket)
>>>>>>> d6c34fb8
        assoc.acse_timeout = self.ae.acse_timeout
        assoc.dimse_timeout = self.ae.dimse_timeout
        assoc.network_timeout = self.ae.network_timeout

        # Association Acceptor object -> local AE
        assoc.acceptor.maximum_length = self.ae.maximum_pdu_size
        assoc.acceptor.ae_title = self.ae.ae_title
        assoc.acceptor.address = self.ae.address
        assoc.acceptor.port = self.ae.port
        assoc.acceptor.implementation_class_uid = (
            self.ae.implementation_class_uid
        )
        assoc.acceptor.implementation_version_name = (
            self.ae.implementation_version_name
        )
        assoc.acceptor.supported_contexts = deepcopy(
            self.ae.supported_contexts
        )

        # Association Requestor object -> remote AE
        assoc.requestor.address = client_socket.getpeername()[0]
        assoc.requestor.port = client_socket.getpeername()[1]

<<<<<<< HEAD
        assoc._a_abort_assoc_rq = self.send_a_abort
=======
        assoc._a_abort_assoc_rq = self.send_abort
>>>>>>> d6c34fb8
        assoc._a_p_abort_assoc_rq = self.send_ap_abort

        assoc.start()
        self.ae.active_associations.append(assoc)


class DummyVerificationSCP(DummyBaseSCP):
    """A threaded dummy verification SCP used for testing"""
    def __init__(self, port=11112):
        self.ae = AE(port=port)
        self.ae.supported_contexts = VerificationPresentationContexts
        self.ae.add_supported_context('1.2.3.4')
        DummyBaseSCP.__init__(self)
        self.status = 0x0000

    def on_c_echo(self, context, info):
        """Callback for ae.on_c_echo

        Parameters
        ----------
        delay : int or float
            Wait `delay` seconds before sending a response
        """
        self.context = context
        self.info = info
        time.sleep(self.delay)

        if self.send_abort:
            self.ae.active_associations[0].abort()

        return self.status


class DummyStorageSCP(DummyBaseSCP):
    """A threaded dummy storage SCP used for testing"""
    def __init__(self, port=11112):
        self.ae = AE(port=port)
        self.ae.add_supported_context(PatientRootQueryRetrieveInformationModelMove)
        self.ae.add_supported_context(StudyRootQueryRetrieveInformationModelMove)
        self.ae.add_supported_context(PatientStudyOnlyQueryRetrieveInformationModelMove)
        self.ae.add_supported_context(CTImageStorage, scp_role=True, scu_role=True)
        self.ae.add_supported_context(RTImageStorage)
        self.ae.add_supported_context(MRImageStorage, [ImplicitVRLittleEndian, JPEG2000Lossless])
        self.ae.add_supported_context(HangingProtocolStorage)

        DummyBaseSCP.__init__(self)
        self.status = 0x0000
        self.raise_exception = False

    def on_c_store(self, ds, context, info):
        """Callback for ae.on_c_store"""
        self.context = context
        self.info = info
        time.sleep(self.delay)
        if self.raise_exception:
            raise ValueError('Dummy msg')
        return self.status


class DummyFindSCP(DummyBaseSCP):
    """A threaded dummy find SCP used for testing"""
    def __init__(self, port=11112):
        self.ae = AE(port=port)
        self.ae.add_supported_context(PatientRootQueryRetrieveInformationModelFind)
        self.ae.add_supported_context(StudyRootQueryRetrieveInformationModelFind)
        self.ae.add_supported_context(ModalityWorklistInformationFind)
        self.ae.add_supported_context(PatientStudyOnlyQueryRetrieveInformationModelFind)
        self.ae.add_supported_context(GeneralRelevantPatientInformationQuery)
        self.ae.add_supported_context(BreastImagingRelevantPatientInformationQuery)
        self.ae.add_supported_context(CardiacRelevantPatientInformationQuery)
        self.ae.add_supported_context(ProductCharacteristicsQueryInformationModelFind)
        self.ae.add_supported_context(SubstanceApprovalQueryInformationModelFind)
        self.ae.add_supported_context(HangingProtocolInformationModelFind)
        self.ae.add_supported_context(DefinedProcedureProtocolInformationModelFind)
        self.ae.add_supported_context(ColorPaletteInformationModelFind)
        self.ae.add_supported_context(GenericImplantTemplateInformationModelFind)
        self.ae.add_supported_context(ImplantAssemblyTemplateInformationModelFind)
        self.ae.add_supported_context(ImplantTemplateGroupInformationModelFind)

        DummyBaseSCP.__init__(self)
        self.statuses = [0x0000]
        identifier = Dataset()
        identifier.PatientName = 'Test'
        self.identifiers = [identifier]
        self.cancel = False

    def on_c_find(self, ds, context, info):
        """Callback for ae.on_c_find"""
        self.context = context
        self.info = info
        time.sleep(self.delay)

        for status, identifier in zip(self.statuses, self.identifiers):
            if self.cancel:
                yield 0xFE00, None
                return
            yield status, identifier

    def on_c_cancel_find(self):
        """Callback for ae.on_c_cancel_find"""
        self.cancel = True


class DummyGetSCP(DummyBaseSCP):
    """A threaded dummy get SCP used for testing"""
    def __init__(self, port=11112):
        self.ae = AE(port=port)
        self.ae.add_supported_context(PatientRootQueryRetrieveInformationModelGet)
        self.ae.add_supported_context(StudyRootQueryRetrieveInformationModelGet)
        self.ae.add_supported_context(PatientStudyOnlyQueryRetrieveInformationModelGet)
        self.ae.add_supported_context(CompositeInstanceRetrieveWithoutBulkDataGet)
        self.ae.add_supported_context(CompositeInstanceRootRetrieveGet)
        self.ae.add_supported_context(HangingProtocolInformationModelGet)
        self.ae.add_supported_context(DefinedProcedureProtocolInformationModelGet)
        self.ae.add_supported_context(ColorPaletteInformationModelGet)
        self.ae.add_supported_context(GenericImplantTemplateInformationModelGet)
        self.ae.add_supported_context(ImplantAssemblyTemplateInformationModelGet)
        self.ae.add_supported_context(ImplantTemplateGroupInformationModelGet)
        for cx in StoragePresentationContexts:
            self.ae.add_supported_context(cx.abstract_syntax, scp_role=True, scu_role=False)

        DummyBaseSCP.__init__(self)
        self.statuses = [0x0000]
        ds = Dataset()
        ds.file_meta = Dataset()
        ds.file_meta.TransferSyntaxUID = ImplicitVRLittleEndian
        ds.PatientName = 'Test'
        ds.SOPClassUID = CTImageStorage
        ds.SOPInstanceUID = '1.2.3.4'
        self.datasets = [ds]
        self.no_suboperations = 1
        self.cancel = False

    def on_c_get(self, ds, context, info):
        """Callback for ae.on_c_get"""
        self.context = context
        self.info = info
        time.sleep(self.delay)
        ds = Dataset()
        ds.PatientName = '*'
        ds.QueryRetrieveLevel = "PATIENT"

        yield self.no_suboperations
        for (status, ds) in zip(self.statuses, self.datasets):
            if self.cancel:
                yield 0xFE00, None
                return
            yield status, ds

    def on_c_cancel_get(self):
        """Callback for ae.on_c_cancel_get"""
        self.cancel = True


class DummyMoveSCP(DummyBaseSCP):
    """A threaded dummy move SCP used for testing"""
    def __init__(self, port=11112):
        self.ae = AE(port=port)
        self.ae.add_supported_context(PatientRootQueryRetrieveInformationModelMove)
        self.ae.add_supported_context(StudyRootQueryRetrieveInformationModelMove)
        self.ae.add_supported_context(PatientStudyOnlyQueryRetrieveInformationModelMove)
        self.ae.add_supported_context(CompositeInstanceRootRetrieveMove)
        self.ae.add_supported_context(HangingProtocolInformationModelMove)
        self.ae.add_supported_context(DefinedProcedureProtocolInformationModelMove)
        self.ae.add_supported_context(ColorPaletteInformationModelMove)
        self.ae.add_supported_context(GenericImplantTemplateInformationModelMove)
        self.ae.add_supported_context(ImplantAssemblyTemplateInformationModelMove)
        self.ae.add_supported_context(ImplantTemplateGroupInformationModelMove)
        self.ae.add_supported_context(RTImageStorage)
        self.ae.add_supported_context(CTImageStorage)

        self.ae.add_requested_context(RTImageStorage)
        self.ae.add_requested_context(CTImageStorage)

        DummyBaseSCP.__init__(self)
        self.statuses = [0x0000]
        self.store_status = 0x0000
        ds = Dataset()
        ds.file_meta = Dataset()
        ds.file_meta.TransferSyntaxUID = ImplicitVRLittleEndian
        ds.PatientName = 'Test'
        ds.SOPClassUID = CTImageStorage
        ds.SOPInstanceUID = '1.2.3.4'
        self.datasets = [ds]
        self.no_suboperations = 1
        self.destination_ae = ('localhost', 11112)
        self.cancel = False
        self.test_no_yield = False
        self.test_no_subops = False
        self.store_context = None
        self.store_info = None
        self.move_aet = None

    def on_c_move(self, ds, move_aet, context, info):
        """Callback for ae.on_c_move"""
        self.context = context
        self.move_aet = move_aet
        self.info = info
        time.sleep(self.delay)
        ds = Dataset()
        ds.PatientName = '*'
        ds.QueryRetrieveLevel = "PATIENT"

        if self.test_no_yield:
            return

        yield self.destination_ae

        if self.test_no_subops:
            return

        yield self.no_suboperations
        for (status, ds) in zip(self.statuses, self.datasets):
            if self.cancel:
                yield 0xFE00, None
                return
            yield status, ds

    def on_c_store(self, ds, context, info):
        self.store_context = context
        self.store_info = info
        return self.store_status

    def on_c_cancel_move(self):
        """Callback for ae.on_c_cancel_move"""
        self.cancel = True<|MERGE_RESOLUTION|>--- conflicted
+++ resolved
@@ -203,11 +203,7 @@
 
     def dev_handle_connection(self, client_socket):
         # Create a new Association
-<<<<<<< HEAD
         assoc = Association(self.ae, "acceptor", client_socket)
-=======
-        assoc = Association(self, "acceptor", client_socket)
->>>>>>> d6c34fb8
         assoc.acse_timeout = self.ae.acse_timeout
         assoc.dimse_timeout = self.ae.dimse_timeout
         assoc.network_timeout = self.ae.network_timeout
@@ -231,11 +227,7 @@
         assoc.requestor.address = client_socket.getpeername()[0]
         assoc.requestor.port = client_socket.getpeername()[1]
 
-<<<<<<< HEAD
         assoc._a_abort_assoc_rq = self.send_a_abort
-=======
-        assoc._a_abort_assoc_rq = self.send_abort
->>>>>>> d6c34fb8
         assoc._a_p_abort_assoc_rq = self.send_ap_abort
 
         assoc.start()
