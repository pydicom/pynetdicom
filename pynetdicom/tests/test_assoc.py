"""Association testing"""

from copy import deepcopy
from io import BytesIO
import logging
import os
import select
import socket
from struct import pack
import time
import threading

import pytest

from pydicom import dcmread
from pydicom.dataset import Dataset
from pydicom.uid import (
    UID,
    ImplicitVRLittleEndian,
    ExplicitVRLittleEndian,
    JPEGBaseline,
    JPEG2000,
    JPEG2000Lossless,
)

from pynetdicom import AE, VerificationPresentationContexts
from pynetdicom.association import Association
from pynetdicom.dimse_primitives import C_STORE, C_FIND, C_GET, C_MOVE
from pynetdicom.dsutils import encode, decode
from pynetdicom.pdu_primitives import (
    UserIdentityNegotiation, SOPClassExtendedNegotiation,
    SOPClassCommonExtendedNegotiation, SCP_SCU_RoleSelectionNegotiation,
    AsynchronousOperationsWindowNegotiation, A_ASSOCIATE,
)
from pynetdicom.sop_class import (
    VerificationSOPClass,
    CTImageStorage, MRImageStorage, RTImageStorage,
    PatientRootQueryRetrieveInformationModelFind,
    StudyRootQueryRetrieveInformationModelFind,
    ModalityWorklistInformationFind,
    PatientStudyOnlyQueryRetrieveInformationModelFind,
    PatientRootQueryRetrieveInformationModelGet,
    PatientStudyOnlyQueryRetrieveInformationModelGet,
    StudyRootQueryRetrieveInformationModelGet,
    PatientRootQueryRetrieveInformationModelMove,
    PatientStudyOnlyQueryRetrieveInformationModelMove,
    StudyRootQueryRetrieveInformationModelMove,
    GeneralRelevantPatientInformationQuery,
    BreastImagingRelevantPatientInformationQuery,
    CardiacRelevantPatientInformationQuery,
    ProductCharacteristicsQueryInformationModelFind,
    SubstanceApprovalQueryInformationModelFind,
    CompositeInstanceRootRetrieveGet,
    CompositeInstanceRootRetrieveMove,
    CompositeInstanceRetrieveWithoutBulkDataGet,
    HangingProtocolInformationModelGet,
    HangingProtocolInformationModelFind,
    HangingProtocolInformationModelMove,
    DefinedProcedureProtocolInformationModelGet,
    DefinedProcedureProtocolInformationModelFind,
    DefinedProcedureProtocolInformationModelMove,
    ColorPaletteInformationModelGet,
    ColorPaletteInformationModelFind,
    ColorPaletteInformationModelMove,
    GenericImplantTemplateInformationModelGet,
    GenericImplantTemplateInformationModelFind,
    GenericImplantTemplateInformationModelMove,
    ImplantAssemblyTemplateInformationModelGet,
    ImplantAssemblyTemplateInformationModelFind,
    ImplantAssemblyTemplateInformationModelMove,
    ImplantTemplateGroupInformationModelFind,
    ImplantTemplateGroupInformationModelGet,
    ImplantTemplateGroupInformationModelMove,
)
from .dummy_c_scp import (
    DummyVerificationSCP, DummyStorageSCP, DummyFindSCP, DummyGetSCP,
    DummyMoveSCP, DummyBaseSCP
)

LOGGER = logging.getLogger('pynetdicom')
LOGGER.setLevel(logging.CRITICAL)
#LOGGER.setLevel(logging.DEBUG)

TEST_DS_DIR = os.path.join(os.path.dirname(__file__), 'dicom_files')
BIG_DATASET = dcmread(os.path.join(TEST_DS_DIR, 'RTImageStorage.dcm')) # 2.1 M
DATASET = dcmread(os.path.join(TEST_DS_DIR, 'CTImageStorage.dcm'))
# JPEG2000Lossless UID
COMP_DATASET = dcmread(os.path.join(TEST_DS_DIR, 'MRImageStorage_JPG2000_Lossless.dcm'))


class DummyDIMSE(object):
    def __init__(self):
        self.status = None

    def send_msg(self, rsp, context_id):
        self.status = rsp.Status


class TestCStoreSCP(object):
    """Tests for Association._c_store_scp"""
    def setup(self):
        """Run prior to each test"""
        self.scp = None

    def teardown(self):
        """Clear any active threads"""
        if self.scp:
            self.scp.abort()

        time.sleep(0.1)

        for thread in threading.enumerate():
            if isinstance(thread, DummyBaseSCP):
                thread.abort()
                thread.stop()

    def test_no_presentation_context(self):
        """Test correct status is returned if no valid presentation context."""
        self.scp = DummyStorageSCP()
        self.scp.raise_exception = True
        self.scp.start()

        ae = AE()
        ae.add_requested_context(RTImageStorage)
        ae.acse_timeout = 5
        ae.dimse_timeout = 5
        ae.on_c_store = self.scp.on_c_store

        role = SCP_SCU_RoleSelectionNegotiation()
        role.sop_class_uid = CTImageStorage
        role.scu_role = False
        role.scp_role = True

        assoc = ae.associate('localhost', 11112, ext_neg=[role])
        assoc.dimse = DummyDIMSE()
        assert assoc.is_established

        req = C_STORE()
        req.MessageID = 1
        req.AffectedSOPClassUID = DATASET.SOPClassUID
        req.AffectedSOPInstanceUID = DATASET.SOPInstanceUID
        req.Priority = 1
        req._context_id = 1

        bytestream = encode(DATASET, True, True)
        req.DataSet = BytesIO(bytestream)

        assoc._c_store_scp(req)
        assert assoc.dimse.status == 0x0122
        assoc.release()
        assert assoc.is_released
        self.scp.stop()

    def test_on_c_store_callback_exception(self):
        """Test correct status returned if exception raised in callback."""
        self.scp = DummyStorageSCP()
        self.scp.raise_exception = True
        self.scp.start()

        ae = AE()
        ae.add_requested_context(CTImageStorage)
        ae.add_requested_context(RTImageStorage)
        ae.acse_timeout = 5
        ae.dimse_timeout = 5
        ae.on_c_store = self.scp.on_c_store

        role = SCP_SCU_RoleSelectionNegotiation()
        role.sop_class_uid = CTImageStorage
        role.scu_role = False
        role.scp_role = True

        assoc = ae.associate('localhost', 11112, ext_neg=[role])
        assoc.dimse = DummyDIMSE()
        assert assoc.is_established

        req = C_STORE()
        req.MessageID = 1
        req.AffectedSOPClassUID = DATASET.SOPClassUID
        req.AffectedSOPInstanceUID = DATASET.SOPInstanceUID
        req.Priority = 1
        req._context_id = 1

        bytestream = encode(DATASET, True, True)
        req.DataSet = BytesIO(bytestream)

        assoc._c_store_scp(req)
        assert assoc.dimse.status == 0xC211
        assoc.release()
        assert assoc.is_released
        self.scp.stop()

    def test_callback_status_ds_no_status(self):
        """Test correct status returned if status Dataset has no status."""
        self.scp = DummyStorageSCP()
        self.scp.status = Dataset()
        self.scp.status.PatientName = 'ABCD'
        self.scp.start()

        ae = AE()
        ae.add_requested_context(CTImageStorage)
        ae.add_requested_context(RTImageStorage)
        ae.acse_timeout = 5
        ae.dimse_timeout = 5
        ae.on_c_store = self.scp.on_c_store

        role = SCP_SCU_RoleSelectionNegotiation()
        role.sop_class_uid = CTImageStorage
        role.scu_role = False
        role.scp_role = True

        assoc = ae.associate('localhost', 11112, ext_neg=[role])
        assoc.dimse = DummyDIMSE()
        assert assoc.is_established

        req = C_STORE()
        req.MessageID = 1
        req.AffectedSOPClassUID = DATASET.SOPClassUID
        req.AffectedSOPInstanceUID = DATASET.SOPInstanceUID
        req.Priority = 1
        req._context_id = 1

        bytestream = encode(DATASET, True, True)
        req.DataSet = BytesIO(bytestream)

        assoc._c_store_scp(req)
        assert assoc.dimse.status == 0xC001
        assoc.release()
        assert assoc.is_released
        self.scp.stop()

    def test_callback_status_ds_unknown_elem(self):
        """Test returning a status Dataset with an unknown element."""
        self.scp = DummyStorageSCP()
        self.scp.status = Dataset()
        self.scp.status.Status = 0x0000
        self.scp.status.PatientName = 'ABCD'
        self.scp.start()

        ae = AE()
        ae.add_requested_context(CTImageStorage)
        ae.add_requested_context(RTImageStorage)
        ae.acse_timeout = 5
        ae.dimse_timeout = 5
        ae.on_c_store = self.scp.on_c_store

        role = SCP_SCU_RoleSelectionNegotiation()
        role.sop_class_uid = CTImageStorage
        role.scu_role = False
        role.scp_role = True

        assoc = ae.associate('localhost', 11112, ext_neg=[role])
        assoc.dimse = DummyDIMSE()
        assert assoc.is_established

        req = C_STORE()
        req.MessageID = 1
        req.AffectedSOPClassUID = DATASET.SOPClassUID
        req.AffectedSOPInstanceUID = DATASET.SOPInstanceUID
        req.Priority = 1
        req._context_id = 1

        bytestream = encode(DATASET, True, True)
        req.DataSet = BytesIO(bytestream)

        assoc._c_store_scp(req)
        assert assoc.dimse.status == 0x0000
        assoc.release()
        assert assoc.is_released
        self.scp.stop()

    def test_callback_invalid_status(self):
        """Test returning a status Dataset with an invalid status type."""
        self.scp = DummyStorageSCP()
        self.scp.status = 'abcd'
        self.scp.start()

        ae = AE()
        ae.add_requested_context(CTImageStorage)
        ae.add_requested_context(RTImageStorage)
        ae.acse_timeout = 5
        ae.dimse_timeout = 5
        ae.on_c_store = self.scp.on_c_store

        role = SCP_SCU_RoleSelectionNegotiation()
        role.sop_class_uid = CTImageStorage
        role.scu_role = False
        role.scp_role = True

        assoc = ae.associate('localhost', 11112, ext_neg=[role])
        assoc.dimse = DummyDIMSE()
        assert assoc.is_established

        req = C_STORE()
        req.MessageID = 1
        req.AffectedSOPClassUID = DATASET.SOPClassUID
        req.AffectedSOPInstanceUID = DATASET.SOPInstanceUID
        req.Priority = 1
        req._context_id = 1

        bytestream = encode(DATASET, True, True)
        req.DataSet = BytesIO(bytestream)

        assoc._c_store_scp(req)
        assert assoc.dimse.status == 0xC002
        assoc.release()
        assert assoc.is_released
        self.scp.stop()

    def test_callback_unknown_status(self):
        """Test returning a status Dataset with an unknown status value."""
        self.scp = DummyStorageSCP()
        self.scp.status = 0xDEFA
        self.scp.start()

        ae = AE()
        ae.add_requested_context(CTImageStorage)
        ae.add_requested_context(RTImageStorage)

        role = SCP_SCU_RoleSelectionNegotiation()
        role.sop_class_uid = CTImageStorage
        role.scu_role = False
        role.scp_role = True

        ae.acse_timeout = 5
        ae.dimse_timeout = 5
        ae.on_c_store = self.scp.on_c_store

        assoc = ae.associate('localhost', 11112, ext_neg=[role])
        assoc.dimse = DummyDIMSE()
        assert assoc.is_established

        req = C_STORE()
        req.MessageID = 1
        req.AffectedSOPClassUID = DATASET.SOPClassUID
        req.AffectedSOPInstanceUID = DATASET.SOPInstanceUID
        req.Priority = 1
        req._context_id = 1

        bytestream = encode(DATASET, True, True)
        req.DataSet = BytesIO(bytestream)

        assoc._c_store_scp(req)
        assert assoc.dimse.status == 0xDEFA
        assoc.release()
        assert assoc.is_released
        self.scp.stop()

    def test_decode_failure(self):
        """Test decoding failure."""
        self.scp = DummyStorageSCP()
        self.scp.start()

        ae = AE()
        ae.add_requested_context(CTImageStorage)
        ae.acse_timeout = 5
        ae.dimse_timeout = 5

        role = SCP_SCU_RoleSelectionNegotiation()
        role.sop_class_uid = CTImageStorage
        role.scu_role = False
        role.scp_role = True

        assoc = ae.associate('localhost', 11112, ext_neg=[role])

        class DummyMessage():
            is_valid_response = True
            DataSet = None
            Status = 0x0000
            STATUS_OPTIONAL_KEYWORDS = []

        class DummyDIMSE():
            def send_msg(*args, **kwargs):
                assert args[1].Status == 0xC210
                assert args[1].ErrorComment == "Unable to decode the dataset"
                return

            def receive_msg(*args, **kwargs):
                status = Dataset()
                status.Status = 0x0000

                rsp = DummyMessage()

                return rsp, None

        req = C_STORE()
        req.MessageID = 1
        req.AffectedSOPClassUID = DATASET.SOPClassUID
        req.AffectedSOPInstanceUID = DATASET.SOPInstanceUID
        req.Priority = 1
        req._context_id = 1
        req.DataSet = None

        assoc.dimse = DummyDIMSE()
        assert assoc.is_established
        assoc._c_store_scp(req)

        self.scp.stop()


class TestAssociation(object):
    """Run tests on Associtation."""
    # Association(local_ae, client_socket, peer_ae, acse_timeout,
    #             dimse_timout, max_pdu, ext_neg)
    def setup(self):
        """This function runs prior to all test methods"""
        self.socket = socket.socket(socket.AF_INET, socket.SOCK_STREAM)
        self.socket.setsockopt(socket.SOL_SOCKET, socket.SO_REUSEADDR, 1)
        self.socket.bind(('', 0))
        self.socket.listen(1)
        self.peer = {'ae_title' : 'PEER_AET',
                     'port' : 11112,
                     'address' : 'localhost'}
        self.ext_neg = []

        self.scp = None

    def teardown(self):
        """This function runs after all test methods"""
        self.socket.close()

        if self.scp:
            self.scp.abort()

        time.sleep(0.1)

        for thread in threading.enumerate():
            if isinstance(thread, DummyBaseSCP):
                thread.abort()
                thread.stop()

    def test_scp_assoc_a_abort_reply(self):
        """Test SCP sending an A-ABORT instead of an A-ASSOCIATE response"""
        self.scp = DummyVerificationSCP()
<<<<<<< HEAD
        self.scp.send_a_abort = True
=======
        self.scp.send_abort = True
>>>>>>> d6c34fb8
        self.scp.ae._handle_connection = self.scp.dev_handle_connection
        self.scp.start()

        ae = AE()
        ae.add_requested_context(VerificationSOPClass)
        ae.acse_timeout = 5
        ae.dimse_timeout = 5
        assoc = ae.associate('localhost', 11112)
        assert not assoc.is_established
        assert assoc.is_aborted

        self.scp.stop()

    def test_scp_assoc_ap_abort_reply(self):
        """Test SCP sending an A-P-ABORT instead of an A-ASSOCIATE response"""
        self.scp = DummyVerificationSCP()
        self.scp.send_ap_abort = True
        self.scp.ae._handle_connection = self.scp.dev_handle_connection
        self.scp.start()

        ae = AE()
        ae.add_requested_context(VerificationSOPClass)
        ae.acse_timeout = 5
        ae.dimse_timeout = 5
        assoc = ae.associate('localhost', 11112)
        assert not assoc.is_established
        assert assoc.is_aborted

        self.scp.stop()

    @staticmethod
    def test_bad_connection():
        """Test connect to non-AE"""
        # sometimes causes hangs in Travis
        ae = AE()
        ae.add_requested_context(VerificationSOPClass)
        ae.acse_timeout = 5
        ae.dimse_timeout = 5
        ae.network_timeout = 5
        assoc = ae.associate('localhost', 22)

    @staticmethod
    def test_connection_refused():
        """Test connection refused"""
        ae = AE()
        ae.add_requested_context(VerificationSOPClass)
        ae.acse_timeout = 5
        ae.dimse_timeout = 5
        ae.network_timeout = 5
        assoc = ae.associate('localhost', 11120)

    def test_req_no_presentation_context(self):
        """Test rejection due to no acceptable presentation contexts"""
        self.scp = DummyVerificationSCP()
        self.scp.start()
        ae = AE()
        ae.add_requested_context(CTImageStorage)
        ae.acse_timeout = 5
        ae.dimse_timeout = 5
        ae.network_timeout = 5
        assoc = ae.associate('localhost', 11112)
        time.sleep(0.1)
        assert not assoc.is_established
        assert assoc.is_aborted
        self.scp.stop()

    def test_peer_releases_assoc(self):
        """Test peer releases assoc"""
        self.scp = DummyVerificationSCP()
        self.scp.start()
        ae = AE()
        ae.add_requested_context(VerificationSOPClass)
        ae.acse_timeout = 5
        ae.dimse_timeout = 5
        assoc = ae.associate('localhost', 11112)
        assert assoc.is_established
        self.scp.release()
        time.sleep(0.1)
        assert not assoc.is_established
        assert assoc.is_released
        #self.assertRaises(SystemExit, ae.quit)
        self.scp.stop() # Important!

    def test_peer_aborts_assoc(self):
        """Test peer aborts assoc"""
        self.scp = DummyVerificationSCP()
        self.scp.start()
        ae = AE()
        ae.add_requested_context(VerificationSOPClass)
        ae.acse_timeout = 5
        ae.dimse_timeout = 5
        assoc = ae.associate('localhost', 11112)
        assert assoc.is_established
        self.scp.abort()
        time.sleep(0.1)
        assert not assoc.is_established
        assert assoc.is_aborted
        self.scp.stop()

    def test_peer_rejects_assoc(self):
        """Test peer rejects assoc"""
        self.scp = DummyVerificationSCP()
        self.scp.ae.require_calling_aet = [b'HAHA NOPE']
        self.scp.start()
        ae = AE()
        ae.add_requested_context(VerificationSOPClass)
        ae.acse_timeout = 5
        ae.dimse_timeout = 5
        assoc = ae.associate('localhost', 11112)
        assert assoc.is_rejected
        assert not assoc.is_established
        #self.assertRaises(SystemExit, ae.quit)
        self.scp.stop() # Important!

    def test_kill(self):
        """Test killing the association"""
        pass

    def test_assoc_release_deprecated(self):
        """Test Association release"""
        # Simple release
        self.scp = DummyVerificationSCP()
        self.scp.start()
        ae = AE()
        ae.add_requested_context(VerificationSOPClass)
        ae.acse_timeout = 5
        ae.dimse_timeout = 5
        assoc = ae.associate('localhost', 11112)
        assert assoc.is_established
        assoc.acse.release_association(assoc)
        assert assoc.is_released
        assert not assoc.is_established
        self.scp.stop()

    def test_assoc_release(self):
        """Test Association release"""
        # Simple release
        self.scp = DummyVerificationSCP()
        self.scp.start()
        ae = AE()
        ae.add_requested_context(VerificationSOPClass)
        ae.acse_timeout = 5
        ae.dimse_timeout = 5
        assoc = ae.associate('localhost', 11112)
        assert assoc.is_established
        assoc.release()
        assert assoc.is_released
        assert not assoc.is_established
        self.scp.stop()

        # Simple release, then release again
        self.scp = DummyVerificationSCP()
        self.scp.start()
        ae = AE()
        ae.add_requested_context(VerificationSOPClass)
        ae.acse_timeout = 5
        ae.dimse_timeout = 5
        assoc = ae.associate('localhost', 11112)
        assert assoc.is_established
        assoc.release()
        assert assoc.is_released
        assert not assoc.is_established
        assert assoc.is_released
        assoc.release()
        assert assoc.is_released
        self.scp.stop()

        # Simple release, then abort
        self.scp = DummyVerificationSCP()
        self.scp.start()
        ae = AE()
        ae.add_requested_context(VerificationSOPClass)
        ae.acse_timeout = 5
        ae.dimse_timeout = 5
        assoc = ae.associate('localhost', 11112)
        assert assoc.is_established
        assoc.release()
        assert assoc.is_released
        assert assoc.is_released
        assert not assoc.is_established
        assoc.abort()
        assert not assoc.is_aborted
        self.scp.stop()

    def test_assoc_abort(self):
        """Test Association abort"""
        # Simple abort
        self.scp = DummyVerificationSCP()
        self.scp.start()
        ae = AE()
        ae.add_requested_context(VerificationSOPClass)
        ae.acse_timeout = 5
        ae.dimse_timeout = 5
        assoc = ae.associate('localhost', 11112)
        assert assoc.is_established
        assoc.abort()
        assert not assoc.is_established
        assert assoc.is_aborted
        self.scp.stop()

        # Simple abort, then release
        self.scp = DummyVerificationSCP()
        self.scp.start()
        ae = AE()
        ae.add_requested_context(VerificationSOPClass)
        ae.acse_timeout = 5
        ae.dimse_timeout = 5
        assoc = ae.associate('localhost', 11112)
        assert assoc.is_established
        assoc.abort()
        assert not assoc.is_established
        assert assoc.is_aborted
        assoc.release()
        assert assoc.is_aborted
        assert not assoc.is_released
        self.scp.stop()

        # Simple abort, then abort again
        self.scp = DummyVerificationSCP()
        self.scp.start()
        ae = AE()
        ae.add_requested_context(VerificationSOPClass)
        ae.acse_timeout = 5
        ae.dimse_timeout = 5
        assoc = ae.associate('localhost', 11112)
        assert assoc.is_established
        assoc.abort()
        assert assoc.is_aborted
        assert not assoc.is_established
        assoc.abort()
        self.scp.stop()

    def test_scp_removed_ui(self):
        """Test SCP removes UI negotiation"""
        self.scp = DummyVerificationSCP()
        self.scp.start()
        ui = UserIdentityNegotiation()
        ui.user_identity_type = 0x01
        ui.primary_field = b'pynetdicom'

        ae = AE()
        ae.add_requested_context(VerificationSOPClass)
        ae.acse_timeout = 5
        ae.dimse_timeout = 5
        assoc = ae.associate('localhost', 11112, ext_neg=[ui])
        assert assoc.is_established
        assoc.release()
        assert assoc.is_released
        self.scp.stop()

    def test_scp_removed_ext_neg(self):
        """Test SCP removes ex negotiation"""
        self.scp = DummyVerificationSCP()
        self.scp.start()
        ext = SOPClassExtendedNegotiation()
        ext.sop_class_uid = '1.1.1.1'
        ext.service_class_application_information = b'\x01\x02'

        ae = AE()
        ae.add_requested_context(VerificationSOPClass)
        ae.acse_timeout = 5
        ae.dimse_timeout = 5
        assoc = ae.associate('localhost', 11112, ext_neg=[ext])
        assert assoc.is_established
        assoc.release()
        assert assoc.is_released
        self.scp.stop()

    def test_scp_removed_com_ext_neg(self):
        """Test SCP removes common ext negotiation"""
        self.scp = DummyVerificationSCP()
        self.scp.start()
        ext = SOPClassCommonExtendedNegotiation()
        ext.related_general_sop_class_identification = ['1.2.1']
        ext.sop_class_uid = '1.1.1.1'
        ext.service_class_uid = '1.1.3'

        ae = AE()
        ae.add_requested_context(VerificationSOPClass)
        ae.acse_timeout = 5
        ae.dimse_timeout = 5
        assoc = ae.associate('localhost', 11112, ext_neg=[ext])
        assert assoc.is_established
        assoc.release()
        assert assoc.is_released
        self.scp.stop()

    def test_scp_assoc_limit(self):
        """Test SCP limits associations"""
        self.scp = DummyVerificationSCP()
        self.scp.ae.maximum_associations = 1
        self.scp.start()
        ae = AE()
        ae.add_requested_context(VerificationSOPClass)
        ae.acse_timeout = 5
        ae.dimse_timeout = 5
        assoc = ae.associate('localhost', 11112)
        assert assoc.is_established
        assoc_2 = ae.associate('localhost', 11112)
        assert not assoc_2.is_established
        assoc.release()
        assert assoc.is_released
        self.scp.stop()

    def test_require_called_aet(self):
        """SCP requires matching called AET"""
        self.scp = DummyVerificationSCP()
        self.scp.ae.require_called_aet = True
        self.scp.start()
        ae = AE()
        ae.add_requested_context(VerificationSOPClass)
        ae.acse_timeout = 5
        ae.dimse_timeout = 5
        assoc = ae.associate('localhost', 11112)
        assert not assoc.is_established
        assert assoc.is_rejected
        self.scp.stop()

    def test_require_calling_aet(self):
        """SCP requires matching called AET"""
        self.scp = DummyVerificationSCP()
        self.scp.ae.require_calling_aet = [b'TESTSCP']
        self.scp.start()
        ae = AE()
        ae.add_requested_context(VerificationSOPClass)
        ae.acse_timeout = 5
        ae.dimse_timeout = 5
        assoc = ae.associate('localhost', 11112)
        assert not assoc.is_established
        assert assoc.is_rejected
        self.scp.stop()

    def test_acse_timeout(self):
        """Test that the ACSE timeout works"""
        pass

    def test_acse_timeout_release_no_reply(self):
        """Test that the ACSE timeout works when waiting for an A-RELEASE reply"""
        pass

    def test_dimse_timeout(self):
        """Test that the DIMSE timeout works"""
        self.scp = DummyVerificationSCP()
        self.scp.delay = 0.2
        self.scp.start()
        ae = AE()
        ae.add_requested_context(VerificationSOPClass)
        ae.acse_timeout = 5
        ae.dimse_timeout = 5
        ae.dimse_timeout = 0.1
        assoc = ae.associate('localhost', 11112)
        assert assoc.dimse_timeout == 0.1
        assert assoc.dimse.dimse_timeout == 0.1
        assert assoc.is_established
        assoc.send_c_echo()
        assoc.release()
        assert not assoc.is_released
        assert assoc.is_aborted
        self.scp.stop()

    def test_dul_timeout(self):
        """Test that the DUL timeout (ARTIM) works"""
        pass

    def test_multiple_association_release_cycles(self):
        """Test repeatedly associating and releasing"""
        self.scp = DummyVerificationSCP()
        self.scp.start()
        ae = AE()
        ae.add_requested_context(VerificationSOPClass)
        ae.acse_timeout = 5
        ae.dimse_timeout = 5
        for ii in range(10):
            assoc = ae.associate('localhost', 11112)
            assert assoc.is_established
            assert not assoc.is_released
            assoc.send_c_echo()
            assoc.release()
            assert assoc.is_released
            assert not assoc.is_established

        self.scp.stop()

    def test_local(self):
        """Test Association.local."""
        ae = AE()
        assoc = Association(ae, 'requestor')
        assoc.requestor.ae_title = ae.ae_title
        assert assoc.local['ae_title'] == b'PYNETDICOM      '

        assoc = Association(ae, 'acceptor')
        assoc.acceptor.ae_title = ae.ae_title
        assert assoc.local['ae_title'] == b'PYNETDICOM      '

    def test_remote(self):
        """Test Association.local."""
        ae = AE()
        assoc = Association(ae, 'requestor')
        assert assoc.remote['ae_title'] == b''

        assoc = Association(ae, 'acceptor')
        assert assoc.remote['ae_title'] == b''

    def test_mode_raises(self):
        """Test exception is raised if invalid mode."""
        msg = (
            r"Invalid association `mode` value, must be either 'requestor' or "
            "'acceptor'"
        )
        with pytest.raises(ValueError, match=msg):
            assoc = Association(None, 'nope')


class TestAssociationSendCEcho(object):
    """Run tests on Assocation send_c_echo."""
    def setup(self):
        """Run prior to each test"""
        self.scp = None

    def teardown(self):
        """Clear any active threads"""
        if self.scp:
            self.scp.abort()

        time.sleep(0.1)

        for thread in threading.enumerate():
            if isinstance(thread, DummyBaseSCP):
                thread.abort()
                thread.stop()

    def test_must_be_associated(self):
        """Test can't send without association."""
        # Test raise if assoc not established
        self.scp = DummyVerificationSCP()
        self.scp.start()
        ae = AE()
        ae.add_requested_context(VerificationSOPClass)
        ae.acse_timeout = 5
        ae.dimse_timeout = 5
        assoc = ae.associate('localhost', 11112)
        assert assoc.is_established
        assoc.release()
        assert assoc.is_released
        assert not assoc.is_established
        with pytest.raises(RuntimeError):
            assoc.send_c_echo()
        self.scp.stop()

    def test_no_abstract_syntax_match(self):
        """Test SCU when no accepted abstract syntax"""
        self.scp = DummyStorageSCP()
        self.scp.start()
        ae = AE()
        ae.add_requested_context(CTImageStorage)
        ae.acse_timeout = 5
        ae.dimse_timeout = 5
        assoc = ae.associate('localhost', 11112)
        assert assoc.is_established
        with pytest.raises(ValueError):
            assoc.send_c_echo()
        assoc.release()
        assert assoc.is_released
        self.scp.stop()

    def test_rsp_none(self):
        """Test no response from peer"""
        self.scp = DummyVerificationSCP()
        self.scp.start()
        ae = AE()
        ae.add_requested_context(VerificationSOPClass)
        ae.acse_timeout = 5
        ae.dimse_timeout = 5
        assoc = ae.associate('localhost', 11112)
        class DummyDIMSE():
            def send_msg(*args, **kwargs): return
            def receive_msg(*args, **kwargs): return None, None

        assoc.dimse = DummyDIMSE()
        if assoc.is_established:
            assoc.send_c_echo()

        assert assoc.is_aborted

        self.scp.stop()

    def test_rsp_invalid(self):
        """Test invalid response received from peer"""
        self.scp = DummyVerificationSCP()
        self.scp.start()
        ae = AE()
        ae.add_requested_context(VerificationSOPClass)
        ae.acse_timeout = 5
        ae.dimse_timeout = 5
        assoc = ae.associate('localhost', 11112)

        class DummyResponse():
            is_valid_response = False

        class DummyDIMSE():
            def send_msg(*args, **kwargs): return
            def receive_msg(*args, **kwargs): return DummyResponse(), None

        assoc.dimse = DummyDIMSE()
        if assoc.is_established:
            assoc.send_c_echo()

        assert assoc.is_aborted

        self.scp.stop()

    def test_rsp_success(self):
        """Test receiving a success response from the peer"""
        self.scp = DummyVerificationSCP()
        self.scp.start()
        ae = AE()
        ae.add_requested_context(VerificationSOPClass)
        ae.acse_timeout = 5
        ae.dimse_timeout = 5
        assoc = ae.associate('localhost', 11112)
        assert assoc.is_established
        result = assoc.send_c_echo()
        assert result.Status == 0x0000
        assoc.release()
        assert assoc.is_released
        self.scp.stop()

    def test_rsp_failure(self):
        """Test receiving a failure response from the peer"""
        self.scp = DummyVerificationSCP()
        self.scp.status = 0x0210
        self.scp.start()
        ae = AE()
        ae.add_requested_context(VerificationSOPClass)
        ae.acse_timeout = 5
        ae.dimse_timeout = 5
        assoc = ae.associate('localhost', 11112)
        assert assoc.is_established
        result = assoc.send_c_echo()
        assert result.Status == 0x0210
        assoc.release()
        assert assoc.is_released
        self.scp.stop()

    def test_rsp_unknown_status(self):
        """Test unknown status value returned by peer"""
        self.scp = DummyVerificationSCP()
        self.scp.status = 0xFFF0
        self.scp.start()
        ae = AE()
        ae.add_requested_context(VerificationSOPClass)
        ae.acse_timeout = 5
        ae.dimse_timeout = 5
        assoc = ae.associate('localhost', 11112)
        assert assoc.is_established
        result = assoc.send_c_echo()
        assert result.Status == 0xFFF0
        assoc.release()
        assert assoc.is_released
        self.scp.stop()

    def test_rsp_multi_status(self):
        """Test receiving a status with extra elements"""
        def on_c_echo(context, assoc_info):
            ds = Dataset()
            ds.Status = 0x0122
            ds.ErrorComment = 'Some comment'
            return ds

        self.scp = DummyVerificationSCP()
        self.scp.ae.on_c_echo = on_c_echo
        self.scp.start()
        ae = AE()
        ae.add_requested_context(VerificationSOPClass)
        ae.acse_timeout = 5
        ae.dimse_timeout = 5
        assoc = ae.associate('localhost', 11112)
        assert assoc.is_established
        result = assoc.send_c_echo()
        assert result.Status == 0x0122
        assert result.ErrorComment == 'Some comment'
        assoc.release()
        assert assoc.is_released
        self.scp.stop()

    def test_abort_during(self):
        """Test aborting the association during message exchange"""
        self.scp = DummyVerificationSCP()
        self.scp.send_abort = True
        self.scp.start()
        ae = AE()
        ae.add_requested_context(VerificationSOPClass)
        ae.acse_timeout = 5
        ae.dimse_timeout = 5
        assoc = ae.associate('localhost', 11112)
        assert assoc.is_established
        result = assoc.send_c_echo()
        assert result == Dataset()
        assert assoc.is_aborted
        self.scp.stop()

    def test_run_accept_scp_not_implemented(self):
        """Test association is aborted if non-implemented SCP requested."""
        self.scp = DummyVerificationSCP()
        self.scp.send_abort = True
        self.scp.start()
        ae = AE()
        ae.add_requested_context(VerificationSOPClass)
        ae.add_requested_context('1.2.3.4')
        ae.acse_timeout = 5
        ae.dimse_timeout = 5
        assoc = ae.associate('localhost', 11112)
        assert assoc.is_established
        status = assoc.send_n_delete('1.2.3.4', '1.2.3')
        assert status == Dataset()
        assert assoc.is_aborted
        self.scp.stop()

    def test_rejected_contexts(self):
        """Test receiving a success response from the peer"""
        self.scp = DummyVerificationSCP()
        self.scp.start()
        ae = AE()
        ae.add_requested_context(VerificationSOPClass)
        ae.add_requested_context(CTImageStorage)
        ae.acse_timeout = 5
        ae.dimse_timeout = 5
        assoc = ae.associate('localhost', 11112)
        assert assoc.is_established
        assert len(assoc.rejected_contexts) == 1
        cx = assoc.rejected_contexts[0]
        assert cx.abstract_syntax == CTImageStorage
        assoc.release()
        assert assoc.is_released
        self.scp.stop()

    def test_common_ext_neg_no_general_sop(self):
        """Test sending SOP Class Common Extended Negotiation."""
        # With no Related General SOP Classes
        self.scp = DummyVerificationSCP()
        self.scp.start()
        ae = AE()
        ae.add_requested_context(VerificationSOPClass)
        ae.acse_timeout = 5
        ae.dimse_timeout = 5

        item = SOPClassCommonExtendedNegotiation()
        item.sop_class_uid = '1.2.3'
        item.service_class_uid = '2.3.4'

        assoc = ae.associate('localhost', 11112, ext_neg=[item])
        assert assoc.is_established
        result = assoc.send_c_echo()
        assert result.Status == 0x0000
        assoc.release()
        assert assoc.is_released
        self.scp.stop()

    def test_changing_network_timeout(self):
        """Test changing timeout after associated."""
        self.scp = DummyVerificationSCP()
        self.scp.start()
        ae = AE()
        ae.add_requested_context(VerificationSOPClass)
        ae.acse_timeout = 5
        ae.dimse_timeout = 5
        assoc = ae.associate('localhost', 11112)
        assert assoc.is_established
        ae.network_timeout = 1

        assert assoc.dul.dul_timeout == 1
        assoc.release()
        assert assoc.is_released
        self.scp.stop()


class TestAssociationSendCStore(object):
    """Run tests on Assocation send_c_store."""
    def setup(self):
        """Run prior to each test"""
        self.scp = None

    def teardown(self):
        """Clear any active threads"""
        if self.scp:
            self.scp.abort()

        time.sleep(0.1)

        for thread in threading.enumerate():
            if isinstance(thread, DummyBaseSCP):
                thread.abort()
                thread.stop()

    def test_must_be_associated(self):
        """Test SCU can't send without association."""
        # Test raise if assoc not established
        self.scp = DummyStorageSCP()
        self.scp.start()
        ae = AE()
        ae.add_requested_context(CTImageStorage)
        ae.acse_timeout = 5
        ae.dimse_timeout = 5
        assoc = ae.associate('localhost', 11112)
        assoc.release()
        assert assoc.is_released
        assert not assoc.is_established
        with pytest.raises(RuntimeError):
            assoc.send_c_store(DATASET)
        self.scp.stop()

    def test_no_abstract_syntax_match(self):
        """Test SCU when no accepted abstract syntax"""
        self.scp = DummyVerificationSCP()
        self.scp.start()
        ae = AE()
        ae.add_requested_context(VerificationSOPClass)
        ae.acse_timeout = 5
        ae.dimse_timeout = 5
        assoc = ae.associate('localhost', 11112)
        assert assoc.is_established
        with pytest.raises(ValueError):
            assoc.send_c_store(DATASET)
        assoc.release()
        assert assoc.is_released
        self.scp.stop()

    def test_bad_priority(self):
        """Test bad priority raises exception"""
        self.scp = DummyStorageSCP()
        self.scp.start()
        ae = AE()
        ae.add_requested_context(CTImageStorage)
        ae.acse_timeout = 5
        ae.dimse_timeout = 5
        assoc = ae.associate('localhost', 11112)
        assert assoc.is_established
        with pytest.raises(ValueError):
            assoc.send_c_store(DATASET, priority=0x0003)
        assoc.release()
        assert assoc.is_released
        self.scp.stop()

    def test_fail_encode_dataset(self):
        """Test failure if unable to encode dataset"""
        self.scp = DummyStorageSCP()
        self.scp.start()
        ae = AE()
        ae.add_requested_context(CTImageStorage, ExplicitVRLittleEndian)
        ae.acse_timeout = 5
        ae.dimse_timeout = 5
        assoc = ae.associate('localhost', 11112)
        assert assoc.is_established
        DATASET.PerimeterValue = b'\x00\x01'
        with pytest.raises(ValueError):
            assoc.send_c_store(DATASET)
        assoc.release()
        assert assoc.is_released
        del DATASET.PerimeterValue # Fix up our changes
        self.scp.stop()

    def test_encode_compressed_dataset(self):
        """Test sending a dataset with a compressed transfer syntax"""
        self.scp = DummyStorageSCP()
        self.scp.start()
        ae = AE()
        ae.add_requested_context(MRImageStorage, JPEG2000Lossless)
        ae.acse_timeout = 5
        ae.dimse_timeout = 5
        assoc = ae.associate('localhost', 11112)
        assert assoc.is_established
        result = assoc.send_c_store(COMP_DATASET)
        assert result.Status == 0x0000
        assoc.release()
        assert assoc.is_released
        self.scp.stop()

    def test_rsp_none(self):
        """Test no response from peer"""
        self.scp = DummyStorageSCP()
        self.scp.start()
        ae = AE()
        ae.add_requested_context(CTImageStorage)
        ae.acse_timeout = 5
        ae.dimse_timeout = 5
        assoc = ae.associate('localhost', 11112)
        class DummyDIMSE():
            def send_msg(*args, **kwargs): return
            def receive_msg(*args, **kwargs): return None, None

        assoc.dimse = DummyDIMSE()
        assert assoc.is_established
        assoc.send_c_store(DATASET)

        assert assoc.is_aborted

        self.scp.stop()

    def test_rsp_invalid(self):
        """Test invalid DIMSE message received from peer"""
        self.scp = DummyStorageSCP()
        self.scp.start()
        ae = AE()
        ae.add_requested_context(CTImageStorage)
        ae.acse_timeout = 5
        ae.dimse_timeout = 5
        assoc = ae.associate('localhost', 11112)

        class DummyResponse():
            is_valid_response = False

        class DummyDIMSE():
            def send_msg(*args, **kwargs): return
            def receive_msg(*args, **kwargs): return DummyResponse(), None

        assoc.dimse = DummyDIMSE()
        assert assoc.is_established
        assoc.send_c_store(DATASET)
        assert assoc.is_aborted

        self.scp.stop()

    def test_rsp_failure(self):
        """Test receiving a failure response from the peer"""
        self.scp = DummyStorageSCP()
        self.scp.status = 0xC000
        self.scp.start()
        ae = AE()
        ae.add_requested_context(CTImageStorage)
        ae.add_requested_context(RTImageStorage)
        ae.acse_timeout = 5
        ae.dimse_timeout = 5
        assoc = ae.associate('localhost', 11112)
        assert assoc.is_established
        result = assoc.send_c_store(DATASET)
        assert result.Status == 0xC000
        assoc.release()
        assert assoc.is_released
        self.scp.stop()

    def test_rsp_warning(self):
        """Test receiving a warning response from the peer"""
        self.scp = DummyStorageSCP()
        self.scp.status = 0xB000
        self.scp.start()
        ae = AE()
        ae.add_requested_context(CTImageStorage)
        ae.add_requested_context(RTImageStorage)
        ae.acse_timeout = 5
        ae.dimse_timeout = 5
        assoc = ae.associate('localhost', 11112)
        assert assoc.is_established
        result = assoc.send_c_store(DATASET)
        assert result.Status == 0xB000
        assoc.release()
        assert assoc.is_released
        self.scp.stop()

    def test_rsp_success(self):
        """Test receiving a success response from the peer"""
        self.scp = DummyStorageSCP()
        self.scp.start()
        ae = AE()
        ae.add_requested_context(CTImageStorage)
        ae.add_requested_context(RTImageStorage)
        ae.acse_timeout = 5
        ae.dimse_timeout = 5
        assoc = ae.associate('localhost', 11112)
        assert assoc.is_established
        result = assoc.send_c_store(DATASET)
        assert result.Status == 0x0000
        assoc.release()
        assert assoc.is_released
        self.scp.stop()

    def test_rsp_unknown_status(self):
        """Test unknown status value returned by peer"""
        self.scp = DummyStorageSCP()
        self.scp.status = 0xFFF0
        self.scp.start()
        ae = AE()
        ae.add_requested_context(CTImageStorage)
        ae.acse_timeout = 5
        ae.dimse_timeout = 5
        assoc = ae.associate('localhost', 11112)
        assert assoc.is_established
        result = assoc.send_c_store(DATASET)
        assert result.Status == 0xFFF0
        assoc.release()
        assert assoc.is_released
        self.scp.stop()

    def test_dataset_no_sop_class_raises(self):
        """Test sending a dataset without SOPClassUID raises."""
        self.scp = DummyStorageSCP()
        self.scp.start()
        ae = AE()
        ae.add_requested_context(CTImageStorage)
        ae.acse_timeout = 5
        ae.dimse_timeout = 5
        assoc = ae.associate('localhost', 11112)
        assert assoc.is_established
        ds = DATASET[:]
        del ds.SOPClassUID
        assert 'SOPClassUID' not in ds
        msg = (
            r"Unable to determine the presentation context to use with "
            r"`dataset` as it contains no '\(0008,0016\) SOP Class UID' "
            r"element"
        )
        with pytest.raises(AttributeError, match=msg):
            assoc.send_c_store(ds)

        assoc.release()
        assert assoc.is_released
        self.scp.stop()

    def test_dataset_no_transfer_syntax_raises(self):
        """Test sending a dataset without TransferSyntaxUID raises."""
        self.scp = DummyStorageSCP()
        self.scp.start()
        ae = AE()
        ae.add_requested_context(CTImageStorage)
        ae.acse_timeout = 5
        ae.dimse_timeout = 5
        assoc = ae.associate('localhost', 11112)
        assert assoc.is_established
        ds = DATASET[:]
        assert 'file_meta' not in ds
        msg = (
            r"Unable to determine the presentation context to use with "
            r"`dataset` as it contains no '\(0002,0010\) Transfer Syntax "
            r"UID' file meta information element"
        )
        with pytest.raises(AttributeError, match=msg):
            assoc.send_c_store(ds)

        ds.file_meta = Dataset()
        assert 'TransferSyntaxUID' not in ds.file_meta
        msg = (
            r"Unable to determine the presentation context to use with "
            r"`dataset` as it contains no '\(0002,0010\) Transfer Syntax "
            r"UID' file meta information element"
        )
        with pytest.raises(AttributeError, match=msg):
            assoc.send_c_store(ds)

        assoc.release()
        assert assoc.is_released
        self.scp.stop()

    def test_functional_common_ext_neg(self):
        """Test functioning of the SOP Class Common Extended negotiation."""
        def on_ext(req):
            return req

        self.scp = DummyStorageSCP()
        self.scp.ae.add_supported_context('1.2.3')
        self.scp.ae.on_sop_class_common_extended = on_ext
        self.scp.start()
        ae = AE()
        ae.add_requested_context('1.2.3')
        ae.acse_timeout = 5
        ae.dimse_timeout = 5

        req = {
            '1.2.3' : ('1.2.840.10008.4.2', []),
            '1.2.3.1' : ('1.2.840.10008.4.2', ['1.1.1', '1.4.2']),
            '1.2.3.4' : ('1.2.111111', []),
            '1.2.3.5' : ('1.2.111111', ['1.2.4', '1.2.840.10008.1.1']),
        }

        ext_neg = []
        for kk, vv in req.items():
            item = SOPClassCommonExtendedNegotiation()
            item.sop_class_uid = kk
            item.service_class_uid = vv[0]
            item.related_general_sop_class_identification = vv[1]
            ext_neg.append(item)

        assoc = ae.associate('localhost', 11112, ext_neg=ext_neg)
        assert assoc.is_established

        ds = deepcopy(DATASET)
        ds.SOPClassUID = '1.2.3'
        status = assoc.send_c_store(ds)
        assert status.Status == 0x0000

        assoc.release()

        self.scp.stop()

    # Regression tests
    def test_no_send_mismatch(self):
        """Test sending a dataset with mismatched transfer syntax (206)."""
        self.scp = DummyStorageSCP()
        self.scp.start()

        ds = dcmread(os.path.join(TEST_DS_DIR, 'CTImageStorage.dcm'))
        ds.file_meta.TransferSyntaxUID = JPEGBaseline

        ae = AE()
        ae.add_requested_context(CTImageStorage, ImplicitVRLittleEndian)
        ae.acse_timeout = 5
        ae.dimse_timeout = 5
        assoc = ae.associate('localhost', 11112)
        assert assoc.is_established

        msg = r""
        with pytest.raises(ValueError, match=msg):
            assoc.send_c_store(ds)

        assoc.release()
        assert assoc.is_released

        self.scp.stop()


class TestAssociationSendCFind(object):
    """Run tests on Assocation send_c_find."""
    def setup(self):
        """Run prior to each test"""
        self.ds = Dataset()
        self.ds.PatientName = '*'
        self.ds.QueryRetrieveLevel = "PATIENT"

        self.scp = None

    def teardown(self):
        """Clear any active threads"""
        if self.scp:
            self.scp.abort()

        time.sleep(0.1)

        for thread in threading.enumerate():
            if isinstance(thread, DummyBaseSCP):
                thread.abort()
                thread.stop()

    def test_must_be_associated(self):
        """Test can't send without association."""
        # Test raise if assoc not established
        scp = DummyFindSCP()
        scp.start()
        ae = AE()
        ae.add_requested_context(PatientRootQueryRetrieveInformationModelFind)
        ae.acse_timeout = 5
        ae.dimse_timeout = 5
        assoc = ae.associate('localhost', 11112)
        assoc.release()
        assert assoc.is_released
        assert not assoc.is_established
        with pytest.raises(RuntimeError):
            next(assoc.send_c_find(self.ds))
        scp.stop()

    def test_no_abstract_syntax_match(self):
        """Test when no accepted abstract syntax"""
        scp = DummyVerificationSCP()
        scp.start()
        ae = AE()
        ae.add_requested_context(VerificationSOPClass)
        ae.acse_timeout = 5
        ae.dimse_timeout = 5
        assoc = ae.associate('localhost', 11112)
        assert assoc.is_established

        def test():
            next(assoc.send_c_find(self.ds))

        with pytest.raises(ValueError):
            test()
        assoc.release()
        assert assoc.is_released
        scp.stop()

    def test_bad_query_model(self):
        """Test invalid query_model value"""
        scp = DummyFindSCP()
        scp.start()
        ae = AE()
        ae.add_requested_context(PatientRootQueryRetrieveInformationModelFind)
        ae.acse_timeout = 5
        ae.dimse_timeout = 5
        assoc = ae.associate('localhost', 11112)
        assert assoc.is_established
        with pytest.raises(ValueError):
            next(assoc.send_c_find(self.ds, query_model='XXX'))
        assoc.release()
        assert assoc.is_released
        scp.stop()

    def test_good_query_model(self):
        """Test good query_model values"""
        scp = DummyFindSCP()
        scp.statuses = [0x0000]
        scp.start()
        ae = AE()
        ae.add_requested_context(PatientRootQueryRetrieveInformationModelFind)
        ae.add_requested_context(StudyRootQueryRetrieveInformationModelFind)
        ae.add_requested_context(PatientStudyOnlyQueryRetrieveInformationModelFind)
        ae.add_requested_context(ModalityWorklistInformationFind)
        ae.add_requested_context(GeneralRelevantPatientInformationQuery)
        ae.add_requested_context(BreastImagingRelevantPatientInformationQuery)
        ae.add_requested_context(CardiacRelevantPatientInformationQuery)
        ae.add_requested_context(ProductCharacteristicsQueryInformationModelFind)
        ae.add_requested_context(SubstanceApprovalQueryInformationModelFind)
        ae.add_requested_context(HangingProtocolInformationModelFind)
        ae.add_requested_context(DefinedProcedureProtocolInformationModelFind)
        ae.add_requested_context(ColorPaletteInformationModelFind)
        ae.add_requested_context(GenericImplantTemplateInformationModelFind)
        ae.add_requested_context(ImplantAssemblyTemplateInformationModelFind)
        ae.add_requested_context(ImplantTemplateGroupInformationModelFind)
        ae.acse_timeout = 5
        ae.dimse_timeout = 5
        assoc = ae.associate('localhost', 11112)
        assert assoc.is_established

        for qm in ['P', 'S', 'O', 'W', 'G', 'B', 'C', 'PC', 'SA', 'H',
                   'D', 'CP', 'IG', 'IA', 'IT']:
            for (status, ds) in assoc.send_c_find(self.ds, query_model=qm):
                assert status.Status == 0x0000

        assoc.release()
        assert assoc.is_released
        scp.stop()

    def test_fail_encode_identifier(self):
        """Test a failure in encoding the Identifier dataset"""
        self.scp = DummyFindSCP()
        self.scp.start()
        ae = AE()
        ae.add_requested_context(PatientRootQueryRetrieveInformationModelFind,
                                 ExplicitVRLittleEndian)
        ae.acse_timeout = 5
        ae.dimse_timeout = 5
        assoc = ae.associate('localhost', 11112)
        assert assoc.is_established
        DATASET.PerimeterValue = b'\x00\x01'

        def test():
            next(assoc.send_c_find(DATASET, query_model='P'))
        with pytest.raises(ValueError):
            test()
        assoc.release()
        assert assoc.is_released
        del DATASET.PerimeterValue # Fix up our changes
        self.scp.stop()

    def test_rsp_failure(self):
        """Test receiving a failure response from the peer"""
        scp = DummyFindSCP()
        scp.statuses = [0xA700]
        scp.start()
        ae = AE()
        ae.add_requested_context(PatientRootQueryRetrieveInformationModelFind)
        ae.acse_timeout = 5
        ae.dimse_timeout = 5
        assoc = ae.associate('localhost', 11112)
        assert assoc.is_established
        for (status, ds) in assoc.send_c_find(self.ds, query_model='P'):
            assert status.Status == 0xA700
            assert ds is None
        assoc.release()
        assert assoc.is_released
        scp.stop()

    def test_rsp_pending(self):
        """Test receiving a pending response from the peer"""
        scp = DummyFindSCP()
        scp.statuses = [0xFF00]
        scp.start()
        ae = AE()
        ae.add_requested_context(PatientRootQueryRetrieveInformationModelFind)
        ae.acse_timeout = 5
        ae.dimse_timeout = 5
        assoc = ae.associate('localhost', 11112)
        assert assoc.is_established
        result = assoc.send_c_find(self.ds, query_model='P')
        (status, ds) = next(result)
        assert status.Status == 0xFF00
        assert 'PatientName' in ds
        (status, ds) = next(result)
        assert status.Status == 0x0000
        assert ds is None
        assoc.release()
        assert assoc.is_released
        scp.stop()

    def test_rsp_success(self):
        """Test receiving a success response from the peer"""
        self.scp = DummyFindSCP()
        self.scp.statuses = [0x0000]
        self.scp.start()
        ae = AE()
        ae.add_requested_context(PatientRootQueryRetrieveInformationModelFind)
        ae.acse_timeout = 5
        ae.dimse_timeout = 5
        assoc = ae.associate('localhost', 11112)
        assert assoc.is_established
        for (status, ds) in assoc.send_c_find(self.ds, query_model='P'):
            assert status.Status == 0x0000
            assert ds is None
        assoc.release()
        assert assoc.is_released
        self.scp.stop()

    def test_rsp_empty(self):
        """Test receiving a success response from the peer"""
        scp = DummyFindSCP()
        scp.statuses = []
        scp.identifiers = []
        scp.start()
        ae = AE()
        ae.add_requested_context(PatientRootQueryRetrieveInformationModelFind)
        ae.acse_timeout = 5
        ae.dimse_timeout = 5
        assoc = ae.associate('localhost', 11112)
        assert assoc.is_established
        for (status, ds) in assoc.send_c_find(self.ds, query_model='P'):
            assert status.Status == 0x0000
            assert ds is None
        assoc.release()
        assert assoc.is_released
        scp.stop()

    def test_rsp_cancel(self):
        """Test receiving a cancel response from the peer"""
        scp = DummyFindSCP()
        scp.statuses = [0xFE00]
        scp.start()
        ae = AE()
        ae.add_requested_context(PatientRootQueryRetrieveInformationModelFind)
        ae.acse_timeout = 5
        ae.dimse_timeout = 5
        assoc = ae.associate('localhost', 11112)
        assert assoc.is_established
        for (status, ds) in assoc.send_c_find(self.ds, query_model='P'):
            assert status.Status == 0xFE00
            assert ds is None
        assoc.release()
        assert assoc.is_released
        scp.stop()

    def test_rsp_invalid(self):
        """Test invalid DIMSE message response received from peer"""
        self.scp = DummyFindSCP()
        self.scp.start()
        ae = AE()
        ae.add_requested_context(PatientRootQueryRetrieveInformationModelFind)
        ae.acse_timeout = 5
        ae.dimse_timeout = 5
        assoc = ae.associate('localhost', 11112)

        class DummyResponse():
            is_valid_response = False

        class DummyDIMSE():
            def send_msg(*args, **kwargs): return
            def receive_msg(*args, **kwargs): return DummyResponse(), None

        assoc.dimse = DummyDIMSE()
        assert assoc.is_established
        for (_, _) in assoc.send_c_find(self.ds, query_model='P'):
            pass

        assert assoc.is_aborted

        self.scp.stop()

    def test_rsp_unknown_status(self):
        """Test unknown status value returned by peer"""
        self.scp = DummyFindSCP()
        self.scp.statuses = [0xFFF0]
        self.scp.start()
        ae = AE()
        ae.add_requested_context(PatientRootQueryRetrieveInformationModelFind)
        ae.acse_timeout = 5
        ae.dimse_timeout = 5
        assoc = ae.associate('localhost', 11112)
        assert assoc.is_established
        for (status, ds) in assoc.send_c_find(self.ds, query_model='P'):
            assert status.Status == 0xFFF0
        assoc.release()
        assert assoc.is_released
        self.scp.stop()

    def test_rsp_bad_dataset(self):
        """Test bad dataset returned by on_c_find"""
        self.scp = DummyFindSCP()

        def on_c_find(ds, context, assoc_info):
            def test(): pass
            yield 0xFF00, test

        self.scp.ae.on_c_find = on_c_find
        self.scp.start()
        ae = AE()
        ae.add_requested_context(PatientRootQueryRetrieveInformationModelFind,
                                 ExplicitVRLittleEndian)
        ae.acse_timeout = 5
        ae.dimse_timeout = 5
        assoc = ae.associate('localhost', 11112)
        assert assoc.is_established
        for (status, ds) in assoc.send_c_find(self.ds, query_model='P'):
            assert status.Status in range(0xC000, 0xD000)
        assoc.release()
        assert assoc.is_released
        self.scp.stop()

    def test_connection_timeout(self):
        """Test the connection timing out"""
        self.scp = DummyFindSCP()
        self.scp.statuses = [0x0000]
        self.scp.start()
        ae = AE()
        ae.add_requested_context(PatientRootQueryRetrieveInformationModelFind)

        ae.acse_timeout = 5
        ae.dimse_timeout = 5
        assoc = ae.associate('localhost', 11112)

        class DummyMessage():
            is_valid_response = True
            Identifier = None
            Status = 0x0000
            STATUS_OPTIONAL_KEYWORDS = []

        class DummyDIMSE():
            def send_msg(*args, **kwargs):
                return

            def receive_msg(*args, **kwargs):
                return None, None

        assoc.dimse = DummyDIMSE()
        assert assoc.is_established

        results = assoc.send_c_find(self.ds, query_model='P')
        with pytest.raises(StopIteration):
            next(results)

        assert assoc.is_aborted

        self.scp.stop()

    def test_decode_failure(self):
        """Test the connection timing out"""
        self.scp = DummyFindSCP()
        self.scp.statuses = [0x0000]
        self.scp.start()
        ae = AE()
        ae.add_requested_context(PatientRootQueryRetrieveInformationModelFind,
                                 ExplicitVRLittleEndian)
        ae.add_requested_context(CTImageStorage)

        ae.acse_timeout = 5
        ae.dimse_timeout = 5
        assoc = ae.associate('localhost', 11112)

        class DummyMessage():
            is_valid_response = True
            DataSet = None
            Status = 0x0000
            STATUS_OPTIONAL_KEYWORDS = []

        class DummyDIMSE():
            def send_msg(*args, **kwargs):
                return

            def receive_msg(*args, **kwargs):
                rsp = C_FIND()
                rsp.Status = 0xFF00
                rsp.MessageIDBeingRespondedTo = 1
                rsp.Identifier = BytesIO(b'\x08\x00\x01\x00\x04\x00\x00\x00\x00\x08\x00\x49')
                return rsp, 1

        assoc.dimse = DummyDIMSE()
        assert assoc.is_established

        results = assoc.send_c_find(self.ds, query_model='P')
        status, ds = next(results)

        assert status.Status == 0xFF00
        assert ds is None

        self.scp.stop()


class TestAssociationSendCCancelFind(object):
    """Run tests on Assocation send_c_cancel_find."""
    def setup(self):
        """Run prior to each test"""
        self.scp = None

    def teardown(self):
        """Clear any active threads"""
        if self.scp:
            self.scp.abort()

        time.sleep(0.1)

        for thread in threading.enumerate():
            if isinstance(thread, DummyBaseSCP):
                thread.abort()
                thread.stop()

    def test_must_be_associated(self):
        """Test can't send without association."""
        # Test raise if assoc not established
        self.scp = DummyFindSCP()
        self.scp.start()
        ae = AE()
        ae.add_requested_context(PatientRootQueryRetrieveInformationModelFind)
        ae.acse_timeout = 5
        ae.dimse_timeout = 5
        assoc = ae.associate('localhost', 11112)
        assoc.release()
        assert assoc.is_released
        assert not assoc.is_established
        with pytest.raises(RuntimeError):
            assoc.send_c_cancel_find(1)
        self.scp.stop()

    def test_good_send(self):
        """Test send_c_cancel_move"""
        self.scp = DummyFindSCP()
        self.scp.start()
        ae = AE()
        ae.add_requested_context(PatientRootQueryRetrieveInformationModelFind)
        ae.acse_timeout = 5
        ae.dimse_timeout = 5
        assoc = ae.associate('localhost', 11112)
        assert assoc.is_established
        assoc.send_c_cancel_find(1)
        self.scp.stop()

    def test_bad_send(self):
        """Test send_c_cancel_move"""
        self.scp = DummyFindSCP()
        self.scp.start()
        ae = AE()
        ae.add_requested_context(PatientRootQueryRetrieveInformationModelFind)
        ae.acse_timeout = 5
        ae.dimse_timeout = 5
        assoc = ae.associate('localhost', 11112)
        assert assoc.is_established
        with pytest.raises(TypeError):
            assoc.send_c_cancel_find('a')
        assoc.release()
        assert assoc.is_released
        self.scp.stop()


class TestAssociationSendCGet(object):
    """Run tests on Assocation send_c_get."""
    def setup(self):
        """Run prior to each test"""
        self.ds = Dataset()
        #self.ds.SOPClassUID = PatientRootQueryRetrieveInformationModelGet.UID
        self.ds.PatientName = '*'
        self.ds.QueryRetrieveLevel = "PATIENT"

        self.good = Dataset()
        self.good.file_meta = Dataset()
        self.good.file_meta.TransferSyntaxUID = ImplicitVRLittleEndian
        self.good.SOPClassUID = CTImageStorage
        self.good.SOPInstanceUID = '1.1.1'
        self.good.PatientName = 'Test'

        self.scp = None

    def teardown(self):
        """Clear any active threads"""
        if self.scp:
            self.scp.abort()

        time.sleep(0.1)

        for thread in threading.enumerate():
            if isinstance(thread, DummyBaseSCP):
                thread.abort()
                thread.stop()

    def test_must_be_associated(self):
        """Test can't send without association."""
        # Test raise if assoc not established
        self.scp = DummyGetSCP()
        self.scp.start()
        ae = AE()
        ae.add_requested_context(PatientRootQueryRetrieveInformationModelGet)
        ae.acse_timeout = 5
        ae.dimse_timeout = 5
        assoc = ae.associate('localhost', 11112)
        assoc.release()
        assert assoc.is_released
        assert not assoc.is_established
        with pytest.raises(RuntimeError):
            next(assoc.send_c_get(self.ds))
        self.scp.stop()

    def test_must_be_scp(self):
        """Test failure if not SCP for storage context."""
        self.scp = DummyGetSCP()
        self.scp.no_suboperations = 2
        self.scp.statuses = [0xFF00, 0xFF00]
        self.scp.datasets = [self.good, self.good]

        def on_c_store(ds, context, assoc_info):
            assert 'PatientName' in ds
            return 0x0000

        self.scp.start()
        ae = AE()
        ae.add_requested_context(PatientRootQueryRetrieveInformationModelGet)
        ae.add_requested_context(CTImageStorage)

        role = SCP_SCU_RoleSelectionNegotiation()
        role.sop_class_uid = CTImageStorage
        role.scu_role = True
        role.scp_role = False

        ae.acse_timeout = 5
        ae.dimse_timeout = 5
        ae.on_c_store = on_c_store
        assoc = ae.associate('localhost', 11112, ext_neg=[role])
        assert assoc.is_established
        result = assoc.send_c_get(self.ds, query_model='P')
        (status, ds) = next(result)
        assert status.Status == 0xff00
        assert ds is None
        (status, ds) = next(result)
        assert status.Status == 0xff00
        assert ds is None
        (status, ds) = next(result)
        assert status.Status == 0xb000
        assert ds.FailedSOPInstanceUIDList == ['1.1.1', '1.1.1']
        assoc.release()
        assert assoc.is_released
        self.scp.stop()

    def test_no_abstract_syntax_match(self):
        """Test when no accepted abstract syntax"""
        self.scp = DummyStorageSCP()
        self.scp.datasets = [self.good]
        self.scp.start()
        ae = AE()
        ae.add_requested_context(CTImageStorage)
        ae.acse_timeout = 5
        ae.dimse_timeout = 5
        assoc = ae.associate('localhost', 11112)
        assert assoc.is_established

        def test():
            next(assoc.send_c_get(self.ds))

        with pytest.raises(ValueError):
            test()
        assoc.release()
        assert assoc.is_released
        self.scp.stop()

    def test_bad_query_model(self):
        """Test bad query model parameter"""
        self.scp = DummyGetSCP()
        self.scp.start()
        ae = AE()
        ae.add_requested_context(PatientRootQueryRetrieveInformationModelGet)
        ae.acse_timeout = 5
        ae.dimse_timeout = 5
        assoc = ae.associate('localhost', 11112)
        assert assoc.is_established
        with pytest.raises(ValueError):
            next(assoc.send_c_get(self.ds, query_model='X'))
        assoc.release()
        assert assoc.is_released
        self.scp.stop()

    def test_good_query_model(self):
        """Test all the query models"""
        self.scp = DummyGetSCP()
        self.scp.start()
        ae = AE()
        ae.add_requested_context(PatientRootQueryRetrieveInformationModelGet)
        ae.add_requested_context(StudyRootQueryRetrieveInformationModelGet)
        ae.add_requested_context(PatientStudyOnlyQueryRetrieveInformationModelGet)
        ae.add_requested_context(CompositeInstanceRootRetrieveGet)
        ae.add_requested_context(CompositeInstanceRetrieveWithoutBulkDataGet)
        ae.add_requested_context(HangingProtocolInformationModelGet)
        ae.add_requested_context(DefinedProcedureProtocolInformationModelGet)
        ae.add_requested_context(ColorPaletteInformationModelGet)
        ae.add_requested_context(GenericImplantTemplateInformationModelGet)
        ae.add_requested_context(ImplantAssemblyTemplateInformationModelGet)
        ae.add_requested_context(ImplantTemplateGroupInformationModelGet)
        ae.acse_timeout = 5
        ae.dimse_timeout = 5
        assoc = ae.associate('localhost', 11112)
        assert assoc.is_established

        for qm in ['P', 'S', 'O', 'C', 'CB', 'H', 'D', 'CP', 'IG', 'IA', 'IT']:
            for (status, ds) in assoc.send_c_get(self.ds, query_model=qm):
                assert status.Status == 0x0000

        assoc.release()
        assert assoc.is_released
        self.scp.stop()

    def test_fail_encode_identifier(self):
        """Test a failure in encoding the Identifier dataset"""
        self.scp = DummyGetSCP()
        self.scp.start()
        ae = AE()
        ae.add_requested_context(PatientRootQueryRetrieveInformationModelGet,
                                 ExplicitVRLittleEndian)
        ae.acse_timeout = 5
        ae.dimse_timeout = 5
        assoc = ae.associate('localhost', 11112)
        assert assoc.is_established
        DATASET.PerimeterValue = b'\x00\x01'

        def test():
            next(assoc.send_c_get(DATASET, query_model='P'))
        with pytest.raises(ValueError):
            test()
        assoc.release()
        assert assoc.is_released
        del DATASET.PerimeterValue # Fix up our changes
        self.scp.stop()

    def test_rsp_failure(self):
        """Test receiving a failure response"""
        self.scp = DummyGetSCP()
        self.scp.statuses = [0xA701]
        self.scp.start()
        ae = AE()
        ae.add_requested_context(PatientRootQueryRetrieveInformationModelGet)
        ae.acse_timeout = 5
        ae.dimse_timeout = 5
        def on_c_store(ds, context, assoc_info):
            return 0x0000
        assoc = ae.associate('localhost', 11112)
        assert assoc.is_established
        for (status, ds) in assoc.send_c_get(self.ds, query_model='P'):
            assert status.Status == 0xA701
        assoc.release()
        assert assoc.is_released
        self.scp.stop()

    def test_rsp_success(self):
        """Test good send"""
        self.scp = DummyGetSCP()
        self.scp.no_suboperations = 2
        self.scp.statuses = [0xFF00, 0xFF00]
        self.scp.datasets = [self.good, self.good]

        def on_c_store(ds, context, assoc_info):
            assert 'PatientName' in ds
            return 0x0000

        self.scp.start()
        ae = AE()
        ae.add_requested_context(PatientRootQueryRetrieveInformationModelGet)
        ae.add_requested_context(CTImageStorage)

        role = SCP_SCU_RoleSelectionNegotiation()
        role.sop_class_uid = CTImageStorage
        role.scu_role = False
        role.scp_role = True

        ae.acse_timeout = 5
        ae.dimse_timeout = 5
        ae.on_c_store = on_c_store
        assoc = ae.associate('localhost', 11112, ext_neg=[role])
        assert assoc.is_established
        result = assoc.send_c_get(self.ds, query_model='P')
        (status, ds) = next(result)
        assert status.Status == 0xff00
        assert ds is None
        (status, ds) = next(result)
        assert status.Status == 0xff00
        assert ds is None
        (status, ds) = next(result)
        assert status.Status == 0x0000
        assert ds is None
        assoc.release()
        assert assoc.is_released
        self.scp.stop()

    def test_rsp_pending_send_success(self):
        """Test receiving a pending response and sending success"""
        self.scp = DummyGetSCP()
        self.scp.no_suboperations = 3
        self.scp.statuses = [0xFF00, 0xFF00, 0xB000]
        self.scp.datasets = [self.good, self.good]
        self.scp.start()
        ae = AE()
        ae.add_requested_context(PatientRootQueryRetrieveInformationModelGet)
        ae.add_requested_context(CTImageStorage)

        role = SCP_SCU_RoleSelectionNegotiation()
        role.sop_class_uid = CTImageStorage
        role.scu_role = False
        role.scp_role = True

        ae.acse_timeout = 5
        ae.dimse_timeout = 5
        def on_c_store(ds, context, assoc_info):
            return 0x0000
        ae.on_c_store = on_c_store
        assoc = ae.associate('localhost', 11112, ext_neg=[role])
        assert assoc.is_established
        result = assoc.send_c_get(self.ds, query_model='P')
        # We have 2 status, ds and 1 success
        (status, ds) = next(result)
        assert status.Status == 0xFF00
        assert ds is None
        (status, ds) = next(result)
        assert status.Status == 0xFF00
        assert ds is None
        (status, ds) = next(result)
        assert status.Status == 0x0000
        assert ds is None
        with pytest.raises(StopIteration):
            next(result)
        assoc.release()
        assert assoc.is_released
        self.scp.stop()

    def test_rsp_pending_send_failure(self):
        """Test receiving a pending response and sending a failure"""
        self.scp = DummyGetSCP()
        self.scp.no_suboperations = 3
        self.scp.statuses = [0xFF00, 0xFF00, 0x0000]
        self.scp.datasets = [self.good, self.good, None]
        self.scp.start()
        ae = AE()
        ae.add_requested_context(PatientRootQueryRetrieveInformationModelGet)
        ae.add_requested_context(CTImageStorage)

        role = SCP_SCU_RoleSelectionNegotiation()
        role.sop_class_uid = CTImageStorage
        role.scu_role = True
        role.scp_role = False

        ae.acse_timeout = 5
        ae.dimse_timeout = 5
        def on_c_store(ds, context, assoc_info):
            return 0xA700
        ae.on_c_store = on_c_store
        assoc = ae.associate('localhost', 11112, ext_neg=[role])
        assert assoc.is_established
        result = assoc.send_c_get(self.ds, query_model='P')
        # We have 2 status, ds and 1 success
        (status, ds) = next(result)
        assert status.Status == 0xFF00
        assert ds is None
        (status, ds) = next(result)
        assert status.Status == 0xFF00
        assert ds is None
        (status, ds) = next(result)
        assert status.Status == 0xB000
        assert 'FailedSOPInstanceUIDList' in ds
        with pytest.raises(StopIteration):
            next(result)
        assoc.release()
        assert assoc.is_released
        self.scp.stop()

    def test_rsp_pending_send_warning(self):
        """Test receiving a pending response and sending a warning"""
        self.scp = DummyGetSCP()
        self.scp.no_suboperations = 3
        self.scp.statuses = [0xFF00, 0xFF00, 0xB000]
        self.scp.datasets = [self.good, self.good, None]
        self.scp.start()
        ae = AE()
        ae.add_requested_context(PatientRootQueryRetrieveInformationModelGet)
        ae.add_requested_context(CTImageStorage)

        role = SCP_SCU_RoleSelectionNegotiation()
        role.sop_class_uid = CTImageStorage
        role.scu_role = True
        role.scp_role = False

        ae.acse_timeout = 5
        ae.dimse_timeout = 5
        def on_c_store(ds, context, assoc_info):
            return 0xB007
        ae.on_c_store = on_c_store
        assoc = ae.associate('localhost', 11112, ext_neg=[role])
        assert assoc.is_established
        result = assoc.send_c_get(self.ds, query_model='P')
        # We have 2 status, ds and 1 success
        (status, ds) = next(result)
        assert status.Status == 0xFF00
        assert ds is None
        (status, ds) = next(result)
        assert status.Status == 0xFF00
        assert ds is None
        (status, ds) = next(result)
        assert status.Status == 0xB000
        assert 'FailedSOPInstanceUIDList' in ds
        with pytest.raises(StopIteration):
            next(result)
        assoc.release()
        assert assoc.is_released
        self.scp.stop()

    def test_rsp_cancel(self):
        """Test receiving a cancel response"""
        self.scp = DummyGetSCP()
        self.scp.statuses = [0xFE00]
        self.scp.start()
        ae = AE()
        ae.add_requested_context(PatientRootQueryRetrieveInformationModelGet)
        ae.acse_timeout = 5
        ae.dimse_timeout = 5
        assoc = ae.associate('localhost', 11112)
        assert assoc.is_established
        for (status, ds) in assoc.send_c_get(self.ds, query_model='P'):
            assert status.Status == 0xFE00
        assoc.release()
        assert assoc.is_released
        self.scp.stop()

    def test_rsp_warning(self):
        """Test receiving a warning response"""
        self.scp = DummyGetSCP()
        self.scp.no_suboperations = 3
        self.scp.statuses = [0xFF00, 0xFF00, 0xB000]
        self.scp.datasets = [self.good, self.good, None]
        self.scp.start()

        ae = AE()
        ae.add_requested_context(PatientRootQueryRetrieveInformationModelGet)
        ae.add_requested_context(CTImageStorage)

        role = SCP_SCU_RoleSelectionNegotiation()
        role.sop_class_uid = CTImageStorage
        role.scu_role = True
        role.scp_role = False

        ae.acse_timeout = 5
        ae.dimse_timeout = 5

        def on_c_store(ds, context, assoc_info):
            return 0xB007
        ae.on_c_store = on_c_store
        assoc = ae.associate('localhost', 11112, ext_neg=[role])
        assert assoc.is_established
        result = assoc.send_c_get(self.ds, query_model='P')
        (status, ds) = next(result)
        assert status.Status == 0xff00
        assert ds is None
        (status, ds) = next(result)
        assert status.Status == 0xff00
        assert ds is None
        (status, ds) = next(result)
        assert status.Status == 0xb000
        assert 'FailedSOPInstanceUIDList' in ds
        with pytest.raises(StopIteration):
            next(result)
        assoc.release()
        assert assoc.is_released
        self.scp.stop()

    def test_rsp_unknown_status(self):
        """Test unknown status value returned by peer"""
        self.scp = DummyGetSCP()
        self.scp.statuses = [0xFFF0]
        self.scp.start()
        ae = AE()
        ae.add_requested_context(PatientRootQueryRetrieveInformationModelGet)
        ae.add_requested_context(CTImageStorage)

        role = SCP_SCU_RoleSelectionNegotiation()
        role.sop_class_uid = CTImageStorage
        role.scu_role = True
        role.scp_role = False

        ae.acse_timeout = 5
        ae.dimse_timeout = 5
        assoc = ae.associate('localhost', 11112, ext_neg=[role])
        assert assoc.is_established
        for (status, ds) in assoc.send_c_get(self.ds, query_model='P'):
            assert status.Status == 0xFFF0
        assoc.release()
        assert assoc.is_released
        self.scp.stop()

    def test_connection_timeout(self):
        """Test the connection timing out"""
        self.scp = DummyGetSCP()
        self.scp.no_suboperations = 2
        self.scp.statuses = [0xFF00, 0xFF00]
        self.scp.datasets = [self.good, self.good]

        def on_c_store(ds, context, assoc_info):
            assert 'PatientName' in ds
            return 0x0000

        self.scp.start()
        ae = AE()
        ae.add_requested_context(PatientRootQueryRetrieveInformationModelGet)
        ae.add_requested_context(CTImageStorage)

        role = SCP_SCU_RoleSelectionNegotiation()
        role.sop_class_uid = CTImageStorage
        role.scu_role = False
        role.scp_role = True

        ae.acse_timeout = 5
        ae.dimse_timeout = 5
        ae.on_c_store = on_c_store
        assoc = ae.associate('localhost', 11112, ext_neg=[role])

        class DummyMessage():
            is_valid_response = True
            DataSet = None
            Status = 0x0000
            STATUS_OPTIONAL_KEYWORDS = []

        class DummyDIMSE():
            def send_msg(*args, **kwargs):
                return

            def receive_msg(*args, **kwargs):
                return None, None

        assoc.dimse = DummyDIMSE()
        assert assoc.is_established

        results = assoc.send_c_get(self.ds, query_model='P')
        with pytest.raises(StopIteration):
            next(results)

        assert assoc.is_aborted

        self.scp.stop()

    def test_decode_failure(self):
        """Test the connection timing out"""
        self.scp = DummyGetSCP()
        self.scp.no_suboperations = 2
        self.scp.ae.remove_supported_context(CTImageStorage, ImplicitVRLittleEndian)
        self.scp.statuses = [0xFF00, 0xFF00]
        self.scp.datasets = [self.good, self.good]

        def on_c_store(ds, context, assoc_info):
            assert 'PatientName' in ds
            return 0x0000

        self.scp.start()
        ae = AE()
        ae.add_requested_context(PatientRootQueryRetrieveInformationModelGet,
                                 ExplicitVRLittleEndian)
        ae.add_requested_context(CTImageStorage)

        role = SCP_SCU_RoleSelectionNegotiation()
        role.sop_class_uid = CTImageStorage
        role.scu_role = False
        role.scp_role = True

        ae.acse_timeout = 5
        ae.dimse_timeout = 5
        ae.on_c_store = on_c_store
        assoc = ae.associate('localhost', 11112, ext_neg=[role])

        class DummyMessage():
            is_valid_response = True
            DataSet = None
            Status = 0x0000
            STATUS_OPTIONAL_KEYWORDS = []

        class DummyDIMSE():
            def send_msg(*args, **kwargs):
                return

            def receive_msg(*args, **kwargs):
                rsp = C_GET()
                rsp.Status = 0xC000
                rsp.Identifier = BytesIO(b'\x08\x00\x01\x00\x04\x00\x00\x00\x00\x08\x00\x49')
                return rsp, 1

        assoc.dimse = DummyDIMSE()
        assert assoc.is_established

        results = assoc.send_c_get(self.ds, query_model='P')
        status, ds = next(results)

        assert status.Status == 0xC000
        assert ds is None

        self.scp.stop()


class TestAssociationSendCCancelGet(object):
    """Run tests on Assocation send_c_cancel_find."""
    def setup(self):
        """Run prior to each test"""
        self.scp = None

    def teardown(self):
        """Clear any active threads"""
        if self.scp:
            self.scp.abort()

        time.sleep(0.1)

        for thread in threading.enumerate():
            if isinstance(thread, DummyBaseSCP):
                thread.abort()
                thread.stop()

    def test_must_be_associated(self):
        """Test can't send without association."""
        # Test raise if assoc not established
        self.scp = DummyGetSCP()
        self.scp.start()
        ae = AE()
        ae.add_requested_context(PatientRootQueryRetrieveInformationModelGet)
        ae.acse_timeout = 5
        ae.dimse_timeout = 5
        assoc = ae.associate('localhost', 11112)
        assoc.release()
        assert assoc.is_released
        assert not assoc.is_established
        with pytest.raises(RuntimeError):
            assoc.send_c_cancel_get(1)
        self.scp.stop()


class TestAssociationSendCMove(object):
    """Run tests on Assocation send_c_move."""
    def setup(self):
        """Run prior to each test"""
        self.ds = Dataset()
        self.ds.PatientName = '*'
        self.ds.QueryRetrieveLevel = "PATIENT"

        self.good = Dataset()
        self.good.file_meta = Dataset()
        self.good.file_meta.TransferSyntaxUID = ImplicitVRLittleEndian
        self.good.SOPClassUID = CTImageStorage
        self.good.SOPInstanceUID = '1.1.1'
        self.good.PatientName = 'Test'

        self.scp = None
        self.scp2 = None

    def teardown(self):
        """Clear any active threads"""
        if self.scp:
            self.scp.abort()

        if self.scp2:
            self.scp2.abort()

        time.sleep(0.1)

        for thread in threading.enumerate():
            if isinstance(thread, DummyBaseSCP):
                thread.abort()
                thread.stop()

    def test_must_be_associated(self):
        """Test can't send without association."""
        # Test raise if assoc not established
        self.scp = DummyVerificationSCP()
        self.scp.start()
        ae = AE()
        ae.add_requested_context(VerificationSOPClass)
        ae.acse_timeout = 5
        ae.dimse_timeout = 5
        assoc = ae.associate('localhost', 11112)
        assoc.release()
        assert assoc.is_released
        assert not assoc.is_established
        with pytest.raises(RuntimeError):
            next(assoc.send_c_move(self.ds, b'TESTMOVE'))
        self.scp.stop()

    def test_no_abstract_syntax_match(self):
        """Test when no accepted abstract syntax"""
        self.scp = DummyStorageSCP()
        self.scp.start()
        ae = AE()
        ae.add_requested_context(CTImageStorage)
        ae.acse_timeout = 5
        ae.dimse_timeout = 5
        assoc = ae.associate('localhost', 11112)
        assert assoc.is_established
        def test():
            next(assoc.send_c_move(self.ds, b'TESTMOVE'))

        with pytest.raises(ValueError):
            test()
        assoc.release()
        assert assoc.is_released
        self.scp.stop()

    def test_bad_query_model(self):
        """Test bad query model parameter"""
        self.scp = DummyMoveSCP()
        self.scp.start()
        ae = AE()
        ae.add_requested_context(PatientRootQueryRetrieveInformationModelMove)
        ae.acse_timeout = 5
        ae.dimse_timeout = 5
        assoc = ae.associate('localhost', 11112)
        assert assoc.is_established
        with pytest.raises(ValueError):
            next(assoc.send_c_move(self.ds, b'TESTMOVE', query_model='X'))
        assoc.release()
        assert assoc.is_released
        self.scp.stop()

    def test_good_query_model(self):
        """Test all the query models"""
        self.scp2 = DummyStorageSCP(11113)
        self.scp2.start()

        self.scp = DummyMoveSCP()  # port 11112
        self.scp.no_suboperations = 2
        self.scp.destination_ae = ('localhost', 11113)
        self.scp.statuses = [0xFF00, 0xFF00]
        self.scp.datasets = [self.good, self.good]
        self.scp.start()
        ae = AE()
        ae.add_requested_context(PatientRootQueryRetrieveInformationModelMove)
        ae.add_requested_context(StudyRootQueryRetrieveInformationModelMove)
        ae.add_requested_context(PatientStudyOnlyQueryRetrieveInformationModelMove)
        ae.add_requested_context(CompositeInstanceRootRetrieveMove)
        ae.add_requested_context(HangingProtocolInformationModelMove)
        ae.add_requested_context(DefinedProcedureProtocolInformationModelMove)
        ae.add_requested_context(ColorPaletteInformationModelMove)
        ae.add_requested_context(GenericImplantTemplateInformationModelMove)
        ae.add_requested_context(ImplantAssemblyTemplateInformationModelMove)
        ae.add_requested_context(ImplantTemplateGroupInformationModelMove)
        ae.acse_timeout = 5
        ae.dimse_timeout = 5
        assoc = ae.associate('localhost', 11112)
        assert assoc.is_established

        for qm in ['P', 'S', 'O', 'C', 'H', 'D', 'CP', 'IG', 'IA', 'IT']:
            result = assoc.send_c_move(self.ds, b'TESTMOVE', query_model=qm)
            (status, ds) = next(result)
            assert status.Status == 0xFF00
            (status, ds) = next(result)
            assert status.Status == 0xFF00
            (status, ds) = next(result)
            assert status.Status == 0x0000
            with pytest.raises(StopIteration):
                next(result)

        assoc.release()
        assert assoc.is_released
        self.scp.stop()

        self.scp2.stop()

    def test_fail_encode_identifier(self):
        """Test a failure in encoding the Identifier dataset"""
        self.scp = DummyMoveSCP()
        self.scp.start()
        ae = AE()
        ae.add_requested_context(PatientRootQueryRetrieveInformationModelMove,
                                 ExplicitVRLittleEndian)
        ae.acse_timeout = 5
        ae.dimse_timeout = 5
        assoc = ae.associate('localhost', 11112)
        assert assoc.is_established
        DATASET.PerimeterValue = b'\x00\x01'

        def test():
            next(assoc.send_c_move(DATASET, b'SOMEPLACE', query_model='P'))
        with pytest.raises(ValueError):
            test()
        assoc.release()
        assert assoc.is_released
        del DATASET.PerimeterValue # Fix up our changes
        self.scp.stop()

    def test_move_destination_no_assoc(self):
        """Test move destination failed to assoc"""
        self.scp = DummyMoveSCP()
        self.scp.destination_ae = ('localhost', 11113)
        self.scp.start()
        ae = AE()
        ae.add_requested_context(PatientRootQueryRetrieveInformationModelMove)
        ae.add_requested_context(StudyRootQueryRetrieveInformationModelMove)
        ae.add_requested_context(PatientStudyOnlyQueryRetrieveInformationModelMove)
        ae.acse_timeout = 5
        ae.dimse_timeout = 5
        assoc = ae.associate('localhost', 11112)
        assert assoc.is_established
        for (status, ds) in assoc.send_c_move(self.ds, b'TESTMOVE', query_model='P'):
            assert status.Status == 0xa801
        assoc.release()
        assert assoc.is_released
        self.scp.stop()

    def test_move_destination_unknown(self):
        """Test unknown move destination"""
        self.scp = DummyMoveSCP()
        self.scp.destination_ae = ('localhost', 11113)
        self.scp.start()
        ae = AE()
        ae.add_requested_context(PatientRootQueryRetrieveInformationModelMove)
        ae.add_requested_context(StudyRootQueryRetrieveInformationModelMove)
        ae.add_requested_context(PatientStudyOnlyQueryRetrieveInformationModelMove)
        ae.acse_timeout = 5
        ae.dimse_timeout = 5
        assoc = ae.associate('localhost', 11112)
        assert assoc.is_established
        for (status, ds) in assoc.send_c_move(self.ds, b'UNKNOWN', query_model='P'):
            assert status.Status == 0xa801
        assoc.release()
        assert assoc.is_released
        self.scp.stop()

    def test_move_destination_failed_store(self):
        """Test the destination AE returning failed status"""
        self.scp2 = DummyStorageSCP(11113)
        self.scp2.status = 0xA700
        self.scp2.start()

        self.scp = DummyMoveSCP()
        self.scp.destination_ae = ('localhost', 11113)
        self.scp.no_suboperations = 2
        self.scp.statuses = [0xFF00, 0xFF00]
        self.scp.datasets = [self.good, self.good]
        self.scp.start()
        ae = AE()
        ae.add_requested_context(PatientRootQueryRetrieveInformationModelMove)
        ae.add_requested_context(StudyRootQueryRetrieveInformationModelMove)
        ae.add_requested_context(PatientStudyOnlyQueryRetrieveInformationModelMove)
        ae.acse_timeout = 5
        ae.dimse_timeout = 5
        assoc = ae.associate('localhost', 11112)
        assert assoc.is_established
        result = assoc.send_c_move(self.ds, b'TESTMOVE', query_model='P')
        (status, ds) = next(result)
        assert status.Status == 0xFF00
        (status, ds) = next(result)
        assert status.Status == 0xFF00
        (status, ds) = next(result)
        assert status.Status == 0xB000
        with pytest.raises(StopIteration):
            next(result)

        assoc.release()
        assert assoc.is_released
        self.scp.stop()

        self.scp2.stop()

    def test_move_destination_warning_store(self):
        """Test the destination AE returning warning status"""
        self.scp2 = DummyStorageSCP(11113)
        self.scp2.status = 0xB000
        self.scp2.start()

        self.scp = DummyMoveSCP()
        self.scp.destination_ae = ('localhost', 11113)
        self.scp.no_suboperations = 2
        self.scp.statuses = [0xFF00, 0xFF00]
        self.scp.datasets = [self.good, self.good]
        self.scp.start()
        ae = AE()
        ae.add_requested_context(PatientRootQueryRetrieveInformationModelMove)
        ae.add_requested_context(StudyRootQueryRetrieveInformationModelMove)
        ae.add_requested_context(PatientStudyOnlyQueryRetrieveInformationModelMove)
        ae.acse_timeout = 5
        ae.dimse_timeout = 5
        assoc = ae.associate('localhost', 11112)
        assert assoc.is_established
        result = assoc.send_c_move(self.ds, b'TESTMOVE', query_model='P')
        (status, ds) = next(result)
        assert status.Status == 0xFF00
        (status, ds) = next(result)
        assert status.Status == 0xFF00
        (status, ds) = next(result)
        assert status.Status == 0xB000

        assoc.release()
        assert assoc.is_released
        self.scp.stop()

        self.scp2.stop()

    def test_rsp_failure(self):
        """Test the user on_c_move returning failure status"""
        self.scp2 = DummyStorageSCP(11113)
        self.scp2.start()

        self.scp = DummyMoveSCP()
        self.scp.no_suboperations = 1
        self.scp.destination_ae = ('localhost', 11113)
        self.scp.statuses = [0xC000]
        self.scp.datasets = [None]
        self.scp.start()
        ae = AE()
        ae.add_requested_context(PatientRootQueryRetrieveInformationModelMove)
        ae.add_requested_context(StudyRootQueryRetrieveInformationModelMove)
        ae.add_requested_context(PatientStudyOnlyQueryRetrieveInformationModelMove)
        ae.acse_timeout = 5
        ae.dimse_timeout = 5
        assoc = ae.associate('localhost', 11112)
        assert assoc.is_established
        result = assoc.send_c_move(self.ds, b'TESTMOVE', query_model='P')
        (status, ds) = next(result)
        assert status.Status == 0xC000
        assert 'FailedSOPInstanceUIDList' in ds
        with pytest.raises(StopIteration):
            next(result)

        assoc.release()
        assert assoc.is_released
        self.scp.stop()
        self.scp2.stop()

    def test_rsp_warning(self):
        """Test receiving a warning response from the peer"""
        self.scp2 = DummyStorageSCP(11113)
        self.scp2.status = 0xB007
        self.scp2.start()

        self.scp = DummyMoveSCP()
        self.scp.destination_ae = ('localhost', 11113)
        self.scp.no_suboperations = 2
        self.scp.statuses = [0xFF00, 0xFF00]
        self.scp.datasets = [self.good, self.good]
        self.scp.start()
        ae = AE()
        ae.add_requested_context(PatientRootQueryRetrieveInformationModelMove)
        ae.add_requested_context(StudyRootQueryRetrieveInformationModelMove)
        ae.add_requested_context(PatientStudyOnlyQueryRetrieveInformationModelMove)
        ae.acse_timeout = 5
        ae.dimse_timeout = 5
        ae.dimse_timeout = 5
        assoc = ae.associate('localhost', 11112)
        assert assoc.is_established
        result = assoc.send_c_move(self.ds, b'TESTMOVE', query_model='P')
        (status, ds) = next(result)
        assert status.Status == 0xFF00
        assert ds is None
        (status, ds) = next(result)
        assert status.Status == 0xFF00
        assert ds is None
        (status, ds) = next(result)
        assert status.Status == 0xB000
        assert 'FailedSOPInstanceUIDList' in ds
        with pytest.raises(StopIteration):
            next(result)

        assoc.release()
        assert assoc.is_released
        self.scp.stop()

        self.scp2.stop()

    def test_rsp_cancel(self):
        """Test the user on_c_move returning cancel status"""
        self.scp2 = DummyStorageSCP(11113)
        self.scp2.start()

        self.scp = DummyMoveSCP()
        self.scp.destination_ae = ('localhost', 11113)
        self.scp.no_suboperations = 2
        self.scp.statuses = [0xFE00, 0xFF00]
        self.scp.datasets = [None, self.good]
        self.scp.start()
        ae = AE()
        ae.add_requested_context(PatientRootQueryRetrieveInformationModelMove)
        ae.add_requested_context(StudyRootQueryRetrieveInformationModelMove)
        ae.add_requested_context(PatientStudyOnlyQueryRetrieveInformationModelMove)
        ae.acse_timeout = 5
        ae.dimse_timeout = 5
        ae.dimse_timeout = 5
        assoc = ae.associate('localhost', 11112)
        assert assoc.is_established
        result = assoc.send_c_move(self.ds, b'TESTMOVE', query_model='P')
        (status, ds) = next(result)
        assert status.Status == 0xFE00

        assoc.release()
        assert assoc.is_released
        self.scp.stop()

        self.scp2.stop()

    def test_rsp_success(self):
        """Test the user on_c_move returning success status"""
        self.scp2 = DummyStorageSCP(11113)
        self.scp2.start()

        self.scp = DummyMoveSCP()
        self.scp.destination_ae = ('localhost', 11113)
        self.scp.no_suboperations = 2
        self.scp.statuses = [0xFF00, 0x0000]
        self.scp.datasets = [self.good, None]
        self.scp.start()
        ae = AE()
        ae.add_requested_context(PatientRootQueryRetrieveInformationModelMove)
        ae.add_requested_context(StudyRootQueryRetrieveInformationModelMove)
        ae.add_requested_context(PatientStudyOnlyQueryRetrieveInformationModelMove)
        ae.acse_timeout = 5
        ae.dimse_timeout = 5
        ae.dimse_timeout = 5
        assoc = ae.associate('localhost', 11112)
        assert assoc.is_established
        result = assoc.send_c_move(self.ds, b'TESTMOVE', query_model='P')
        (status, ds) = next(result)
        assert status.Status == 0xFF00
        assert ds is None
        (status, ds) = next(result)
        assert status.Status == 0x0000
        assert ds is None
        with pytest.raises(StopIteration):
            next(result)

        assoc.release()
        assert assoc.is_released
        self.scp.stop()

        self.scp2.stop()

    def test_rsp_unknown_status(self):
        """Test unknown status value returned by peer"""
        self.scp2 = DummyStorageSCP(11113)
        self.scp2.start()

        self.scp = DummyMoveSCP()
        self.scp.destination_ae = ('localhost', 11113)
        self.scp.statuses = [0xFFF0]
        self.scp.start()
        ae = AE()
        ae.add_requested_context(PatientRootQueryRetrieveInformationModelMove)
        ae.add_requested_context(CTImageStorage)
        ae.add_supported_context(CTImageStorage)
        ae.acse_timeout = 5
        ae.dimse_timeout = 5
        assoc = ae.associate('localhost', 11112)
        assert assoc.is_established
        for (status, ds) in assoc.send_c_move(self.ds, b'TESTMOVE', query_model='P'):
            assert status.Status == 0xFFF0
        assoc.release()
        assert assoc.is_released
        self.scp.stop()

        self.scp2.stop()

    def test_multiple_c_move(self):
        """Test multiple C-MOVE operation requests"""
        self.scp2 = DummyStorageSCP(11113)
        self.scp2.start()

        self.scp = DummyMoveSCP()
        self.scp.no_suboperations = 2
        self.scp.statuses = [0xFF00, 0xFF00]
        self.scp.datasets = [self.good, self.good]
        self.scp.start()
        ae = AE()
        ae.add_requested_context(PatientRootQueryRetrieveInformationModelMove)
        ae.add_requested_context(StudyRootQueryRetrieveInformationModelMove)
        ae.add_requested_context(PatientStudyOnlyQueryRetrieveInformationModelMove)
        ae.acse_timeout = 5
        ae.dimse_timeout = 5
        for ii in range(20):
            assoc = ae.associate('localhost', 11112)
            assert assoc.is_established
            assert not assoc.is_released
            result = assoc.send_c_move(self.ds, b'TESTMOVE', query_model='P')
            (status, ds) = next(result)
            assert status.Status == 0xFF00
            (status, ds) = next(result)
            assert status.Status == 0xFF00
            (status, ds) = next(result)
            assert status.Status == 0x0000
            with pytest.raises(StopIteration):
                next(result)
            assoc.release()
            assert assoc.is_released
            assert not assoc.is_established

        self.scp.stop()
        self.scp2.stop()

    def test_connection_timeout(self):
        """Test the connection timing out"""
        self.scp = DummyMoveSCP()
        self.scp.no_suboperations = 2
        self.scp.statuses = [0xFF00, 0xFF00]
        self.scp.datasets = [self.good, self.good]

        self.scp.start()
        ae = AE()
        ae.add_requested_context(PatientRootQueryRetrieveInformationModelMove)
        ae.add_requested_context(CTImageStorage)

        ae.acse_timeout = 5
        ae.dimse_timeout = 5
        assoc = ae.associate('localhost', 11112)

        class DummyMessage():
            is_valid_response = True
            Identifier = None
            Status = 0x0000
            STATUS_OPTIONAL_KEYWORDS = []

        class DummyDIMSE():
            def send_msg(*args, **kwargs):
                return

            def receive_msg(*args, **kwargs):
                return None, None

        assoc.dimse = DummyDIMSE()
        assert assoc.is_established

        results = assoc.send_c_move(self.ds, b'TEST', query_model='P')
        with pytest.raises(StopIteration):
            next(results)

        assert assoc.is_aborted

        self.scp.stop()

    def test_decode_failure(self):
        """Test the connection timing out"""
        self.scp = DummyMoveSCP()
        self.scp.no_suboperations = 2
        self.scp.statuses = [0xFF00, 0xFF00]
        self.scp.datasets = [self.good, self.good]

        def on_c_store(ds, context, assoc_info):
            assert 'PatientName' in ds
            return 0x0000

        self.scp.start()
        ae = AE()
        ae.add_requested_context(PatientRootQueryRetrieveInformationModelMove,
                                 ExplicitVRLittleEndian)
        ae.add_requested_context(CTImageStorage)

        ae.acse_timeout = 5
        ae.dimse_timeout = 5
        ae.on_c_store = on_c_store
        assoc = ae.associate('localhost', 11112)

        class DummyMessage():
            is_valid_response = True
            DataSet = None
            Status = 0x0000
            STATUS_OPTIONAL_KEYWORDS = []

        class DummyDIMSE():
            def send_msg(*args, **kwargs):
                return

            def receive_msg(*args, **kwargs):
                rsp = C_MOVE()
                rsp.Status = 0xC000
                rsp.Identifier = BytesIO(b'\x08\x00\x01\x00\x04\x00\x00\x00\x00\x08\x00\x49')
                return rsp, 1

        assoc.dimse = DummyDIMSE()
        assert assoc.is_established

        results = assoc.send_c_move(self.ds, b'TEST', query_model='P')
        status, ds = next(results)

        assert status.Status == 0xC000
        assert ds is None

        self.scp.stop()


class TestAssociationSendCCancelMove(object):
    """Run tests on Assocation send_c_cancel_move."""
    def setup(self):
        self.scp = None

    def teardown(self):
        """Clear any active threads"""
        if self.scp:
            self.scp.abort()

        time.sleep(0.1)

        for thread in threading.enumerate():
            if isinstance(thread, DummyBaseSCP):
                thread.abort()
                thread.stop()

    def test_must_be_associated(self):
        """Test can't send without association."""
        # Test raise if assoc not established
        self.scp = DummyMoveSCP()
        self.scp.start()
        ae = AE()
        ae.add_requested_context(PatientRootQueryRetrieveInformationModelMove)
        ae.acse_timeout = 5
        ae.dimse_timeout = 5
        assoc = ae.associate('localhost', 11112)
        assoc.release()
        assert assoc.is_released
        assert not assoc.is_established
        with pytest.raises(RuntimeError):
            assoc.send_c_cancel_move(1)
        self.scp.stop()


class TestAssociationCallbacks(object):
    """Run tests on Assocation callbacks."""
    def setup(self):
        self.scp = None

    def teardown(self):
        """Clear any active threads"""
        if self.scp:
            self.scp.abort()

        time.sleep(0.1)

        for thread in threading.enumerate():
            if isinstance(thread, DummyBaseSCP):
                thread.abort()
                thread.stop()

    def test_debug_assoc_rq(self):
        """Test the callback"""
        self.scp = DummyVerificationSCP()
        self.scp.start()
        ae = AE()
        ae.add_requested_context(VerificationSOPClass)
        ae.acse_timeout = 5
        ae.dimse_timeout = 5
        assoc = ae.associate('localhost', 11112)
        assoc.debug_association_requested(None)
        assoc.release()
        assert assoc.is_released
        self.scp.stop()


class TestGetValidContext(object):
    """Tests for Association._get_valid_context."""
    def setup(self):
        """Run prior to each test"""
        self.scp = None

    def teardown(self):
        """Clear any active threads"""
        if self.scp:
            self.scp.abort()

        time.sleep(0.1)

        for thread in threading.enumerate():
            if isinstance(thread, DummyBaseSCP):
                thread.abort()
                thread.stop()

    def test_id_no_abstract_syntax_match(self):
        """Test exception raised if with ID no abstract syntax match"""
        self.scp = DummyVerificationSCP()
        self.scp.start()
        ae = AE()
        ae.add_requested_context(VerificationSOPClass)
        ae.add_requested_context(CTImageStorage)
        ae.acse_timeout = 5
        ae.dimse_timeout = 5
        assoc = ae.associate('localhost', 11112)
        assert assoc.is_established

        msg = (
            r"No suitable presentation context for the SCU role has been "
            r"accepted by the peer for the SOP Class 'CT Image Storage'"
        )
        with pytest.raises(ValueError, match=msg):
            assoc._get_valid_context(CTImageStorage, '', 'scu', context_id=1)

        assoc.release()
        assert assoc.is_released
        self.scp.stop()

    def test_id_transfer_syntax(self):
        """Test match with context ID."""
        self.scp = DummyVerificationSCP()
        self.scp.ae.add_supported_context(CTImageStorage)
        self.scp.ae.add_supported_context(
            CTImageStorage,
            [ExplicitVRLittleEndian, JPEGBaseline]
        )
        self.scp.start()
        ae = AE()
        ae.add_requested_context(VerificationSOPClass)
        ae.add_requested_context(CTImageStorage)
        ae.add_requested_context(CTImageStorage, JPEGBaseline)
        ae.acse_timeout = 5
        ae.dimse_timeout = 5
        assoc = ae.associate('localhost', 11112)
        assert assoc.is_established

        # Uncompressed accepted, different uncompressed sent
        cx = assoc._get_valid_context(CTImageStorage,
                                      '',
                                      'scu',
                                      context_id=3)
        assert cx.context_id == 3
        assert cx.abstract_syntax == CTImageStorage
        assert cx.transfer_syntax[0] == ImplicitVRLittleEndian
        assert cx.as_scu is True

        cx = assoc._get_valid_context(CTImageStorage,
                                      '',
                                      'scu',
                                      context_id=5)
        assert cx.context_id == 5
        assert cx.abstract_syntax == CTImageStorage
        assert cx.transfer_syntax[0] == JPEGBaseline
        assert cx.as_scu is True

    def test_id_no_transfer_syntax(self):
        """Test exception raised if with ID no transfer syntax match."""
        self.scp = DummyVerificationSCP()
        self.scp.ae.add_supported_context(CTImageStorage, JPEGBaseline)
        self.scp.start()
        ae = AE()
        ae.add_requested_context(VerificationSOPClass)
        ae.add_requested_context(CTImageStorage, JPEGBaseline)
        ae.acse_timeout = 5
        ae.dimse_timeout = 5
        assoc = ae.associate('localhost', 11112)
        assert assoc.is_established

        # Confirm otherwise OK
        cx = assoc._get_valid_context('1.2.840.10008.1.1',
                                      '',
                                      'scu',
                                      context_id=1)
        assert cx.context_id == 1
        assert cx.transfer_syntax[0] == ImplicitVRLittleEndian

        # Uncompressed accepted, compressed sent
        msg = (
            r"No suitable presentation context for the SCU role has been "
            r"accepted by the peer for the SOP Class 'Verification SOP Class' "
            r"with a transfer syntax of 'JPEG Baseline \(Process 1\)'"
        )
        with pytest.raises(ValueError, match=msg):
            assoc._get_valid_context('1.2.840.10008.1.1',
                                     JPEGBaseline,
                                     'scu',
                                     context_id=1)

        # Compressed (JPEGBaseline) accepted, uncompressed sent
        # Confirm otherwise OK
        cx = assoc._get_valid_context(CTImageStorage,
                                      JPEGBaseline,
                                      'scu',
                                      context_id=3)
        assert cx.context_id == 3
        assert cx.transfer_syntax[0] == JPEGBaseline

        msg = (
            r"No suitable presentation context for the SCU role has been "
            r"accepted by the peer for the SOP Class 'CT Image Storage' "
            r"with a transfer syntax of 'Implicit VR Little Endian'"
        )
        with pytest.raises(ValueError, match=msg):
            assoc._get_valid_context(CTImageStorage,
                                     ImplicitVRLittleEndian,
                                     'scu',
                                     context_id=3)

        # Compressed (JPEGBaseline) accepted, compressed (JPEG2000) sent
        msg = (
            r"No suitable presentation context for the SCU role has been "
            r"accepted by the peer for the SOP Class 'CT Image Storage' "
            r"with a transfer syntax of 'JPEG 2000 Image Compression'"
        )
        with pytest.raises(ValueError, match=msg):
            assoc._get_valid_context(CTImageStorage,
                                     JPEG2000,
                                     'scu',
                                     context_id=3)

        assoc.release()
        assert assoc.is_released
        self.scp.stop()

    def test_id_no_role_scp(self):
        """Test exception raised if with ID no role match."""
        self.scp = DummyVerificationSCP()
        self.scp.ae.add_supported_context(CTImageStorage, JPEGBaseline)
        self.scp.start()
        ae = AE()
        ae.add_requested_context(VerificationSOPClass)
        ae.add_requested_context(CTImageStorage, JPEGBaseline)
        ae.acse_timeout = 5
        ae.dimse_timeout = 5
        assoc = ae.associate('localhost', 11112)
        assert assoc.is_established

        # Confirm matching otherwise OK
        cx = assoc._get_valid_context('1.2.840.10008.1.1',
                                      '',
                                      'scu',
                                      context_id=1)
        assert cx.context_id == 1
        assert cx.as_scu is True

        # Any transfer syntax
        msg = (
            r"No suitable presentation context for the SCP role has been "
            r"accepted by the peer for the SOP Class 'Verification SOP Class'"
        )
        with pytest.raises(ValueError, match=msg):
            assoc._get_valid_context('1.2.840.10008.1.1',
                                     '',
                                     'scp',
                                     context_id=1)

        # Transfer syntax used
        msg = (
            r"No suitable presentation context for the SCP role has been "
            r"accepted by the peer for the SOP Class 'Verification SOP Class' "
            r"with a transfer syntax of 'Implicit VR Little Endian'"
        )
        with pytest.raises(ValueError, match=msg):
            assoc._get_valid_context('1.2.840.10008.1.1',
                                     ImplicitVRLittleEndian,
                                     'scp',
                                     context_id=1)

    def test_id_no_role_scu(self):
        """Test exception raised if with ID no role match."""
        self.scp = DummyGetSCP()
        self.scp.start()
        ae = AE()
        ae.add_requested_context(PatientRootQueryRetrieveInformationModelGet)
        ae.add_requested_context(CTImageStorage)

        role = SCP_SCU_RoleSelectionNegotiation()
        role.sop_class_uid = CTImageStorage
        role.scu_role = False
        role.scp_role = True

        ae.acse_timeout = 5
        ae.dimse_timeout = 5
        assoc = ae.associate('localhost', 11112, ext_neg=[role])
        assert assoc.is_established

        # Confirm matching otherwise OK
        cx = assoc._get_valid_context(CTImageStorage,
                                      '',
                                      'scp',
                                      context_id=3)
        assert cx.context_id == 3
        assert cx.as_scp is True

        # Any transfer syntax
        msg = (
            r"No suitable presentation context for the SCU role has been "
            r"accepted by the peer for the SOP Class 'CT Image Storage'"
        )
        with pytest.raises(ValueError, match=msg):
            assoc._get_valid_context(CTImageStorage,
                                     '',
                                     'scu',
                                     context_id=3)

        # Transfer syntax used
        msg = (
            r"No suitable presentation context for the SCU role has been "
            r"accepted by the peer for the SOP Class 'CT Image Storage' "
            r"with a transfer syntax of 'Implicit VR Little Endian'"
        )
        with pytest.raises(ValueError, match=msg):
            assoc._get_valid_context(CTImageStorage,
                                     ImplicitVRLittleEndian,
                                     'scu',
                                     context_id=3)

    def test_no_id_no_abstract_syntax_match(self):
        """Test exception raised if no abstract syntax match"""
        self.scp = DummyVerificationSCP()
        self.scp.start()
        ae = AE()
        ae.add_requested_context(VerificationSOPClass)
        ae.add_requested_context(CTImageStorage)
        ae.acse_timeout = 5
        ae.dimse_timeout = 5
        assoc = ae.associate('localhost', 11112)
        assert assoc.is_established

        # Test otherwise OK
        assoc._get_valid_context(VerificationSOPClass, '', 'scu')

        msg = (
            r"No suitable presentation context for the SCU role has been "
            r"accepted by the peer for the SOP Class 'CT Image Storage'"
        )
        with pytest.raises(ValueError, match=msg):
            assoc._get_valid_context(CTImageStorage, '', 'scu')

        assoc.release()
        assert assoc.is_released
        self.scp.stop()

    def test_no_id_transfer_syntax(self):
        """Test match."""
        self.scp = DummyVerificationSCP()
        self.scp.ae.add_supported_context(CTImageStorage, JPEGBaseline)
        self.scp.start()
        ae = AE()
        ae.add_requested_context(VerificationSOPClass)
        ae.add_requested_context(CTImageStorage, JPEGBaseline)
        ae.acse_timeout = 5
        ae.dimse_timeout = 5
        assoc = ae.associate('localhost', 11112)
        assert assoc.is_established

        # Uncompressed accepted, different uncompressed sent
        cx = assoc._get_valid_context('1.2.840.10008.1.1',
                                      ExplicitVRLittleEndian,
                                      'scu')
        assert cx.context_id == 1
        assert cx.abstract_syntax == VerificationSOPClass
        assert cx.transfer_syntax[0] == ImplicitVRLittleEndian
        assert cx.as_scu is True

    def test_no_id_no_transfer_syntax(self):
        """Test exception raised if no transfer syntax match."""
        self.scp = DummyVerificationSCP()
        self.scp.ae.add_supported_context(CTImageStorage, JPEGBaseline)
        self.scp.start()
        ae = AE()
        ae.add_requested_context(VerificationSOPClass)
        ae.add_requested_context(CTImageStorage, JPEGBaseline)
        ae.acse_timeout = 5
        ae.dimse_timeout = 5
        assoc = ae.associate('localhost', 11112)
        assert assoc.is_established

        # Confirm otherwise OK
        cx = assoc._get_valid_context('1.2.840.10008.1.1', '', 'scu')
        assert cx.context_id == 1
        assert cx.transfer_syntax[0] == ImplicitVRLittleEndian

        # Uncompressed accepted, compressed sent
        msg = (
            r"No suitable presentation context for the SCU role has been "
            r"accepted by the peer for the SOP Class 'Verification SOP Class' "
            r"with a transfer syntax of 'JPEG Baseline \(Process 1\)'"
        )
        with pytest.raises(ValueError, match=msg):
            assoc._get_valid_context('1.2.840.10008.1.1', JPEGBaseline, 'scu')

        # Compressed (JPEGBaseline) accepted, uncompressed sent
        # Confirm otherwise OK
        cx = assoc._get_valid_context(CTImageStorage, JPEGBaseline, 'scu')
        assert cx.context_id == 3
        assert cx.transfer_syntax[0] == JPEGBaseline

        msg = (
            r"No suitable presentation context for the SCU role has been "
            r"accepted by the peer for the SOP Class 'CT Image Storage' "
            r"with a transfer syntax of 'Implicit VR Little Endian'"
        )
        with pytest.raises(ValueError, match=msg):
            assoc._get_valid_context(CTImageStorage,
                                     ImplicitVRLittleEndian,
                                     'scu')

        # Compressed (JPEGBaseline) accepted, compressed (JPEG2000) sent
        msg = (
            r"No suitable presentation context for the SCU role has been "
            r"accepted by the peer for the SOP Class 'CT Image Storage' "
            r"with a transfer syntax of 'JPEG 2000 Image Compression'"
        )
        with pytest.raises(ValueError, match=msg):
            assoc._get_valid_context(CTImageStorage, JPEG2000, 'scu')

        assoc.release()
        assert assoc.is_released
        self.scp.stop()

    def test_no_id_no_role_scp(self):
        """Test exception raised if no role match."""
        self.scp = DummyVerificationSCP()
        self.scp.ae.add_supported_context(CTImageStorage, JPEGBaseline)
        self.scp.start()
        ae = AE()
        ae.add_requested_context(VerificationSOPClass)
        ae.add_requested_context(CTImageStorage, JPEGBaseline)
        ae.acse_timeout = 5
        ae.dimse_timeout = 5
        assoc = ae.associate('localhost', 11112)
        assert assoc.is_established

        # Confirm matching otherwise OK
        cx = assoc._get_valid_context('1.2.840.10008.1.1', '', 'scu')
        assert cx.context_id == 1
        assert cx.as_scu is True

        # Any transfer syntax
        msg = (
            r"No suitable presentation context for the SCP role has been "
            r"accepted by the peer for the SOP Class 'Verification SOP Class'"
        )
        with pytest.raises(ValueError, match=msg):
            assoc._get_valid_context('1.2.840.10008.1.1', '', 'scp')

        # Transfer syntax used
        msg = (
            r"No suitable presentation context for the SCP role has been "
            r"accepted by the peer for the SOP Class 'Verification SOP Class' "
            r"with a transfer syntax of 'Implicit VR Little Endian'"
        )
        with pytest.raises(ValueError, match=msg):
            assoc._get_valid_context('1.2.840.10008.1.1',
                                     ImplicitVRLittleEndian,
                                     'scp')

    def test_no_id_no_role_scu(self):
        """Test exception raised if no role match."""
        self.scp = DummyGetSCP()
        self.scp.start()
        ae = AE()
        ae.add_requested_context(PatientRootQueryRetrieveInformationModelGet)
        ae.add_requested_context(CTImageStorage)

        role = SCP_SCU_RoleSelectionNegotiation()
        role.sop_class_uid = CTImageStorage
        role.scu_role = False
        role.scp_role = True

        ae.acse_timeout = 5
        ae.dimse_timeout = 5
        assoc = ae.associate('localhost', 11112, ext_neg=[role])
        assert assoc.is_established

        # Confirm matching otherwise OK
        cx = assoc._get_valid_context(CTImageStorage, '', 'scp')
        assert cx.context_id == 3
        assert cx.as_scp is True

        # Any transfer syntax
        msg = (
            r"No suitable presentation context for the SCU role has been "
            r"accepted by the peer for the SOP Class 'CT Image Storage'"
        )
        with pytest.raises(ValueError, match=msg):
            assoc._get_valid_context(CTImageStorage,
                                     '',
                                     'scu')

        # Transfer syntax used
        msg = (
            r"No suitable presentation context for the SCU role has been "
            r"accepted by the peer for the SOP Class 'CT Image Storage' "
            r"with a transfer syntax of 'Implicit VR Little Endian'"
        )
        with pytest.raises(ValueError, match=msg):
            assoc._get_valid_context(CTImageStorage,
                                     ImplicitVRLittleEndian,
                                     'scu')<|MERGE_RESOLUTION|>--- conflicted
+++ resolved
@@ -431,11 +431,7 @@
     def test_scp_assoc_a_abort_reply(self):
         """Test SCP sending an A-ABORT instead of an A-ASSOCIATE response"""
         self.scp = DummyVerificationSCP()
-<<<<<<< HEAD
         self.scp.send_a_abort = True
-=======
-        self.scp.send_abort = True
->>>>>>> d6c34fb8
         self.scp.ae._handle_connection = self.scp.dev_handle_connection
         self.scp.start()
 
