--- conflicted
+++ resolved
@@ -161,17 +161,6 @@
         # Used to pause the association reactor until the DUL is ready
         self._dul_ready = threading.Event()
 
-<<<<<<< HEAD
-        # Event handlers
-        self._handlers = {}
-        self._bind_defaults()
-
-        # Send A-ABORT/A-P-ABORT when an A-ASSOCIATE request is received
-        self._a_abort_assoc_rq = False
-        self._a_p_abort_assoc_rq = False
-
-=======
->>>>>>> 0469adc5
         # Thread setup
         threading.Thread.__init__(self)
         self.daemon = True
@@ -512,23 +501,6 @@
             self.requestor.primitive = primitive
             evt.trigger(self, evt.EVT_REQUESTED, {})
 
-<<<<<<< HEAD
-            # (Optionally) send an A-ABORT/A-P-ABORT in response
-            if self._a_abort_assoc_rq:
-                self.acse.send_abort(self, 0x00)
-                # Event handler - association aborted
-                evt.trigger(self, evt.EVT_ABORTED, {})
-                self.kill()
-                return
-            elif self._a_p_abort_assoc_rq:
-                self.acse.send_ap_abort(self, 0x00)
-                # Event handler - association aborted
-                evt.trigger(self, evt.EVT_ABORTED, {})
-                self.kill()
-                return
-
-=======
->>>>>>> 0469adc5
             self.acse.negotiate_association(self)
             if self.is_established:
                 self._run_as_acceptor()
