--- conflicted
+++ resolved
@@ -575,11 +575,7 @@
 
     @property
     def dimse_timeout(self):
-<<<<<<< HEAD
         """Return the DIMSE timeout (in seconds)."""
-=======
-        """Return the DIMSE timeout as class:`int` (in seconds)."""
->>>>>>> 8959fa6a
         return self._dimse_timeout
 
     @dimse_timeout.setter
