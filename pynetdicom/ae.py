"""
The main user class, represents a DICOM Application Entity
"""
from copy import deepcopy
import logging
import select
import socket
from struct import pack
import threading
import time
import warnings

from pydicom.uid import UID

from pynetdicom.association import Association
from pynetdicom.presentation import PresentationContext
from pynetdicom.transport import (
    AssociationSocket, AssociationServer, ThreadedAssociationServer
)
from pynetdicom.utils import validate_ae_title
from pynetdicom._globals import (
    MODE_REQUESTOR,
    MODE_ACCEPTOR,
    DEFAULT_MAX_LENGTH,
    DEFAULT_TRANSFER_SYNTAXES
)


def setup_logger():
    """Setup the logger."""
    logger = logging.getLogger('pynetdicom')
    handler = logging.StreamHandler()
    logger.setLevel(logging.WARNING)
    formatter = logging.Formatter('%(levelname).1s: %(message)s')
    handler.setFormatter(formatter)
    logger.addHandler(handler)

    return logger


LOGGER = setup_logger()


class ApplicationEntity(object):
    """Represents a DICOM Application Entity (AE).

    An AE may be a *Service Class Provider* (SCP), a *Service Class User* (SCU)
    or both.

    Attributes
    ----------
    acse_timeout : int or float or None
        The maximum amount of time (in seconds) to wait for association related
        messages. A value of ``None`` means no timeout. (default: 30)
    address : str
        The local AE's TCP/IP address. Deprecated and will be removed in v1.3.
    ae_title : bytes
        The local AE's AE title.
    bind_addr : str
        The network interface to listen to (default: all available network
        interfaces on the machine). This parameter is deprecated and will be
        removed in v1.3. Use the ``address`` parameter for ``start_server()``
        and the ``bind_address`` keyword parameter for ``associate()`` instead.
    dimse_timeout : int or float or None
        The maximum amount of time (in seconds) to wait for DIMSE related
        messages. A value of ``None`` means no timeout. (default: 30)
    local_socket : socket.socket
        The socket used for connections with peer AEs when acting as the
        association acceptor. Deprecated and will be removed in v1.3.
    network_timeout : int or float or None
        The maximum amount of time (in seconds) to wait for network messages.
        A value of ``None`` means no timeout. (default: 60)
    maximum_associations : int
        The maximum number of simultaneous associations (default: 2)
    maximum_pdu_size : int
        The maximum PDU receive size in bytes. A value of 0 means there is no
        maximum size (default: 16382)
    port : int
        The local AE's listen port number when acting as an SCP or connection
        port when acting as an SCU. A value of 0 indicates that the operating
        system should choose the port. This parameter is deprecated and will
        be removed in v1.3. Use the ``address`` parameter for
        ``start_server()`` and the ``bind_address`` keyword parameter for
        ``associate()`` instead.
    require_calling_aet : list of bytes
        If not an empty list, the association request's *Calling AE Title*
        value must match one of the values in `require_calling_aet`. If an
        empty list then no matching will be performed (default). (Association
        acceptor only).
    require_called_aet : bool
        If True, the association request's *Called AE Title* value
        must match AE.ae_title (default False). (Association acceptor only).
    """
    # pylint: disable=too-many-instance-attributes,too-many-public-methods
    def __init__(self, ae_title=b'PYNETDICOM', port=0):
        """Create a new Application Entity.

        Parameters
        ----------
        ae_title : bytes, optional
            The AE title of the Application Entity (default: ``b'PYNETDICOM'``)
        port : int, optional
            The port number to listen for association requests when acting as
            an SCP and to use when requesting an association as an SCU. When
            set to 0 the OS will use the first available port (default ``0``).
            This parameter is deprecated and will be removed in v1.3. Use
            the ``address`` parameter for ``start_server()`` and the
            ``bind_address`` keyword parameter for ``associate()`` instead.
        """
        self.ae_title = ae_title

        from pynetdicom import (
            PYNETDICOM_IMPLEMENTATION_UID,
            PYNETDICOM_IMPLEMENTATION_VERSION
        )

        # Default Implementation Class UID and Version Name
        self.implementation_class_uid = PYNETDICOM_IMPLEMENTATION_UID
        self.implementation_version_name = PYNETDICOM_IMPLEMENTATION_VERSION

        # TODO: remove in v1.3
        self.address = socket.gethostbyname(socket.gethostname())
        # TODO: remove in v1.3
        if port != 0:
            warnings.warn(
                "The `port` keywork parameter for AE() is deprecated and will "
                "be removed in v1.3. Use the `address` parameter for "
                "AE.start_server() or the `bind_address` keyword parameter "
                "for AE.associate() instead",
                DeprecationWarning
            )
        self.port = port
        # TODO: remove in v1.3
        self._bind_addr = ''

        # List of PresentationContext
        self._requested_contexts = []
        # {abstract_syntax : PresentationContext}
        self._supported_contexts = {}

        # The user may require the use of Extended Negotiation items
        self.extended_negotiation = []

        # Default maximum simultaneous associations
        self.maximum_associations = 2

        # Default maximum PDU receive size (in bytes)
        self.maximum_pdu_size = DEFAULT_MAX_LENGTH

        # Default timeouts - None means no timeout
        self.acse_timeout = 30
        self.dimse_timeout = 30
        self.network_timeout = 60

        # Require Calling/Called AE titles to match if value is non-empty str
        self.require_calling_aet = []
        self.require_called_aet = False

        # TODO: remove in v1.3
        self.local_socket = None

        self._servers = []

        # Used to terminate AE when running as an SCP
        # TODO: remove in v1.3
        self._quit = False

    @property
    def acse_timeout(self):
        """Return the ACSE timeout value."""
        return self._acse_timeout

    @acse_timeout.setter
    def acse_timeout(self, value):
        """Set the ACSE timeout (in seconds)."""
        # pylint: disable=attribute-defined-outside-init
        if value is None:
            self._acse_timeout = None
        elif isinstance(value, (int, float)) and value >= 0:
            self._acse_timeout = value
        else:
            LOGGER.warning("ACSE timeout set to 30 seconds")
            self._acse_timeout = 30

        for assoc in self.active_associations:
            assoc.acse_timeout = self.acse_timeout
            assoc.acse.acse_timeout = self.acse_timeout

    @property
    def active_associations(self):
        """Return a list of the AE's active acceptor Associations threads.

        Returns
        -------
        list of threading.Thread
        """
        threads = threading.enumerate()
        t_assocs = [tt for tt in threads if isinstance(tt, Association)]
        t_mine = [tt for tt in t_assocs if tt.ae == self]
        t_requestors = [tt for tt in t_mine if tt.is_requestor]
        t_acceptors = [tt for tt in t_mine if tt.is_acceptor]

        return t_acceptors

    def add_requested_context(self, abstract_syntax, transfer_syntax=None):
        """Add a Presentation Context to be proposed when sending Association
        requests.

        When an SCU sends an Association request to a peer it includes a list
        of presentation contexts it would like the peer to support [1]_. This
        method adds a single
        :py:class:`PresentationContext
        <pynetdicom.presentation.PresentationContext>`
        to the list of the SCU's requested contexts.

        Only 128 presentation contexts can be included in the association
        request [2]_. Multiple presentation contexts may be requested with the
        same abstract syntax.

        To remove a requested context or one or more of its transfer syntaxes
        see the ``remove_requested_context`` method.

        Parameters
        ----------
        abstract_syntax : str or pydicom.uid.UID
            The abstract syntax of the presentation context to request.
        transfer_syntax :  str/pydicom.uid.UID or list of str/pydicom.uid.UID
            The transfer syntax(es) to request (default: Implicit VR Little
            Endian, Explicit VR Little Endian, Explicit VR Big Endian).

        Raises
        ------
        ValueError
            If 128 requested presentation contexts have already been added.

        Examples
        --------
        Add a requested presentation context for *Verification SOP Class* with
        the default transfer syntaxes by using its UID value.

        >>> from pynetdicom import AE
        >>> ae = AE()
        >>> ae.add_requested_context('1.2.840.10008.1.1')
        >>> print(ae.requested_contexts[0])
        Abstract Syntax: Verification SOP Class
        Transfer Syntax(es):
            =Implicit VR Little Endian
            =Explicit VR Little Endian
            =Explicit VR Big Endian

        Add a requested presentation context for *Verification SOP Class* with
        the default transfer syntaxes by using the inbuilt
        `VerificationSOPClass` object.

        >>> from pynetdicom import AE
        >>> from pynetdicom.sop_class import VerificationSOPClass
        >>> ae = AE()
        >>> ae.add_requested_context(VerificationSOPClass)

        Add a requested presentation context for *Verification SOP Class* with
        a transfer syntax of *Implicit VR Little Endian*.

        >>> from pydicom.uid import ImplicitVRLittleEndian
        >>> from pynetdicom import AE
        >>> from pynetdicom.sop_class import VerificationSOPClass
        >>> ae = AE()
        >>> ae.add_requested_context(VerificationSOPClass,
        ...                          ImplicitVRLittleEndian)
        >>> print(ae.requested_contexts[0])
        Abstract Syntax: Verification SOP Class
        Transfer Syntax(es):
            =Implicit VR Little Endian

        Add two requested presentation contexts for *Verification SOP Class*
        using different transfer syntaxes for each.

        >>> from pydicom.uid import (
        ...     ImplicitVRLittleEndian, ExplicitVRLittleEndian,
        ...     ExplicitVRBigEndian
        ... )
        >>> from pynetdicom import AE
        >>> from pynetdicom.sop_class import VerificationSOPClass
        >>> ae = AE()
        >>> ae.add_requested_context(VerificationSOPClass,
        ...                          [ImplicitVRLittleEndian,
        ...                           ExplicitVRBigEndian])
        >>> ae.add_requested_context(VerificationSOPClass,
        ...                          ExplicitVRLittleEndian)
        >>> len(ae.requested_contexts)
        2
        >>> print(ae.requested_contexts[0])
        Abstract Syntax: Verification SOP Class
        Transfer Syntax(es):
            =Implicit VR Little Endian
            =Explicit VR Big Endian
        >>> print(ae.requested_contexts[1])
        Abstract Syntax: Verification SOP Class
        Transfer Syntax(es):
            =Explicit VR Little Endian

        References
        ----------
        .. [1] DICOM Standard, Part 8, `Section 7.1.1.13 <http://dicom.nema.org/medical/dicom/current/output/html/part08.html#sect_7.1.1.13>`_
        .. [2] DICOM Standard, Part 8, `Table 9-18 <http://dicom.nema.org/medical/dicom/current/output/html/part08.html#table_9-18>`_
        """
        if transfer_syntax is None:
            transfer_syntax = DEFAULT_TRANSFER_SYNTAXES

        if len(self.requested_contexts) >= 128:
            raise ValueError(
                "Failed to add the requested presentation context as there "
                "are already the maximum allowed number of requested contexts"
            )

        abstract_syntax = UID(abstract_syntax)

        # Allow single transfer syntax values for convenience
        if isinstance(transfer_syntax, str):
            transfer_syntax = [transfer_syntax]

        context = PresentationContext()
        context.abstract_syntax = abstract_syntax
        context.transfer_syntax = [UID(syntax) for syntax in transfer_syntax]

        self._requested_contexts.append(context)

    def add_supported_context(self, abstract_syntax, transfer_syntax=None,
                              scu_role=None, scp_role=None):
        """Add a supported presentation context.

        When an Association request is received from a peer it supplies a list
        of presentation contexts that it would like the SCP to support. This
        method adds a `PresentationContext` to the list of the SCP's
        supported contexts.

        Where the abstract syntax is already supported the transfer syntaxes
        will be extended by the those supplied in `transfer_syntax`. To remove
        a supported context or one or more of its transfer syntaxes see the
        ``remove_supported_context`` method.

        Parameters
        ----------
        abstract_syntax : str, pydicom.uid.UID or sop_class.SOPClass
            The abstract syntax of the presentation context to be supported.
        transfer_syntax :  str/pydicom.uid.UID or list of str/pydicom.uid.UID
            The transfer syntax(es) to support (default: Implicit VR Little
            Endian, Explicit VR Little Endian, Explicit VR Big Endian).
        scu_role : bool or None, optional
            If the association requestor includes an SCP/SCU Role Selection
            Negotiation item for this context then:

            * If None then ignore the proposal (if either `scp_role` or
              `scu_role` is None then both are assumed to be) and use the
              default roles.
            * If True accept the proposed SCU role
            * If False reject the proposed SCU role
        scp_role : bool or None, optional
            If the association requestor includes an SCP/SCU Role Selection
            Negotiation item for this context then:

            * If None then ignore the proposal (if either `scp_role` or
              `scu_role` is None then both are assumed to be) and use the
              default roles.
            * If True accept the proposed SCP role
            * If False reject the proposed SCP role

        Examples
        --------
        Add support for presentation contexts with an abstract syntax of
        *Verification SOP Class* and the default transfer syntaxes by using
        its UID value.

        >>> from pynetdicom import AE
        >>> ae = AE()
        >>> ae.add_supported_context('1.2.840.10008.1.1')
        >>> print(ae.supported_contexts[0])
        Abstract Syntax: Verification SOP Class
        Transfer Syntax(es):
            =Implicit VR Little Endian
            =Explicit VR Little Endian
            =Explicit VR Big Endian

        Add support for presentation contexts with an abstract syntax of
        *Verification SOP Class* and the default transfer syntaxes by using the
        inbuilt `VerificationSOPClass` object.

        >>> from pynetdicom import AE
        >>> from pynetdicom.sop_class import VerificationSOPClass
        >>> ae = AE()
        >>> ae.add_supported_context(VerificationSOPClass)

        Add support for presentation contexts with an abstract syntax of
        *Verification SOP Class* and a transfer syntax of *Implicit VR Little
        Endian*.

        >>> from pydicom.uid import ImplicitVRLittleEndian
        >>> from pynetdicom import AE
        >>> from pynetdicom.sop_class import VerificationSOPClass
        >>> ae = AE()
        >>> ae.add_supported_context(VerificationSOPClass,
        ...                          ImplicitVRLittleEndian)
        >>> print(ae.supported_contexts[0])
        Abstract Syntax: Verification SOP Class
        Transfer Syntax(es):
            =Implicit VR Little Endian

        Add support for presentation contexts with an abstract syntax of
        *Verification SOP Class* and transfer syntaxes of *Implicit VR Little
        Endian* and *Explicit VR Big Endian* and then update the context to
        also support *Explicit VR Little Endian*.

        >>> from pydicom.uid import (
        ...     ImplicitVRLittleEndian, ExplicitVRLittleEndian,
        ...     ExplicitVRBigEndian
        ... )
        >>> from pynetdicom import AE
        >>> from pynetdicom.sop_class import VerificationSOPClass
        >>> ae = AE()
        >>> ae.add_supported_context(VerificationSOPClass,
        ...                         [ImplicitVRLittleEndian,
        ...                          ExplicitVRBigEndian])
        >>> ae.add_supported_context(VerificationSOPClass,
        ...                          ExplicitVRLittleEndian)
        >>> print(ae.supported_contexts[0])
        Abstract Syntax: Verification SOP Class
        Transfer Syntax(es):
            =Implicit VR Little Endian
            =Explicit VR Little Endian
            =Explicit VR Big Endian

        Add support for CTImageStorage and if the association requestor
        includes an SCP/SCU Role Selection Negotiation item for CT Image
        Storage requesting the SCU and SCP roles then accept the proposal.

        >>> from pynetdicom import AE
        >>> from pynetdicom.sop_class import CTImageStorage
        >>> ae = AE()
        >>> ae.add_supported_context(
        ...     CTImageStorage, scu_role=True, scp_role=True
        ... )
        """
        if transfer_syntax is None:
            transfer_syntax = DEFAULT_TRANSFER_SYNTAXES

        abstract_syntax = UID(abstract_syntax)

        if not isinstance(scu_role, (type(None), bool)):
            raise TypeError("`scu_role` must be None or bool")

        if not isinstance(scp_role, (type(None), bool)):
            raise TypeError("`scp_role` must be None or bool")

        # For convenience allow single transfer syntax values
        if isinstance(transfer_syntax, str):
            transfer_syntax = [transfer_syntax]
        transfer_syntax = [UID(syntax) for syntax in transfer_syntax]

        # If the abstract syntax is already supported then update the transfer
        #   syntaxes
        if abstract_syntax in self._supported_contexts:
            context = self._supported_contexts[abstract_syntax]
            for syntax in transfer_syntax:
                context.add_transfer_syntax(syntax)
            context.scu_role = None or scu_role
            context.scp_role = None or scp_role
        else:
            context = PresentationContext()
            context.abstract_syntax = abstract_syntax
            context.transfer_syntax = transfer_syntax
            context.scu_role = None or scu_role
            context.scp_role = None or scp_role

            self._supported_contexts[abstract_syntax] = context

    @property
    def ae_title(self):
        """Get the AE title."""
        return self._ae_title

    @ae_title.setter
    def ae_title(self, value):
        """Set the AE title.

        Parameters
        ----------
        value : bytes
            The AE title to use for the local Application Entity. Leading and
            trailing spaces are non-significant.
        """
        # pylint: disable=attribute-defined-outside-init
        try:
            self._ae_title = validate_ae_title(value)
        except:
            raise

    # TODO: refactor in v1.3
    def associate(self, addr, port, contexts=None, ae_title=b'ANY-SCP',
                  max_pdu=DEFAULT_MAX_LENGTH, ext_neg=None, tls_kwargs=None,
                  bind_address=None):
        """Request an Association with a remote AE.

        The Association thread is returned whether or not the association is
        accepted and should be checked using ``Association.is_established``
        before sending any messages.

        Parameters
        ----------
        addr : str
            The peer AE's TCP/IP address.
        port : int
            The peer AE's listen port number.
        contexts : list of presentation.PresentationContext, optional
            The presentation contexts that will be requested by the AE for
            support by the peer. If not used then the presentation contexts in
            the `AE.requested_contexts` property will be requested instead.
        ae_title : bytes, optional
            The peer's AE title, will be used as the 'Called AE Title'
            parameter value (default b'ANY-SCP').
        max_pdu : int, optional
            The maximum PDV receive size in bytes to use when negotiating the
            association (default 16832).
        ext_neg : list of UserInformation objects, optional
            Used if extended association negotiation is required.
        tls_kwargs : dict, optional
            If TLS is to be used when communicating with the peer then this
            is the keyword arguments to pass ssl.wrap_socket(), excluding
            `server_side`.
        bind_address : 2-tuple, optional
            The (host, port) to bind the Association's communication socket
            to. If not used then defaults to (AE.bind_addr, AE.port). After
            v1.3 it will default to ('', 0).

        Returns
        -------
        assoc : association.Association
            The association thread.

        Raises
        ------
        RuntimeError
            If called with no requested presentation contexts (i.e. `contexts`
            has not been supplied and ``ApplicationEntity.requested_contexts``
            is empty).
        """
        if not isinstance(addr, str):
            raise TypeError("'addr' must be a valid IPv4 string")

        if not isinstance(port, int):
            raise TypeError("'port' must be a valid port number")

        # AssociationSocket binding
        if bind_address is None:
            # Deprecated, after v1.3 this will be ('', 0)
            bind_address = (self.bind_addr, self.port)

        # Association
        assoc = Association(self, MODE_REQUESTOR)

        # Setup the association's communication socket
        socket = AssociationSocket(assoc, address=bind_address)
        socket.tls_kwargs = tls_kwargs or {}
        assoc.set_socket(socket)

        # Association Acceptor object -> remote AE
        assoc.acceptor.ae_title = validate_ae_title(ae_title)
        assoc.acceptor.address = addr
        assoc.acceptor.port = port

        # Association Requestor object -> local AE
        assoc.requestor.address = bind_address[0]
        assoc.requestor.port = bind_address[1]
        assoc.requestor.ae_title = self.ae_title
        assoc.requestor.maximum_length = max_pdu
        assoc.requestor.implementation_class_uid = (
            self.implementation_class_uid
        )
        assoc.requestor.implementation_version_name = (
            self.implementation_version_name
        )
        for item in (ext_neg or []):
            assoc.requestor.add_negotiation_item(item)

        # Requestor's presentation contexts
        if contexts is None:
            contexts = self.requested_contexts
        else:
            self._validate_requested_contexts(contexts)

        # PS3.8 Table 9.11, an A-ASSOCIATE-RQ must contain one or more
        #   Presentation Context items
        if not contexts:
            raise RuntimeError(
                "At least one requested presentation context is required "
                "before associating with a peer"
            )

        # Set using a copy of the original to play nicely
        contexts = deepcopy(contexts)

        # Add the context IDs
        for ii, context in enumerate(contexts):
            context.context_id = 2 * ii + 1

        assoc.requestor.requested_contexts = contexts

        # Send an A-ASSOCIATE request to the peer
        # TODO: Make association negotiation synchronous
        assoc.start()

        # Endlessly loops while the Association negotiation is taking place
        # TODO: If association negotiation is synchronous this wont be needed
        while (not assoc.is_established and not assoc.is_rejected and
               not assoc.is_aborted and not assoc.dul._kill_thread):
            time.sleep(0.05)

        return assoc

    # TODO: remove in v1.3
    @property
    def bind_addr(self):
        """Return the `bind_addr`, deprecated and will be removd in v1.3."""
        return self._bind_addr

    @bind_addr.setter
    def bind_addr(self, addr):
        """Set the `bind_addr`, deprecated and will be removd in v1.3."""
        warnings.warn(
            "The `bind_addr` property is deprecated and will "
            "be removed in v1.3. Use the `address` parameter for "
            "AE.start_server() or the `bind_address` keyword parameter "
            "for AE.associate() instead",
            DeprecationWarning
        )
        self._bind_addr = addr

    # TODO: remove in v1.3
    def _bind_socket(self):
        """Set up and bind a socket for use with the SCP."""
        # The socket to listen for connections on, port is always specified
        # AF_INET: IPv4, SOCK_STREAM: TCP socket
        self.local_socket = socket.socket(socket.AF_INET, socket.SOCK_STREAM)

        # SOL_SOCKET: the level, SO_REUSEADDR: allow reuse of a port
        #   stuck in TIME_WAIT, 1: set SO_REUSEADDR to 1
        # This must be called prior to socket.bind()
        self.local_socket.setsockopt(socket.SOL_SOCKET, socket.SO_REUSEADDR, 1)
        self.local_socket.setsockopt(
            socket.SOL_SOCKET, socket.SO_RCVTIMEO, pack('ll', 10, 0)
        )

        # Bind the socket to an address and port
        #   If self.bind_addr is '' then the socket is reachable by any
        #   address the machine may have, otherwise is visible only on that
        #   address
        self.local_socket.bind((self.bind_addr, self.port))

        # Listen for connections made to the socket
        # socket.listen() says to queue up to as many as N connect requests
        #   before refusing outside connections
        self.local_socket.listen(5)

    @property
    def dimse_timeout(self):
        """Get the DIMSE timeout."""
        return self._dimse_timeout

    @dimse_timeout.setter
    def dimse_timeout(self, value):
        """Set the DIMSE timeout in seconds."""
        # pylint: disable=attribute-defined-outside-init
        if value is None:
            self._dimse_timeout = None
        elif isinstance(value, (int, float)) and value >= 0:
            self._dimse_timeout = value
        else:
            LOGGER.warning("dimse_timeout set to 30 s")
            self._dimse_timeout = 30

        for assoc in self.active_associations:
            assoc.dimse_timeout = self.dimse_timeout
            assoc.dimse.dimse_timeout = self.dimse_timeout

    # TODO: remove in v1.3
    def _handle_connection(self, client_socket):
        """Start a new Association thread to handle the connection request.

        Parameters
        ----------
        client_socket : socket.socket
            The socket handling to the connection to the peer.
        """
        # Create a new Association
        assoc = Association(self, MODE_ACCEPTOR)

        # Association Acceptor object -> local AE
        assoc.acceptor.maximum_length = self.maximum_pdu_size
        assoc.acceptor.ae_title = self.ae_title
        assoc.acceptor.address = self.address
        assoc.acceptor.port = self.port
        assoc.acceptor.implementation_class_uid = (
            self.implementation_class_uid
        )
        assoc.acceptor.implementation_version_name = (
            self.implementation_version_name
        )
        assoc.acceptor.supported_contexts = deepcopy(
            self.supported_contexts
        )

        # Association Requestor object -> remote AE
        assoc.requestor.address = client_socket.getpeername()[0]
        assoc.requestor.port = client_socket.getpeername()[1]

        assoc.set_socket(AssociationSocket(assoc, client_socket))

        assoc.start()

    @property
    def implementation_class_uid(self):
        """Return the current Implementation Class UID."""
        return self._implementation_uid

    @implementation_class_uid.setter
    def implementation_class_uid(self, uid):
        """Set the Implementation Class UID used in Association requests.

        Parameters
        ----------
        uid : str or pydicom.uid.UID
            The A-ASSOCIATE-RQ's Implementation Class UID value.
        """
        uid = UID(uid)
        if uid.is_valid:
            # pylint: disable=attribute-defined-outside-init
            self._implementation_uid = uid

    @property
    def implementation_version_name(self):
        """Return the current Implementation Version Name."""
        return self._implementation_version

    @implementation_version_name.setter
    def implementation_version_name(self, value):
        """Set the Implementation Version Name used in Association requests.

        Parameters
        ----------
        value : bytes
            The A-ASSOCIATE-RQ's Implementation Version Name value.
        """
        # pylint: disable=attribute-defined-outside-init
        self._implementation_version = value

    @property
    def maximum_associations(self):
        """Return the number of maximum associations as int."""
        return self._maximum_associations

    @maximum_associations.setter
    def maximum_associations(self, value):
        """Set the number of maximum associations."""
        # pylint: disable=attribute-defined-outside-init
        if isinstance(value, int) and value >= 1:
            self._maximum_associations = value
        else:
            LOGGER.warning("maximum_associations set to 1")
            self._maximum_associations = 1

    @property
    def maximum_pdu_size(self):
        """Return the maximum PDU size accepted by the AE as int."""
        return self._maximum_pdu_size

    @maximum_pdu_size.setter
    def maximum_pdu_size(self, value):
        """Set the maximum PDU size."""
        # pylint: disable=attribute-defined-outside-init
        # Bounds and type checking of the received maximum length of the
        #   variable field of P-DATA-TF PDUs (in bytes)
        #   * Must be numerical, greater than or equal to 0 (0 indicates
        #       no maximum length (PS3.8 Annex D.1.1)
        if value >= 0:
            self._maximum_pdu_size = value
        else:
            LOGGER.warning(
                "maximum_pdu_size set to {}".format(DEFAULT_MAX_LENGTH)
            )

    @property
    def network_timeout(self):
        """Get the network timeout."""
        return self._network_timeout

    @network_timeout.setter
    def network_timeout(self, value):
        """Set the network timeout."""
        # pylint: disable=attribute-defined-outside-init
        if value is None:
            self._network_timeout = None
        elif isinstance(value, (int, float)) and value >= 0:
            self._network_timeout = value
        else:
            LOGGER.warning("network_timeout set to 60 s")
            self._network_timeout = 60

        for assoc in self.active_associations:
            assoc.dul.dul_timeout = self.network_timeout

    @property
    def port(self):
        """Return the port number as an int.

        This property is deprecated and will be removed in v1.3.
        """
        return self._port

    @port.setter
    def port(self, value):
        """Set the port number.

        This property is deprecated and will be removed in v1.3. Use
        the ``address`` parameter for ``start_server()`` and the
        ``bind_address`` keyword parameter for ``associate()`` instead.
        """
        warnings.warn(
            "The `port` keywork parameter for AE() is deprecated and will "
            "be removed in v1.3. Use the `address` parameter for "
            "AE.start_server() or the `bind_address` keyword parameter "
            "for AE.associate() instead",
            DeprecationWarning
        )
        # pylint: disable=attribute-defined-outside-init
        if isinstance(value, int) and value >= 0:
            self._port = value
        else:
            raise ValueError("AE port number must be an integer greater then "
                             "or equal to 0")

    def remove_requested_context(self, abstract_syntax, transfer_syntax=None):
        """Remove a requested Presentation Context.

        Depending on the supplied parameters one of the following will occur:

        * `abstract_syntax` alone -  all contexts with a matching abstract
          syntax all be removed.
        * `abstract_syntax` and `transfer_syntax` -  for all contexts with a
          matching abstract syntax; if the supplied `transfer_syntax` list
          contains all of the context's requested transfer syntaxes then the
          entire context will be removed. Otherwise only the matching transfer
          syntaxes will be removed from the context (and the context will
          remain with one or more transfer syntaxes).

        Parameters
        ----------
        abstract_syntax : str, pydicom.uid.UID or sop_class.SOPClass
            The abstract syntax of the presentation context you wish to stop
            requesting when sending association requests.
        transfer_syntax : UID str or list of UID str, optional
            The transfer syntax(ex) you wish to stop requesting. If a list of
            str/UID then only those transfer syntaxes specified will no longer
            be requested. If not specified then the abstract syntax and all
            associated transfer syntaxes will no longer be requested (default).

        Examples
        --------
        Remove all requested presentation contexts with an abstract syntax of
        *Verification SOP Class* using its UID value.

        >>> from pynetdicom import AE
        >>> ae = AE()
        >>> ae.add_requested_context('1.2.840.10008.1.1')
        >>> print(ae.reqested_contexts[0])
        Abstract Syntax: Verification SOP Class
        Transfer Syntax(es):
	        =Implicit VR Little Endian
	        =Explicit VR Little Endian
	        =Explicit VR Big Endian
        >>> ae.remove_requested_context('1.2.840.10008.1.1')
        >>> len(ae.requested_contexts)
        0

        Remove all requested presentation contexts with an abstract syntax of
        *Verification SOP Class* using the inbuilt `VerificationSOPClass`
        object.

        >>> from pynetdicom import AE
        >>> from pynetdicom.sop_class import VerificationSOPClass
        >>> ae = AE()
        >>> ae.add_requested_context(VerificationSOPClass)
        >>> ae.remove_requested_context(VerificationSOPClass)
        >>> len(ae.requested_contexts)
        0

        For all requested presentation contexts with an abstract syntax of
        *Verification SOP Class*, stop requesting a transfer syntax of
        *Implicit VR Little Endian*. If a presentation context exists which
        only has a single *Implicit VR Little Endian* transfer syntax then
        it will be completely removed, otherwise it will be kept with its
        remaining transfer syntaxes.

        Presentation context has only a single matching transfer syntax:

        >>> from pydicom.uid import ImplicitVRLittleEndian
        >>> from pynetdicom import AE
        >>> from pynetdicom.sop_class import VerificationSOPClass
        >>> ae.add_requested_context(VerificationSOPClass,
        ...                          ImplicitVRLittleEndian)
        >>> print(ae.requested_contexts[0])
        Abstract Syntax: Verification SOP Class
        Transfer Syntax(es):
	        =Implicit VR Little Endian
        >>> ae.remove_requested_context(VerificationSOPClass,
        ...                             ImplicitVRLittleEndian)
        >>> len(ae.requested_contexts)
        0

        Presentation context has at least one remaining transfer syntax:

        >>> from pydicom.uid import (
        ...     ImplicitVRLittleEndian, ExplicitVRLittleEndian
        ... )
        >>> from pynetdicom import AE
        >>> from pynetdicom.sop_class import VerificationSOPClass
        >>> ae = AE()
        >>> ae.add_requested_context(VerificationSOPClass)
        >>> print(ae.requested_contexts[0])
        Abstract Syntax: Verification SOP Class
        Transfer Syntax(es):
	        =Implicit VR Little Endian
	        =Explicit VR Little Endian
	        =Explicit VR Big Endian
        >>> ae.remove_requested_context(VerificationSOPClass,
        ...                             [ImplicitVRLittleEndian,
        ...                              ExplicitVRLittleEndian])
        >>> print(ae.requested_contexts[0])
        Abstract Syntax: Verification SOP Class
        Transfer Syntax(es):
	        =Explicit VR Big Endian
        """
        abstract_syntax = UID(abstract_syntax)

        # Get all the current requested contexts with the same abstract syntax
        matching_contexts = [
            cntx for cntx in self.requested_contexts
            if cntx.abstract_syntax == abstract_syntax
        ]

        if isinstance(transfer_syntax, str):
            transfer_syntax = [transfer_syntax]

        if transfer_syntax is None:
            # If no transfer_syntax then remove the context completely
            for context in matching_contexts:
                self._requested_contexts.remove(context)
        else:
            for context in matching_contexts:
                for tsyntax in transfer_syntax:
                    if tsyntax in context.transfer_syntax:
                        context.transfer_syntax.remove(UID(tsyntax))

                # Only if all transfer syntaxes have been removed then
                #   remove the context
                if not context.transfer_syntax:
                    self._requested_contexts.remove(context)

    def remove_supported_context(self, abstract_syntax, transfer_syntax=None):
        """Remove a supported presentation context.

        Depending on the supplied parameters one of the following will occur:

        * `abstract_syntax` alone-  the entire supported context will be
          removed.
        * `abstract_syntax` and `transfer_syntax` -  If the supplied
          `transfer_syntax` list contains all of the context's supported
          transfer syntaxes then the entire context will be removed.
          Otherwise only the matching transfer syntaxes will be removed from
          the context (and the context will remain with one or more transfer
          syntaxes).

        Parameters
        ----------
        abstract_syntax : str, pydicom.uid.UID or sop_class.SOPClass
            The abstract syntax of the presentation context you wish to stop
            supporting.
        transfer_syntax : UID str or list of UID str, optional
            The transfer syntax(ex) you wish to stop supporting. If a list of
            str/UID then only those transfer syntaxes specified will no longer
            be supported. If not specified then the abstract syntax and all
            associated transfer syntaxes will no longer be supported (default).

        Examples
        --------
        Remove the supported presentation context with an abstract syntax of
        *Verification SOP Class* using its UID value.

        >>> from pynetdicom import AE
        >>> ae = AE()
        >>> ae.add_supported_context('1.2.840.10008.1.1')
        >>> print(ae.supported_contexts[0])
        Abstract Syntax: Verification SOP Class
        Transfer Syntax(es):
	        =Implicit VR Little Endian
	        =Explicit VR Little Endian
	        =Explicit VR Big Endian
        >>> ae.remove_supported_context('1.2.840.10008.1.1')
        >>> len(ae.supported_contexts)
        0

        Remove the supported presentation context with an abstract syntax of
        *Verification SOP Class* using the inbuilt `VerificationSOPClass`
        object.

        >>> from pynetdicom import AE, VerificationPresentationContexts
        >>> from pynetdicom.sop_class import VerificationSOPClass
        >>> ae = AE()
        >>> ae.supported_contexts = VerificationPresentationContexts
        >>> ae.remove_supported_context(VerificationSOPClass)

        For the presentation contexts with an abstract syntax of
        *Verification SOP Class*, stop supporting the *Implicit VR Little
        Endian* transfer syntax. If the presentation context only has the
        single *Implicit VR Little Endian* transfer syntax then it will be
        completely removed, otherwise it will be kept with the remaining
        transfer syntaxes.

        Presentation context has only a single matching transfer syntax:

        >>> from pydicom.uid import ImplicitVRLittleEndian
        >>> from pynetdicom import AE
        >>> from pynetdicom.sop_class import VerificationSOPClass
        >>> ae = AE()
        >>> ae.add_supported_context(VerificationSOPClass,
        ...                          ImplicitVRLittleEndian)
        >>> print(ae.supported_contexts[0])
        Abstract Syntax: Verification SOP Class
        Transfer Syntax(es):
	        =Implicit VR Little Endian
        >>> ae.remove_supported_context(VerificationSOPClass,
        ...                             ImplicitVRLittleEndian)
        >>> len(ae.supported_contexts)
        0

        Presentation context has at least one remaining transfer syntax:

        >>> from pydicom.uid import (
        ...     ImplicitVRLittleEndian, ExplicitVRLittleEndian
        ... )
        >>> from pynetdicom import AE
        >>> from pynetdicom.sop_class import VerificationSOPClass
        >>> ae = AE()
        >>> ae.add_supported_context(VerificationSOPClass)
        >>> print(ae.supported_contexts[0])
        Abstract Syntax: Verification SOP Class
        Transfer Syntax(es):
	        =Implicit VR Little Endian
	        =Explicit VR Little Endian
	        =Explicit VR Big Endian
        >>> ae.remove_supported_context(VerificationSOPClass,
        ...                             [ImplicitVRLittleEndian,
        ...                              ExplicitVRLittleEndian])
        >>> print(ae.supported_contexts[0])
        Abstract Syntax: Verification SOP Class
        Transfer Syntax(es):
	        =Explicit VR Big Endian
        """
        abstract_syntax = UID(abstract_syntax)

        if isinstance(transfer_syntax, str):
            transfer_syntax = [transfer_syntax]

        # Check abstract syntax is actually present
        #   we don't warn if not present because by not being present its not
        #   supported and hence the user's intent has been satisfied
        if abstract_syntax in self._supported_contexts:
            if transfer_syntax is None:
                # If no transfer_syntax then remove the context completely
                del self._supported_contexts[abstract_syntax]
            else:
                # If transfer_syntax then only remove matching syntaxes
                context = self._supported_contexts[abstract_syntax]
                for tsyntax in transfer_syntax:
                    if tsyntax in context.transfer_syntax:
                        context.transfer_syntax.remove(UID(tsyntax))

                # Only if all transfer syntaxes have been removed then remove
                #   the context
                if not context.transfer_syntax:
                    del self._supported_contexts[abstract_syntax]

    @property
    def requested_contexts(self):
        """Return a list of the requested PresentationContext items.

        Returns
        -------
        list of presentation.PresentationContext
            The SCU's requested Presentation Contexts.
        """
        return self._requested_contexts

    @requested_contexts.setter
    def requested_contexts(self, contexts):
        """Set the requested Presentation Contexts using a list.

        Parameters
        ----------
        contexts : list of presentation.PresentationContext
            The Presentation Contexts to request when acting as an SCU.

        Examples
        --------
        Set the requested presentation contexts using an inbuilt list of service
        specific `PresentationContext` items:

        >>> from pynetdicom import AE, StoragePresentationContexts
        >>> ae = AE()
        >>> ae.requested_contexts = StoragePresentationContexts

        Set the requested presentation contexts using a list of
        `PresentationContext` items:

        >>> from pydicom.uid import ImplicitVRLittleEndian
        >>> from pynetdicom import AE
        >>> from pynetdicom.presentation import PresentationContext
        >>> context = PresentationContext()
        >>> context.abstract_syntax = '1.2.840.10008.1.1'
        >>> context.transfer_syntax = [ImplicitVRLittleEndian]
        >>> ae = AE()
        >>> ae.requested_contexts = [context]
        >>> print(ae.requested_contexts[0])
        Abstract Syntax: Verification SOP Class
        Transfer Syntax(es):
            =Implicit VR Little Endian

        Raises
        ------
        ValueError
            If trying to add more than 128 requested presentation contexts.

        See Also
        --------
        ApplicationEntity.add_requested_context
            Add a single presentation context to the requested contexts using
            an abstract syntax and (optionally) a list of transfer syntaxes.
        """
        if not contexts:
            self._requested_contexts = []
            return

        self._validate_requested_contexts(contexts)

        for context in contexts:
            self.add_requested_context(context.abstract_syntax,
                                       context.transfer_syntax)

    @property
    def require_called_aet(self):
        """Return whether the *Called AE Title* must match ae_title."""
        return self._require_called_aet

    @require_called_aet.setter
    def require_called_aet(self, require_match):
        """Set whether the *Called AE Title* must match the AE title.

        When an Association request is received the value of the 'Called AE
        Title' supplied by the peer will be compared with the set values and
        if none match the association will be rejected. If the set value
        is an empty list then the 'Called AE Title' will not be checked.

        Parameters
        ----------
        require_match : bool
            If True then any association requests that supply a
            *Called AE Title* value that does not match AE.ae_title
            will be rejected. If False (default) then all association requests
            will be accepted (unless rejected for other reasons).
        """
        # pylint: disable=attribute-defined-outside-init
        self._require_called_aet = require_match

    @property
    def require_calling_aet(self):
        """Return the required calling AE title as a list of bytes."""
        return self._require_calling_aet

    @require_calling_aet.setter
    def require_calling_aet(self, ae_titles):
        """Set the required calling AE title.

        When an Association request is received the value of the 'Calling AE
        Title' supplied by the peer will be compared with the set value and
        if none match the association will be rejected. If the set value
        is an empty list then the 'Calling AE Title' will not be checked.

        Parameters
        ----------
        ae_titles : list of bytes
            If not empty then any association requests that supply a
            Calling AE Title value that does not match one of the values in
            `ae_titles` will be rejected. If an empty list (default) then all
            association requests will be accepted (unless rejected for other
            reasons).
        """
        # pylint: disable=attribute-defined-outside-init
        self._require_calling_aet = [
            validate_ae_title(aet) for aet in ae_titles
        ]

    # TODO: remove in v1.3
    def start(self, select_timeout=0.5):
        """Start the AE as an SCP.

        When running the AE as an SCP this needs to be called to start the main
        loop, it listens for connections on `local_socket` and if they request
        association starts a new Association thread

        This method is deprecated and will be removed in v1.3. Use
        ``start_server()`` instead.

        Parameters
        ----------
        select_timeout : float or None, optional
            The timeout (in seconds) that the select.select() call will block
            for (default 0.5). A value of 0 specifies a poll and never blocks.
            A value of None blocks until a connection is ready.
        """
        warnings.warn(
            "start() is deprecated and will be removed in v1.3. Use "
            "start_server() instead",
            DeprecationWarning
        )

        self._quit = False

        # If the SCP has no supported SOP Classes then there's no point
        #   running as a server
        if not self.supported_contexts:
            msg = "No supported Presentation Contexts have been defined"
            LOGGER.error(msg)
            raise ValueError(msg)

        bad_contexts = []
        for cx in self.supported_contexts:
            roles = (cx.scu_role, cx.scp_role)
            if None in roles and roles != (None, None):
                bad_contexts.append(cx.abstract_syntax)

        if bad_contexts:
            msg = (
                "The following presentation contexts have inconsistent "
                "scu_role/scp_role values (if one is None, both must be):\n  "
            )
            msg += '\n  '.join(bad_contexts)
            LOGGER.warning(msg)
            return

        # Bind `self.local_socket` to the specified listen port
        self._bind_socket()

        while not self._quit:
            try:
                # Returns a list if self.local_socket has data available
                #   readable, writeable, exceptional
                # `select_timeout` specifies that select blocks for
                #   that many seconds before allowing the SCP to be killed
                ready, _, _ = select.select(
                    [self.local_socket], [], [], select_timeout
                )

                # We check self._quit in case the kill came in during select()
                if ready and not self._quit:
                    # socket.accept() blocks until a connection is available
                    client_socket, _ = self.local_socket.accept()

                    # Start a new association (as acceptor)
                    self._handle_connection(client_socket)
            except KeyboardInterrupt:
                self.stop()

    def start_server(self, address, block=True, tls_kwargs=None):
        """Start the AE as an association acceptor.

        If set to non-blocking then a running ``ThreadedAssociationServer``
        instance will be returned. This can be stopped using ``shutdown()``.

        Parameters
        ----------
        address : 2-tuple
            The (host, port) to use when listening for incoming association
            requests.
        block : bool, optional
            If True (default) then the server will be block, otherwise it
            will start the server in a new thread and be non-blocking.
        tls_kwargs : dict, optional
            If TLS is required then this should be a dict containing keyword
            arguments for ``ssl.wrap_socket()``, otherwise no TLS will be used
            (default).

        Returns
        -------
        transport.ThreadedAssociationServer or None
            If `block` is False then returns the server instance, otherwise
            returns None.
        """
        # If the SCP has no supported SOP Classes then there's no point
        #   running as a server
        if not self.supported_contexts:
            msg = "No supported Presentation Contexts have been defined"
            LOGGER.error(msg)
            raise ValueError(msg)

        bad_contexts = []
        for cx in self.supported_contexts:
            roles = (cx.scu_role, cx.scp_role)
            if None in roles and roles != (None, None):
                bad_contexts.append(cx.abstract_syntax)

        if bad_contexts:
            msg = (
                "The following presentation contexts have inconsistent "
                "scu_role/scp_role values (if one is None, both must be):\n  "
            )
            msg += '\n  '.join(bad_contexts)
            LOGGER.warning(msg)
            return

        tls_kwargs = tls_kwargs or {}

        if block:
            server = AssociationServer(self, address, tls_kwargs)
            self._servers.append(server)
            try:
                # **BLOCKING**
                server.serve_forever()
            except KeyboardInterrupt:
                server.shutdown()
        else:
            # Non-blocking server
            server = ThreadedAssociationServer(self, address, tls_kwargs)
            thread = threading.Thread(target=server.serve_forever)
            thread.daemon = True
            thread.start()

            self._servers.append(server)

            return server

    # TODO: remove in v1.3
    def stop(self):
        """Stop the SCP.

        When running as an SCP, calling stop() will kill all associations
        and close the listen socket.

        This method is deprecated and will be removed in v1.3. Use
        ``shutdown()`` instead.
        """
        warnings.warn(
            "stop() is deprecated and will be removed in v1.3. Use "
            "shutdown() instead",
            DeprecationWarning
        )
        self._quit = True

        self.shutdown()

    def shutdown(self):
        """Stop any active association servers and threads."""
        for assoc in self.active_associations:
            assoc.abort()

        # This is a bit hackish: server.shutdown() deletes the server
        #   from `_servers` so we need to workaround this
        original = self._servers[:]
        for server in original:
            server.shutdown()

        self._servers = []

<<<<<<< HEAD
        # Give everything a bit of time to shutdown
        #time.sleep(0.1)
=======
        # pylint: disable=broad-except
        if self.local_socket:
            # Ensure we shut the socket even if held open by the select()
            # Close connection and send EOF
            try:
                self.local_socket.shutdown(socket.SHUT_RDWR)
            except Exception:
                pass

            # Deallocate socket
            self.local_socket.close()
>>>>>>> 8265f509

    # TODO: refactor in v1.3
    def __str__(self):
        """ Prints out the attribute values and status for the AE """
        str_out = "\n"
        str_out += "Application Entity '{0!s}' on {1!s}:{2!s}\n" \
                   .format(self.ae_title, self.address, self.port)

        str_out += "\n"
        str_out += "  Requested Presentation Contexts:\n"
        if not self.requested_contexts:
            str_out += "\tNone\n"
        for context in self.requested_contexts:
            str_out += "\t{0!s}\n".format(context.abstract_syntax.name)
            for transfer_syntax in context.transfer_syntax:
                str_out += "\t\t{0!s}\n".format(transfer_syntax.name)

        str_out += "\n"
        str_out += "  Supported Presentation Contexts:\n"
        if not self.supported_contexts:
            str_out += "\tNone\n"
        for context in self.supported_contexts:
            str_out += "\t{0!s}\n".format(context.abstract_syntax.name)
            for transfer_syntax in context.transfer_syntax:
                str_out += "\t\t{0!s}\n".format(transfer_syntax.name)

        str_out += "\n"
        str_out += "  ACSE timeout: {0!s} s\n".format(self.acse_timeout)
        str_out += "  DIMSE timeout: {0!s} s\n".format(self.dimse_timeout)
        str_out += "  Network timeout: {0!s} s\n".format(self.network_timeout)

        str_out += "\n"
        if self.require_calling_aet != []:
            ae_titles = [
                aet.decode('ascii') for aet in self.require_calling_aet
            ]
            str_out += "  Required calling AE title(s): {0!s}\n" \
                       .format(', '.join(ae_titles))
        str_out += "  Require called AE title: {0!s}\n" \
                   .format(self.require_called_aet)

        str_out += "\n"

        # Association information
        str_out += '  Association(s): {0!s}/{1!s}\n' \
                   .format(len(self.active_associations),
                           self.maximum_associations)

        for assoc in self.active_associations:
            str_out += '\tPeer: {0!s} on {1!s}:{2!s}\n' \
                       .format(assoc.remote['ae_title'],
                               assoc.remote['address'],
                               assoc.remote['port'])

        return str_out

    @property
    def supported_contexts(self):
        """Return a list of the supported PresentationContexts items.

        Returns
        -------
        list of presentation.PresentationContext
            The SCP's supported Presentation Contexts, ordered by abstract
            syntax.
        """
        # The supported presentation contexts are stored internally as a dict
        contexts = sorted(list(self._supported_contexts.values()),
                          key=lambda cntx: cntx.abstract_syntax)
        return contexts

    @supported_contexts.setter
    def supported_contexts(self, contexts):
        """Set the supported Presentation Contexts using a list.

        Parameters
        ----------
        contexts : list of presentation.PresentationContext
            The Presentation Contexts to support when acting as an SCP.

        Examples
        --------
        Set the supported presentation contexts using a list of
        `PresentationContext` items:

        >>> from pydicom.uid import ImplicitVRLittleEndian
        >>> from pynetdicom import AE
        >>> from pynetdicom.presentation import PresentationContext
        >>> context = PresentationContext()
        >>> context.abstract_syntax = '1.2.840.10008.1.1'
        >>> context.transfer_syntax = [ImplicitVRLittleEndian]
        >>> ae = AE()
        >>> ae.supported_contexts = [context]

        Set the supported presentation contexts using an inbuilt list of service
        specific `PresentationContext` items:

        >>> from pynetdicom import AE, StoragePresentationContexts
        >>> ae = AE()
        >>> ae.supported_contexts = StoragePresentationContexts

        See Also
        --------
        ApplicationEntity.add_supported_context
            Add a single presentation context to the supported contexts using
            an abstract syntax and optionally a list of transfer syntaxes.
        """
        if not contexts:
            self._supported_contexts = {}

        for item in contexts:
            if not isinstance(item, PresentationContext):
                raise ValueError(
                    "'contexts' must be a list of PresentationContext items"
                )

            self.add_supported_context(item.abstract_syntax,
                                       item.transfer_syntax)

    @staticmethod
    def _validate_requested_contexts(contexts):
        """Validate the supplied `contexts`.

        Parameters
        ----------
        contexts : list of presentation.PresentationContext
            The contexts to validate.
        """
        if len(contexts) > 128:
            raise ValueError(
                "The maximum allowed number of requested presentation contexts "
                "is 128"
            )

        for item in contexts:
            if not isinstance(item, PresentationContext):
                raise ValueError(
                    "'contexts' must be a list of PresentationContext items"
                )


    # Association extended negotiation callbacks
    # pylint: disable=unused-argument,no-self-use
    def on_async_ops_window(self, nr_invoked, nr_performed):
        """Callback for when an Asynchronous Operations Window Negotiation
        item is include in the association request.

        Asynchronous operations are not supported by pynetdicom and any
        request will always return the default number of operations
        invoked/performed (1, 1), regardless of what values are returned by
        this callback.

        If the callback is not implemented then no response to the Asynchronous
        Operations Window Negotiation will be sent to the association
        requestor.

        Parameters
        ----------
        nr_invoked : int
            The *Maximum Number Operations Invoked* parameter value of the
            Asynchronous Operations Window request. If the value is 0 then
            an unlimited number of invocations are requested.
        nr_performed : int
            The *Maximum Number Operations Performed* parameter value of the
            Asynchronous Operations Window request. If the value is 0 then
            an unlimited number of performances are requested.

        Returns
        -------
        int, int
            The (maximum number operations invoked, maximum number operations
            performed). A value of 0 indicates that an unlimited number of
            operations is supported. As asynchronous operations are not
            currently supported the return value will be ignored and (1, 1).
            sent in response.
        """
        raise NotImplementedError(
            "No Asynchronous Operations Window Negotiation response will be "
            "sent"
        )

    def on_sop_class_common_extended(self, items):
        """Callback for when one or more SOP Class Common Extended Negotiation
        items are included in the association request.

        Parameters
        ----------
        items : dict
            The {*SOP Class UID* : SOPClassCommonExtendedNegotiation} items
            sent by the requestor.

        Returns
        -------
        dict
            The {*SOP Class UID* : SOPClassCommonExtendedNegotiation}
            accepted by the acceptor. When receiving DIMSE messages containing
            datasets corresponding to the SOP Class UID in an accepted item
            the corresponding Service Class will be used.

        References
        ----------

        * DICOM Standard Part 7, `Annex D.3.3.6 <http://dicom.nema.org/medical/dicom/current/output/chtml/part07/sect_D.3.3.6.html>`_
        """
        return {}

    def on_sop_class_extended(self, app_info):
        """Callback for when one or more SOP Class Extended Negotiation items
        are included in the association request.

        Parameters
        ----------
        app_info : dict of pydicom.uid.UID, bytes
            The {*SOP Class UID* : *Service Class Application Information*}
            parameter values for the included items, with the service class
            application information being the raw encoded data sent by the
            requestor.

        Returns
        -------
        dict of pydicom.uid.UID, bytes or None
            The {*SOP Class UID* : *Service Class Application Information*}
            parameter values to be sent in response to the request, with the
            service class application information being the encoded data that
            will be sent to the peer as-is. Return None if no response is to
            be sent.

        References
        ----------

        * DICOM Standard Part 7, `Annex D.3.3.5 <http://dicom.nema.org/medical/dicom/current/output/chtml/part07/sect_D.3.3.5.html>`_
        """
        return None

    def on_user_identity(self, user_id_type, primary_field,
                         secondary_field, info):
        """Callback for when a user identity negotiation item is included with
        the association request.

        If not implemented by the user then the association will be accepted
        (provided there's no other reason to reject it) and no User Identity
        response will be sent even if one is requested.

        Parameters
        ----------
        user_id_type : int
            The *User Identity Type* value, which indicates the form of user
            identity being provided:

            * 1 - Username as a UTF-8 string
            * 2 - Username as a UTF-8 string and passcode
            * 3 - Kerberos Service ticket
            * 4 - SAML Assertion
            * 5 - JSON Web Token
        primary_field : bytes
            The *Primary Field* value, contains the username, the encoded
            Kerberos ticket or the JSON web token.
        secondary_field : bytes or None
            The *Secondary Field* value. Will be ``None`` unless the
            `user_id_type` is ``2`` in which case it will be ``bytes``.
        info : dict
            A dict containing information about the association request and
            the association requestor, with the keys:

            ::

              'requestor' : {
                  'ae_title' : bytes, the requestor's AE title
                  'address' : str, the requestor's IP address
                  'port' : int, the requestor's port number
              }

        Returns
        -------
        is_verified : bool
            Return True if the user identity has been confirmed and you wish
            to proceed with association establishment, False otherwise.
        response : bytes or None
            If ``user_id_type`` is:

            * 1 or 2, then return None
            * 3 then return the Kerberos Server ticket as bytes
            * 4 then return the SAML response as bytes
            * 5 then return the JSON web token as bytes

        References
        ----------

        * DICOM Standard Part 7, `Annex D.3.3.7 <http://dicom.nema.org/medical/dicom/current/output/chtml/part07/sect_D.3.3.7.html>`_
        """
        raise NotImplementedError("User Identity Negotiation not implemented")


    # High-level DIMSE-C callbacks - user should implement these as required
    def on_c_echo(self, context, info):
        """Callback for when a C-ECHO request is received.

        User implementation is not required for the C-ECHO service, but if you
        intend to do so it should be defined prior to calling
        ``ApplicationEntity.start()`` and
        must return either an ``int`` or a pydicom ``Dataset`` containing a
        (0000,0900) *Status* element with a valid C-ECHO status value.

        **Supported Service Classes**

        *Verification Service Class*

        **Status**

        Success
          | ``0x0000`` Success

        Failure
          | ``0x0122`` Refused: SOP Class Not Supported
          | ``0x0210`` Refused: Duplicate Invocation
          | ``0x0211`` Refused: Unrecognised Operation
          | ``0x0212`` Refused: Mistyped Argument

        Parameters
        ----------
        context : presentation.PresentationContextTuple
            The presentation context that the C-ECHO message was sent under
            as a ``namedtuple`` with field names ``context_id``,
            ``abstract_syntax`` and ``transfer_syntax``.
        info : dict
            A dict containing information about the current association, with
            the keys:

            ::

              'requestor' : {
                  'ae_title' : bytes, the requestor's calling AE title
                  'called_aet' : bytes, the requestor's called AE title
                  'address' : str, the requestor's IP address
                  'port' : int, the requestor's port number
              }
              'acceptor' : {
                  'ae_title' : bytes, the acceptor's AE title
                  'address' : str, the acceptor's IP address
                  'port' : int, the acceptor's port number
              }
              'parameters' : {
                  'message_id' : int, the DIMSE message ID
                  'priority' : int, the requested operation priority
                  'originator_aet' : bytes or None, the move originator's AE
                                     title
                  'originator_message_id' : int or None, the move originator's
                                            message ID
              }
              'sop_class_extended' : {
                  SOP Class UID : Service Class Application Information,
              }

        Returns
        -------
        status : pydicom.dataset.Dataset or int
            The status returned to the peer AE in the C-ECHO response. Must be
            a valid C-ECHO status value for the applicable Service Class as
            either an ``int`` or a ``Dataset`` object containing (at a minimum)
            a (0000,0900) *Status* element. If returning a ``Dataset`` object
            then it may also contain optional elements related to the Status
            (as in the DICOM Standard Part 7, Annex C).

        See Also
        --------
        association.Association.send_c_echo
        dimse_primitives.C_ECHO
        service_class.VerificationServiceClass

        References
        ----------

        * DICOM Standard Part 4, `Annex A <http://dicom.nema.org/medical/dicom/current/output/html/part04.html#chapter_A>`_
        * DICOM Standard Part 7, Sections
          `9.1.5 <http://dicom.nema.org/medical/dicom/current/output/html/part07.html#sect_9.1.5>`_,
          `9.3.5 <http://dicom.nema.org/medical/dicom/current/output/html/part07.html#sect_9.3.5>`_
          and `Annex C <http://dicom.nema.org/medical/dicom/current/output/html/part07.html#chapter_C>`_

        """
        # User implementation of on_c_echo is optional
        return 0x0000

    def on_c_find(self, dataset, context, info):
        """Callback for when a C-FIND request is received.

        Must be defined by the user prior to calling ``AE.start()`` and must
        yield ``(status, identifier)`` pairs, where *status* is either an
        ``int`` or pydicom ``Dataset`` containing a (0000,0900) *Status*
        element and *identifier* is a C-FIND *Identifier* ``Dataset``.

        **Supported Service Classes**

        * *Query/Retrieve Service Class*
        * *Basic Worklist Management Service*
        * *Relevant Patient Information Query Service*
        * *Substance Administration Query Service*
        * *Hanging Protocol Query/Retrieve Service*
        * *Defined Procedure Protocol Query/Retrieve Service*
        * *Color Palette Query/Retrieve Service*
        * *Implant Template Query/Retrieve Service*

        **Status**

        Success
          | ``0x0000`` Success

        Failure
          | ``0xA700`` Out of resources
          | ``0xA900`` Identifier does not match SOP class
          | ``0xC000`` to ``0xCFFF`` Unable to process

        Cancel
          | ``0xFE00`` Matching terminated due to Cancel request

        Pending
          | ``0xFF00`` Matches are continuing: current match is supplied and
             any Optional Keys were supported in the same manner as Required
             Keys
          | ``0xFF01`` Matches are continuing: warning that one or more Optional
            Keys were not supported for existence and/or matching for this
            Identifier

        Parameters
        ----------
        dataset : pydicom.dataset.Dataset
            The DICOM Identifier dataset sent by the peer in the C-FIND
            request.
        context : presentation.PresentationContextTuple
            The presentation context that the C-FIND message was sent under
            as a ``namedtuple`` with field names ``context_id``,
            ``abstract_syntax`` and ``transfer_syntax``.
        info : dict
            A dict containing information about the current association, with
            the keys:

            ::

              'requestor' : {
                  'ae_title' : bytes, the requestor's calling AE title
                  'called_aet' : bytes, the requestor's called AE title
                  'address' : str, the requestor's IP address
                  'port' : int, the requestor's port number
              }
              'acceptor' : {
                  'ae_title' : bytes, the acceptor's AE title
                  'address' : str, the acceptor's IP address
                  'port' : int, the acceptor's port number
              }
              'parameters' : {
                  'message_id' : int, the DIMSE message ID
                  'priority' : int, the requested operation priority
              }
              'sop_class_extended' : {
                  SOP Class UID : Service Class Application Information,
              }

        Yields
        ------
        status : pydicom.dataset.Dataset or int
            The status returned to the peer AE in the C-FIND response. Must be
            a valid C-FIND status vuale for the applicable Service Class as
            either an ``int`` or a ``Dataset`` object containing (at a minimum)
            a (0000,0900) *Status* element. If returning a Dataset object then
            it may also contain optional elements related to the Status (as in
            DICOM Standard Part 7, Annex C).
        identifier : pydicom.dataset.Dataset or None
            If the status is 'Pending' then the *Identifier* ``Dataset`` for a
            matching SOP Instance. The exact requirements for the C-FIND
            response *Identifier* are Service Class specific (see the
            DICOM Standard, Part 4).

            If the status is 'Failure' or 'Cancel' then yield ``None``.

            If the status is 'Success' then yield ``None``, however yielding a
            final 'Success' status is not required and will be ignored if
            necessary.

        See Also
        --------
        association.Association.send_c_find
        dimse_primitives.C_FIND
        service_class.QueryRetrieveFindServiceClass
        service_class.BasicWorklistManagementServiceClass
        service_class.RelevantPatientInformationQueryServiceClass
        service_class.SubstanceAdministrationQueryServiceClass
        service_class.HangingProtocolQueryRetrieveServiceClass
        service_class.DefinedProcedureProtocolQueryRetrieveServiceClass
        service_class.ColorPaletteQueryRetrieveServiceClass
        service_class.ImplantTemplateQueryRetrieveServiceClass

        References
        ----------

        * DICOM Standard Part 4, Annexes
          `C <http://dicom.nema.org/medical/dicom/current/output/html/part04.html#chapter_C>`_,
          `K <http://dicom.nema.org/medical/dicom/current/output/html/part04.html#chapter_K>`_,
          `Q <http://dicom.nema.org/medical/dicom/current/output/html/part04.html#chapter_Q>`_,
          `U <http://dicom.nema.org/medical/dicom/current/output/html/part04.html#chapter_U>`_,
          `V <http://dicom.nema.org/medical/dicom/current/output/html/part04.html#chapter_V>`_,
          `X <http://dicom.nema.org/medical/dicom/current/output/html/part04.html#chapter_X>`_,
          `BB <http://dicom.nema.org/medical/dicom/current/output/html/part04.html#chapter_BB>`_,
          `CC <http://dicom.nema.org/medical/dicom/current/output/html/part04.html#chapter_CC>`_
          and `HH <http://dicom.nema.org/medical/dicom/current/output/html/part04.html#chapter_HH>`_
        * DICOM Standard Part 7, Sections
          `9.1.2 <http://dicom.nema.org/medical/dicom/current/output/html/part07.html#sect_9.1.2>`_,
          `9.3.2 <http://dicom.nema.org/medical/dicom/current/output/html/part07.html#sect_9.3.2>`_
          and `Annex C <http://dicom.nema.org/medical/dicom/current/output/html/part07.html#chapter_C>`_
        """
        raise NotImplementedError("User must implement the AE.on_c_find "
                                  "function prior to calling AE.start()")

    def on_c_find_cancel(self):
        """Callback for when a C-FIND-CANCEL request is received.

        Returns
        -------
        bool
            True if you want to stop the C-FIND operation, False otherwise.
        """
        raise NotImplementedError("User must implement the "
                                  "AE.on_c_find_cancel function prior to "
                                  "calling AE.start()")

    def on_c_get(self, dataset, context, info):
        """Callback for when a C-GET request is received.

        Must be defined by the user prior to calling
        ``ApplicationEntity.start()`` and must yield a ``int`` containing the
        total number of C-STORE sub-operations, then yield ``(status,
        dataset)`` pairs.

        **Supported Service Classes**

        * *Query/Retrieve Service Class*
        * *Hanging Protocol Query/Retrieve Service*
        * *Defined Procedure Protocol Query/Retrieve Service*
        * *Color Palette Query/Retrieve Service*
        * *Implant Template Query/Retrieve Service*

        **Status**

        Success
          | ``0x0000`` Sub-operations complete, no failures or warnings

        Failure
          | ``0xA701`` Out of resources: unable to calculate the number of
            matches
          | ``0xA702`` Out of resources: unable to perform sub-operations
          | ``0xA900`` Identifier does not match SOP class
          | ``0xAA00`` None of the frames requested were found in the SOP
            instance
          | ``0xAA01`` Unable to create new object for this SOP class
          | ``0xAA02`` Unable to extract frames
          | ``0xAA03`` Time-based request received for a non-time-based
            original SOP Instance
          | ``0xAA04`` Invalid request
          | ``0xC000`` to ``0xCFFF`` Unable to process

        Cancel
          | ``0xFE00`` Sub-operations terminated due to Cancel request

        Warning
          | ``0xB000`` Sub-operations complete, one or more failures or
            warnings

        Pending
          | ``0xFF00`` Matches are continuing - Current Match is supplied and
            any Optional Keys were supported in the same manner as Required
            Keys

        Parameters
        ----------
        dataset : pydicom.dataset.Dataset
            The DICOM Identifier dataset sent by the peer in the C-GET request.
        context : presentation.PresentationContextTuple
            The presentation context that the C-GET message was sent under
            as a ``namedtuple`` with field names ``context_id``,
            ``abstract_syntax`` and ``transfer_syntax``.
        info : dict
            A dict containing information about the current association, with
            the keys:

            ::

              'requestor' : {
                  'ae_title' : bytes, the requestor's calling AE title
                  'called_aet' : bytes, the requestor's called AE title
                  'address' : str, the requestor's IP address
                  'port' : int, the requestor's port number
              }
              'acceptor' : {
                  'ae_title' : bytes, the acceptor's AE title
                  'address' : str, the acceptor's IP address
                  'port' : int, the acceptor's port number
              }
              'parameters' : {
                  'message_id' : int, the DIMSE message ID
                  'priority' : int, the requested operation priority
              }
              'sop_class_extended' : {
                  SOP Class UID : Service Class Application Information,
              }

        Yields
        ------
        int
            The first yielded value should be the total number of C-STORE
            sub-operations necessary to complete the C-GET operation. In other
            words, this is the number of matching SOP Instances to be sent to
            the peer.
        status : pydicom.dataset.Dataset or int
            The status returned to the peer AE in the C-GET response. Must be a
            valid C-GET status value for the applicable Service Class as either
            an ``int`` or a ``Dataset`` object containing (at a minimum) a
            (0000,0900) *Status* element. If returning a Dataset object then
            it may also contain optional elements related to the Status (as in
            DICOM Standard Part 7, Annex C).
        dataset : pydicom.dataset.Dataset or None
            If the status is 'Pending' then yield the ``Dataset`` to send to
            the peer via a C-STORE sub-operation over the current association.

            If the status is 'Failed', 'Warning' or 'Cancel' then yield a
            ``Dataset`` with a (0008,0058) *Failed SOP Instance UID List*
            element containing a list of the C-STORE sub-operation SOP Instance
            UIDs for which the C-GET operation has failed.

            If the status is 'Success' then yield ``None``, although yielding a
            final 'Success' status is not required and will be ignored if
            necessary.

        See Also
        --------
        association.Association.send_c_get
        dimse_primitives.C_GET
        service_class.QueryRetrieveGetServiceClass
        service_class.HangingProtocolQueryRetrieveServiceClass
        service_class.DefinedProcedureProtocolQueryRetrieveServiceClass
        service_class.ColorPaletteQueryRetrieveServiceClass
        service_class.ImplantTemplateQueryRetrieveServiceClass

        References
        ----------

        * DICOM Standard Part 4, Annexes
          `C <http://dicom.nema.org/medical/dicom/current/output/html/part04.html#chapter_C>`_,
          `U <http://dicom.nema.org/medical/dicom/current/output/html/part04.html#chapter_U>`_,
          `X <http://dicom.nema.org/medical/dicom/current/output/html/part04.html#chapter_X>`_,
          `Y <http://dicom.nema.org/medical/dicom/current/output/html/part04.html#chapter_Y>`_,
          `Z <http://dicom.nema.org/medical/dicom/current/output/html/part04.html#chapter_Z>`_,
          `BB <http://dicom.nema.org/medical/dicom/current/output/html/part04.html#chapter_BB>`_
          and `HH <http://dicom.nema.org/medical/dicom/current/output/html/part04.html#chapter_HH>`_
        * DICOM Standard Part 7, Sections
          `9.1.3 <http://dicom.nema.org/medical/dicom/current/output/html/part07.html#sect_9.1.3>`_,
          `9.3.3 <http://dicom.nema.org/medical/dicom/current/output/html/part07.html#sect_9.3.3>`_
          and `Annex C <http://dicom.nema.org/medical/dicom/current/output/html/part07.html#chapter_C>`_
        """
        raise NotImplementedError("User must implement the AE.on_c_get "
                                  "function prior to calling AE.start()")

    def on_c_get_cancel(self):
        """Callback for when a C-GET-CANCEL request is received."""
        raise NotImplementedError("User must implement the "
                                  "AE.on_c_get_cancel function prior to "
                                  "calling AE.start()")

    def on_c_move(self, dataset, move_aet, context, info):
        """Callback for when a C-MOVE request is received.

        Must be defined by the user prior to calling
        ``ApplicationEntity.start()``.

        The first yield should be the ``(addr, port)`` of the move destination,
        the second yield the number of required C-STORE sub-operations as an
        ``int``, and the remaining yields the ``(status, dataset)`` pairs.

        Matching SOP Instances will be sent to the peer AE with AE title
        ``move_aet`` over a new association. If ``move_aet`` is unknown then
        the SCP will send a response with a 'Failure' status of ``0xA801``
        'Move Destination Unknown'.

        **Supported Service Classes**

        * *Query/Retrieve Service*
        * *Hanging Protocol Query/Retrieve Service*
        * *Defined Procedure Protocol Query/Retrieve Service*
        * *Color Palette Query/Retrieve Service*
        * *Implant Template Query/Retrieve Service*

        **Status**

        Success
          | ``0x0000`` Sub-operations complete, no failures

        Pending
          | ``0xFF00`` Sub-operations are continuing

        Cancel
          | ``0xFE00`` Sub-operations terminated due to Cancel indication

        Failure
          | ``0x0122`` SOP class not supported
          | ``0x0124`` Not authorised
          | ``0x0210`` Duplicate invocation
          | ``0x0211`` Unrecognised operation
          | ``0x0212`` Mistyped argument
          | ``0xA701`` Out of resources: unable to calculate number of matches
          | ``0xA702`` Out of resources: unable to perform sub-operations
          | ``0xA801`` Move destination unknown
          | ``0xA900`` Identifier does not match SOP class
          | ``0xAA00`` None of the frames requested were found in the SOP
            instance
          | ``0xAA01`` Unable to create new object for this SOP class
          | ``0xAA02`` Unable to extract frames
          | ``0xAA03`` Time-based request received for a non-time-based
            original SOP Instance
          | ``0xAA04`` Invalid request
          | ``0xC000`` to ``0xCFFF`` Unable to process

        Parameters
        ----------
        dataset : pydicom.dataset.Dataset
            The DICOM Identifier dataset sent by the peer in the C-MOVE request.
        move_aet : bytes
            The destination AE title that matching SOP Instances will be sent
            to using C-STORE sub-operations. ``move_aet`` will be a correctly
            formatted AE title (16 chars, with trailing spaces as padding).
        context : presentation.PresentationContextTuple
            The presentation context that the C-MOVE message was sent under
            as a ``namedtuple`` with field names ``context_id``,
            ``abstract_syntax`` and ``transfer_syntax``.
        info : dict
            A dict containing information about the current association, with
            the keys:

            ::

              'requestor' : {
                  'ae_title' : bytes, the requestor's calling AE title
                  'called_aet' : bytes, the requestor's called AE title
                  'address' : str, the requestor's IP address
                  'port' : int, the requestor's port number
              }
              'acceptor' : {
                  'ae_title' : bytes, the acceptor's AE title
                  'address' : str, the acceptor's IP address
                  'port' : int, the acceptor's port number
              }
              'parameters' : {
                  'message_id' : int, the DIMSE message ID
                  'priority' : int, the requested operation priority
              }
              'sop_class_extended' : {
                  SOP Class UID : Service Class Application Information,
              }

        Yields
        ------
        addr, port : str, int or None, None
            The first yield should be the TCP/IP address and port number of the
            destination AE (if known) or ``(None, None)`` if unknown. If
            ``(None, None)`` is yielded then the SCP will send a C-MOVE
            response with a 'Failure' Status of ``0xA801`` (move destination
            unknown), in which case nothing more needs to be yielded.
        int
            The second yield should be the number of C-STORE sub-operations
            required to complete the C-MOVE operation. In other words, this is
            the number of matching SOP Instances to be sent to the peer.
        status : pydiom.dataset.Dataset or int
            The status returned to the peer AE in the C-MOVE response. Must be
            a valid C-MOVE status value for the applicable Service Class as
            either an ``int`` or a ``Dataset`` containing (at a minimum) a
            (0000,0900) *Status* element. If returning a ``Dataset`` then it
            may also contain optional elements related to the Status (as in
            DICOM Standard Part 7, Annex C).
        dataset : pydicom.dataset.Dataset or None
            If the status is 'Pending' then yield the ``Dataset``
            to send to the peer via a C-STORE sub-operation over a new
            association.

            If the status is 'Failed', 'Warning' or 'Cancel' then yield a
            ``Dataset`` with a (0008,0058) *Failed SOP Instance UID List*
            element containing the list of the C-STORE sub-operation SOP
            Instance UIDs for which the C-MOVE operation has failed.

            If the status is 'Success' then yield ``None``, although yielding a
            final 'Success' status is not required and will be ignored if
            necessary.

        See Also
        --------
        association.Association.send_c_move
        dimse_primitives.C_MOVE
        service_class.QueryRetrieveMoveServiceClass
        service_class.HangingProtocolQueryRetrieveServiceClass
        service_class.DefinedProcedureProtocolQueryRetrieveServiceClass
        service_class.ColorPaletteQueryRetrieveServiceClass
        service_class.ImplantTemplateQueryRetrieveServiceClass

        References
        ----------

        * DICOM Standard Part 4, Annexes
          `C <http://dicom.nema.org/medical/dicom/current/output/html/part04.html#chapter_C>`_,
          `U <http://dicom.nema.org/medical/dicom/current/output/html/part04.html#chapter_U>`_,
          `X <http://dicom.nema.org/medical/dicom/current/output/html/part04.html#chapter_X>`_,
          `Y <http://dicom.nema.org/medical/dicom/current/output/html/part04.html#chapter_Y>`_,
          `BB <http://dicom.nema.org/medical/dicom/current/output/html/part04.html#chapter_BB>`_
          and `HH <http://dicom.nema.org/medical/dicom/current/output/html/part04.html#chapter_HH>`_
        * DICOM Standard Part 7, Sections
          `9.1.4 <http://dicom.nema.org/medical/dicom/current/output/html/part07.html#sect_9.1.4>`_,
          `9.3.4 <http://dicom.nema.org/medical/dicom/current/output/html/part07.html#sect_9.3.4>`_
          and `Annex C <http://dicom.nema.org/medical/dicom/current/output/html/part07.html#chapter_C>`_
        """
        raise NotImplementedError("User must implement the AE.on_c_move "
                                  "function prior to calling AE.start()")

    def on_c_move_cancel(self):
        """Callback for when a C-MOVE-CANCEL request is received."""
        raise NotImplementedError("User must implement the "
                                  "AE.on_c_move_cancel function prior to "
                                  "calling AE.start()")

    def on_c_store(self, dataset, context, info):
        """Callback for when a C-STORE request is received.

        Must be defined by the user prior to calling
        ``ApplicationEntity.start()`` and must return
        either an ``int`` or a pydicom ``Dataset`` containing a (0000,0900)
        *Status* element with a valid C-STORE status value.

        If the user is storing `dataset` in the DICOM File Format (as in the
        DICOM Standard Part 10, Section 7) then they are responsible for adding
        the DICOM File Meta Information.

        **Supported Service Classes**

        * *Storage Service Class*
        * *Non-Patient Object Storage Service Class*

        **Status**

        Success
          | ``0x0000`` - Success

        Warning
          | ``0xB000`` Coercion of data elements
          | ``0xB006`` Elements discarded
          | ``0xB007`` Dataset does not match SOP class

        Failure
          | ``0x0117`` Invalid SOP instance
          | ``0x0122`` SOP class not supported
          | ``0x0124`` Not authorised
          | ``0x0210`` Duplicate invocation
          | ``0x0211`` Unrecognised operation
          | ``0x0212`` Mistyped argument
          | ``0xA700`` to ``0xA7FF`` Out of resources
          | ``0xA900`` to ``0xA9FF`` Dataset does not match SOP class
          | ``0xC000`` to ``0xCFFF`` Cannot understand

        Parameters
        ----------
        dataset : pydicom.dataset.Dataset or bytes
            The DICOM dataset sent by the peer in the C-STORE request as a
            pydicom Dataset object (default). If _config.DECODE_STORE_DATASETS
            is set to False then returns the raw encoded dataset sent by the
            service requestor as bytes.
        context : presentation.PresentationContextTuple
            The presentation context that the C-STORE message was sent under
            as a ``namedtuple`` with field names ``context_id``,
            ``abstract_syntax`` and ``transfer_syntax``.
        info : dict
            A dict containing information about the current association, with
            the keys:

            ::

              'requestor' : {
                  'ae_title' : bytes, the requestor's calling AE title
                  'called_aet' : bytes, the requestor's called AE title
                  'address' : str, the requestor's IP address
                  'port' : int, the requestor's port number
              }
              'acceptor' : {
                  'ae_title' : bytes, the acceptor's AE title
                  'address' : str, the acceptor's IP address
                  'port' : int, the acceptor's port number
              }
              'parameters' : {
                  'message_id' : int, the DIMSE message ID
                  'priority' : int, the requested operation priority
                  'originator_aet' : bytes or None, the move originator's AE
                                     title
                  'originator_message_id' : int or None, the move originator's
                                            message ID
              }
              'sop_class_extended' : {
                  SOP Class UID : Service Class Application Information,
              }

        Returns
        -------
        status : pydicom.dataset.Dataset or int
            The status returned to the peer AE in the C-STORE response. Must be
            a valid C-STORE status value for the applicable Service Class as
            either an ``int`` or a ``Dataset`` object containing (at a
            minimum) a (0000,0900) *Status* element. If returning a Dataset
            object then it may also contain optional elements related to the
            Status (as in the DICOM Standard Part 7, Annex C).

        Raises
        ------
        NotImplementedError
            If the callback has not been implemented by the user

        See Also
        --------
        association.Association.send_c_store
        dimse_primitives.C_STORE
        service_class.StorageServiceClass
        service_class.NonPatientObjectStorageServiceClass

        References
        ----------

        * DICOM Standard Part 4, Annexes
          `B <http://dicom.nema.org/medical/dicom/current/output/html/part04.html#chapter_B>`_,
          `AA <http://dicom.nema.org/medical/dicom/current/output/html/part04.html#chapter_AA>`_,
          `FF <http://dicom.nema.org/medical/dicom/current/output/html/part04.html#chapter_FF>`_
          and `GG <http://dicom.nema.org/medical/dicom/current/output/html/part04.html#chapter_GG>`_
        * DICOM Standard Part 7, Sections
          `9.1.1 <http://dicom.nema.org/medical/dicom/current/output/html/part07.html#sect_9.1.1>`_,
          `9.3.1 <http://dicom.nema.org/medical/dicom/current/output/html/part07.html#sect_9.3.1>`_
          and `Annex C <http://dicom.nema.org/medical/dicom/current/output/html/part07.html#chapter_C>`_
        * DICOM Standard Part 10,
          `Section 7 <http://dicom.nema.org/medical/dicom/current/output/html/part10.html#chapter_7>`_
        """
        raise NotImplementedError("User must implement the AE.on_c_store "
                                  "function prior to calling AE.start()")


    # High-level DIMSE-N callbacks - user should implement these as required
    def on_n_action(self, dataset, context, info):
        """Callback for when a N-ACTION is received.

        References
        ----------
        DICOM Standard Part 4, Annexes H, J, P, S, CC and DD
        """
        raise NotImplementedError("User must implement the "
                                  "AE.on_n_action function prior to calling "
                                  "AE.start()")

    def on_n_create(self, dataset, context, info):
        """Callback for when a N-CREATE is received.

        References
        ----------
        DICOM Standard Part 4, Annexes F, H, R, S, CC and DD
        """
        raise NotImplementedError("User must implement the "
                                  "AE.on_n_create function prior to calling "
                                  "AE.start()")

    def on_n_delete(self, context, info):
        """Callback for when a N-DELETE is received.

        References
        ----------
        DICOM Standard Part 4, Annexes H and DD
        """
        raise NotImplementedError("User must implement the "
                                  "AE.on_n_delete function prior to calling "
                                  "AE.start()")

    def on_n_event_report(self, dataset, context, info):
        """Callback for when a N-EVENT-REPORT is received.

        References
        ----------
        DICOM Standard Part 4, Annexes F, H, J, CC and DD
        """
        raise NotImplementedError("User must implement the "
                                  "AE.on_n_event_report function prior to "
                                  "calling AE.start()")

    def on_n_get(self, attr, context, info):
        """Callback for when an N-GET request is received.

        Parameters
        ----------
        attr : list of pydicom.tag.Tag
            The value of the (0000,1005) *Attribute Idenfier List* element
            containing the attribute tags for the N-GET operation.
        context : presentation.PresentationContextTuple
            The presentation context that the N-GET message was sent under
            as a ``namedtuple`` with field names ``context_id``,
            ``abstract_syntax`` and ``transfer_syntax``.
        info : dict
            A dict containing information about the current association, with
            the keys:

            ::

              'requestor' : {
                  'ae_title' : bytes, the requestor's calling AE title
                  'called_aet' : bytes, the requestor's called AE title
                  'address' : str, the requestor's IP address
                  'port' : int, the requestor's port number
              }
              'acceptor' : {
                  'ae_title' : bytes, the acceptor's AE title
                  'address' : str, the acceptor's IP address
                  'port' : int, the acceptor's port number
              }
              'parameters' : {
                  'message_id' : int, the DIMSE message ID
                  'requested_sop_class' : str, the N-GET-RQ's requested SOP
                  Class UID value
                  'requested_sop_instance' : str, the N-GET-RQ's requested SOP
                  Instance UID value
              }
              'sop_class_extended' : {
                  SOP Class UID : Service Class Application Information,
              }

        Returns
        -------
        status : pydicom.dataset.Dataset or int
            The status returned to the peer AE in the N-GET response. Must be a
            valid N-GET status value for the applicable Service Class as either
            an ``int`` or a ``Dataset`` object containing (at a minimum) a
            (0000,0900) *Status* element. If returning a Dataset object then
            it may also contain optional elements related to the Status (as in
            DICOM Standard Part 7, Annex C).
        dataset : pydicom.dataset.Dataset or None
            If the status category is 'Success' or 'Warning' then a dataset
            containing elements matching the request's Attribute List
            conformant to the specifications in the corresponding Service
            Class.

            If the status is not 'Successs' or 'Warning' then return None.

        See Also
        --------
        association.Association.send_n_get
        dimse_primitives.N_GET
        service_class.DisplaySystemManagementServiceClass

        References
        ----------

        * DICOM Standart Part 4, `Annex F <http://dicom.nema.org/medical/dicom/current/output/html/part04.html#chapter_F>`_
        * DICOM Standart Part 4, `Annex H <http://dicom.nema.org/medical/dicom/current/output/html/part04.html#chapter_H>`_
        * DICOM Standard Part 4, `Annex S <http://dicom.nema.org/medical/dicom/current/output/html/part04.html#chapter_S>`_
        * DICOM Standard Part 4, `Annex CC <http://dicom.nema.org/medical/dicom/current/output/html/part04.html#chapter_CC>`_
        * DICOM Standard Part 4, `Annex DD <http://dicom.nema.org/medical/dicom/current/output/html/part04.html#chapter_DD>`_
        * DICOM Standard Part 4, `Annex EE <http://dicom.nema.org/medical/dicom/current/output/html/part04.html#chapter_EE>`_
        """
        raise NotImplementedError(
            "User must implement the AE.on_n_get function prior to calling "
            "AE.start()"
        )

    def on_n_set(self, dataset, context, info):
        """Callback for when a N-SET is received.

        References
        ----------
        DICOM Standard Part 4, Annexes F, H, CC and DD
        """
        raise NotImplementedError("User must implement the "
                                  "AE.on_n_set function prior to calling "
                                  "AE.start()")


    # Communication related callbacks
    def on_receive_connection(self):
        """Callback for a connection is received.
        ** NOT IMPLEMENTED **
        """
        raise NotImplementedError()

    def on_make_connection(self):
        """Callback for a connection is made.
        ** NOT IMPLEMENTED **
        """
        raise NotImplementedError()


    # High-level Association related callbacks
    def on_association_requested(self, primitive):
        """Callback for an association is requested.
        ** NOT IMPLEMENTED **
        """
        pass

    def on_association_accepted(self, primitive):
        """Callback for when an association is accepted.
        ** NOT IMPLEMENTED **
        Placeholder for a function callback. Function will be called
        when an association attempt is accepted by either the local or peer AE
        Parameters
        ----------
        pdu_primitives.A_ASSOCIATE
            The A-ASSOCIATE (accept) primitive.
        """
        pass

    def on_association_rejected(self, primitive):
        """Callback for when an association is rejected.
        ** NOT IMPLEMENTED **
        Placeholder for a function callback. Function will be called
        when an association attempt is rejected by a peer AE
        Parameters
        ----------
        associate_rq_pdu : pynetdicom.pdu.A_ASSOCIATE_RJ
            The A-ASSOCIATE-RJ PDU instance received from the peer AE
        """
        pass

    def on_association_released(self, primitive=None):
        """Callback for when an association is released.
        ** NOT IMPLEMENTED **
        """
        pass

    def on_association_aborted(self, primitive=None):
        """Callback for when an association is aborted.
        ** NOT IMPLEMENTED **
        """
        # FIXME: Need to standardise callback parameters for A-ABORT
        pass<|MERGE_RESOLUTION|>--- conflicted
+++ resolved
@@ -1377,23 +1377,6 @@
 
         self._servers = []
 
-<<<<<<< HEAD
-        # Give everything a bit of time to shutdown
-        #time.sleep(0.1)
-=======
-        # pylint: disable=broad-except
-        if self.local_socket:
-            # Ensure we shut the socket even if held open by the select()
-            # Close connection and send EOF
-            try:
-                self.local_socket.shutdown(socket.SHUT_RDWR)
-            except Exception:
-                pass
-
-            # Deallocate socket
-            self.local_socket.close()
->>>>>>> 8265f509
-
     # TODO: refactor in v1.3
     def __str__(self):
         """ Prints out the attribute values and status for the AE """
