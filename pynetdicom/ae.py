"""
The main user class, represents a DICOM Application Entity
"""
from copy import deepcopy
from datetime import datetime
import logging
import socket
import threading

from pydicom.uid import UID

from pynetdicom.association import Association
from pynetdicom.presentation import PresentationContext
from pynetdicom.transport import (
    AssociationSocket, AssociationServer, ThreadedAssociationServer
)
from pynetdicom.utils import validate_ae_title
from pynetdicom._globals import (
    MODE_REQUESTOR,
    DEFAULT_MAX_LENGTH,
    DEFAULT_TRANSFER_SYNTAXES
)


def setup_logger():
    """Setup the logger."""
    logger = logging.getLogger('pynetdicom')
    handler = logging.StreamHandler()
    logger.setLevel(logging.WARNING)
    formatter = logging.Formatter('%(levelname).1s: %(message)s')
    handler.setFormatter(formatter)
    logger.addHandler(handler)

    return logger


LOGGER = setup_logger()


class ApplicationEntity(object):
    """Represents a DICOM Application Entity (AE).

    An AE may be a *Service Class Provider* (SCP), a *Service Class User* (SCU)
    or both.

    Attributes
    ----------
    acse_timeout : int or float or None
        The maximum amount of time (in seconds) to wait for association related
        messages. A value of ``None`` means no timeout. (default: 30)
    ae_title : bytes
        The local AE's AE title.
    dimse_timeout : int or float or None
        The maximum amount of time (in seconds) to wait for DIMSE related
        messages. A value of ``None`` means no timeout. (default: 30)
    network_timeout : int or float or None
        The maximum amount of time (in seconds) to wait for network messages.
        A value of ``None`` means no timeout. (default: 60)
    maximum_associations : int
        The maximum number of simultaneous associations requested by remote
        AEs. Note that this does not include the number of associations
        requested by the local AE (default 10).
    maximum_pdu_size : int
        The maximum PDU receive size in bytes. A value of 0 means there is no
        maximum size (default: 16382)
    require_calling_aet : list of bytes
        If not an empty list, the association request's *Calling AE Title*
        value must match one of the values in `require_calling_aet`. If an
        empty list then no matching will be performed (default). (Association
        acceptor only).
    require_called_aet : bool
        If True, the association request's *Called AE Title* value
        must match AE.ae_title (default False). (Association acceptor only).
    """
    # pylint: disable=too-many-instance-attributes,too-many-public-methods
    def __init__(self, ae_title=b'PYNETDICOM'):
        """Create a new Application Entity.

        Parameters
        ----------
        ae_title : bytes, optional
            The AE title of the Application Entity (default: ``b'PYNETDICOM'``)
        """
        self.ae_title = ae_title

        from pynetdicom import (
            PYNETDICOM_IMPLEMENTATION_UID,
            PYNETDICOM_IMPLEMENTATION_VERSION
        )

        # Default Implementation Class UID and Version Name
        self.implementation_class_uid = PYNETDICOM_IMPLEMENTATION_UID
        self.implementation_version_name = PYNETDICOM_IMPLEMENTATION_VERSION

        # List of PresentationContext
        self._requested_contexts = []
        # {abstract_syntax : PresentationContext}
        self._supported_contexts = {}

        # Default maximum simultaneous associations
        self.maximum_associations = 10

        # Default maximum PDU receive size (in bytes)
        self.maximum_pdu_size = DEFAULT_MAX_LENGTH

        # Default timeouts - None means no timeout
        self.acse_timeout = 30
        self.dimse_timeout = 30
        self.network_timeout = 60

        # Require Calling/Called AE titles to match if value is non-empty str
        self.require_calling_aet = []
        self.require_called_aet = False

        self._servers = []

    @property
    def acse_timeout(self):
        """Return the ACSE timeout value."""
        return self._acse_timeout

    @acse_timeout.setter
    def acse_timeout(self, value):
        """Set the ACSE timeout (in seconds)."""
        # pylint: disable=attribute-defined-outside-init
        if value is None:
            self._acse_timeout = None
        elif isinstance(value, (int, float)) and value >= 0:
            self._acse_timeout = value
        else:
            LOGGER.warning("ACSE timeout set to 30 seconds")
            self._acse_timeout = 30

        for assoc in self.active_associations:
            assoc.acse_timeout = self.acse_timeout

    @property
    def active_associations(self):
        """Return a list of the AE's active Associations threads.

        Returns
        -------
        list of threading.Thread
            A list of all active association threads, both requestors and
            acceptors.
        """
        threads = threading.enumerate()
        t_assocs = [tt for tt in threads if isinstance(tt, Association)]

        return [tt for tt in t_assocs if tt.ae == self]

    def add_requested_context(self, abstract_syntax, transfer_syntax=None):
        """Add a Presentation Context to be proposed when sending Association
        requests.

        When an SCU sends an Association request to a peer it includes a list
        of presentation contexts it would like the peer to support [1]_. This
        method adds a single
        :py:class:`PresentationContext
        <pynetdicom.presentation.PresentationContext>`
        to the list of the SCU's requested contexts.

        Only 128 presentation contexts can be included in the association
        request [2]_. Multiple presentation contexts may be requested with the
        same abstract syntax.

        To remove a requested context or one or more of its transfer syntaxes
        see the ``remove_requested_context`` method.

        Parameters
        ----------
        abstract_syntax : str or pydicom.uid.UID
            The abstract syntax of the presentation context to request.
        transfer_syntax :  str/pydicom.uid.UID or list of str/pydicom.uid.UID
            The transfer syntax(es) to request (default: Implicit VR Little
            Endian, Explicit VR Little Endian, Explicit VR Big Endian).

        Raises
        ------
        ValueError
            If 128 requested presentation contexts have already been added.

        Examples
        --------
        Add a requested presentation context for *Verification SOP Class* with
        the default transfer syntaxes by using its UID value.

        >>> from pynetdicom import AE
        >>> ae = AE()
        >>> ae.add_requested_context('1.2.840.10008.1.1')
        >>> print(ae.requested_contexts[0])
        Abstract Syntax: Verification SOP Class
        Transfer Syntax(es):
            =Implicit VR Little Endian
            =Explicit VR Little Endian
            =Explicit VR Big Endian

        Add a requested presentation context for *Verification SOP Class* with
        the default transfer syntaxes by using the inbuilt
        `VerificationSOPClass` object.

        >>> from pynetdicom import AE
        >>> from pynetdicom.sop_class import VerificationSOPClass
        >>> ae = AE()
        >>> ae.add_requested_context(VerificationSOPClass)

        Add a requested presentation context for *Verification SOP Class* with
        a transfer syntax of *Implicit VR Little Endian*.

        >>> from pydicom.uid import ImplicitVRLittleEndian
        >>> from pynetdicom import AE
        >>> from pynetdicom.sop_class import VerificationSOPClass
        >>> ae = AE()
        >>> ae.add_requested_context(VerificationSOPClass,
        ...                          ImplicitVRLittleEndian)
        >>> print(ae.requested_contexts[0])
        Abstract Syntax: Verification SOP Class
        Transfer Syntax(es):
            =Implicit VR Little Endian

        Add two requested presentation contexts for *Verification SOP Class*
        using different transfer syntaxes for each.

        >>> from pydicom.uid import (
        ...     ImplicitVRLittleEndian, ExplicitVRLittleEndian,
        ...     ExplicitVRBigEndian
        ... )
        >>> from pynetdicom import AE
        >>> from pynetdicom.sop_class import VerificationSOPClass
        >>> ae = AE()
        >>> ae.add_requested_context(VerificationSOPClass,
        ...                          [ImplicitVRLittleEndian,
        ...                           ExplicitVRBigEndian])
        >>> ae.add_requested_context(VerificationSOPClass,
        ...                          ExplicitVRLittleEndian)
        >>> len(ae.requested_contexts)
        2
        >>> print(ae.requested_contexts[0])
        Abstract Syntax: Verification SOP Class
        Transfer Syntax(es):
            =Implicit VR Little Endian
            =Explicit VR Big Endian
        >>> print(ae.requested_contexts[1])
        Abstract Syntax: Verification SOP Class
        Transfer Syntax(es):
            =Explicit VR Little Endian

        References
        ----------
        .. [1] DICOM Standard, Part 8, `Section 7.1.1.13 <http://dicom.nema.org/medical/dicom/current/output/html/part08.html#sect_7.1.1.13>`_
        .. [2] DICOM Standard, Part 8, `Table 9-18 <http://dicom.nema.org/medical/dicom/current/output/html/part08.html#table_9-18>`_
        """
        if transfer_syntax is None:
            transfer_syntax = DEFAULT_TRANSFER_SYNTAXES

        if len(self.requested_contexts) >= 128:
            raise ValueError(
                "Failed to add the requested presentation context as there "
                "are already the maximum allowed number of requested contexts"
            )

        abstract_syntax = UID(abstract_syntax)

        # Allow single transfer syntax values for convenience
        if isinstance(transfer_syntax, str):
            transfer_syntax = [transfer_syntax]

        context = PresentationContext()
        context.abstract_syntax = abstract_syntax
        context.transfer_syntax = [UID(syntax) for syntax in transfer_syntax]

        self._requested_contexts.append(context)

    def add_supported_context(self, abstract_syntax, transfer_syntax=None,
                              scu_role=None, scp_role=None):
        """Add a supported presentation context.

        When an Association request is received from a peer it supplies a list
        of presentation contexts that it would like the SCP to support. This
        method adds a `PresentationContext` to the list of the SCP's
        supported contexts.

        Where the abstract syntax is already supported the transfer syntaxes
        will be extended by the those supplied in `transfer_syntax`. To remove
        a supported context or one or more of its transfer syntaxes see the
        ``remove_supported_context`` method.

        Parameters
        ----------
        abstract_syntax : str, pydicom.uid.UID or sop_class.SOPClass
            The abstract syntax of the presentation context to be supported.
        transfer_syntax :  str/pydicom.uid.UID or list of str/pydicom.uid.UID
            The transfer syntax(es) to support (default: Implicit VR Little
            Endian, Explicit VR Little Endian, Explicit VR Big Endian).
        scu_role : bool or None, optional
            If the association requestor includes an SCP/SCU Role Selection
            Negotiation item for this context then:

            * If None then ignore the proposal (if either `scp_role` or
              `scu_role` is None then both are assumed to be) and use the
              default roles.
            * If True accept the proposed SCU role
            * If False reject the proposed SCU role
        scp_role : bool or None, optional
            If the association requestor includes an SCP/SCU Role Selection
            Negotiation item for this context then:

            * If None then ignore the proposal (if either `scp_role` or
              `scu_role` is None then both are assumed to be) and use the
              default roles.
            * If True accept the proposed SCP role
            * If False reject the proposed SCP role

        Examples
        --------
        Add support for presentation contexts with an abstract syntax of
        *Verification SOP Class* and the default transfer syntaxes by using
        its UID value.

        >>> from pynetdicom import AE
        >>> ae = AE()
        >>> ae.add_supported_context('1.2.840.10008.1.1')
        >>> print(ae.supported_contexts[0])
        Abstract Syntax: Verification SOP Class
        Transfer Syntax(es):
            =Implicit VR Little Endian
            =Explicit VR Little Endian
            =Explicit VR Big Endian

        Add support for presentation contexts with an abstract syntax of
        *Verification SOP Class* and the default transfer syntaxes by using the
        inbuilt `VerificationSOPClass` object.

        >>> from pynetdicom import AE
        >>> from pynetdicom.sop_class import VerificationSOPClass
        >>> ae = AE()
        >>> ae.add_supported_context(VerificationSOPClass)

        Add support for presentation contexts with an abstract syntax of
        *Verification SOP Class* and a transfer syntax of *Implicit VR Little
        Endian*.

        >>> from pydicom.uid import ImplicitVRLittleEndian
        >>> from pynetdicom import AE
        >>> from pynetdicom.sop_class import VerificationSOPClass
        >>> ae = AE()
        >>> ae.add_supported_context(VerificationSOPClass,
        ...                          ImplicitVRLittleEndian)
        >>> print(ae.supported_contexts[0])
        Abstract Syntax: Verification SOP Class
        Transfer Syntax(es):
            =Implicit VR Little Endian

        Add support for presentation contexts with an abstract syntax of
        *Verification SOP Class* and transfer syntaxes of *Implicit VR Little
        Endian* and *Explicit VR Big Endian* and then update the context to
        also support *Explicit VR Little Endian*.

        >>> from pydicom.uid import (
        ...     ImplicitVRLittleEndian, ExplicitVRLittleEndian,
        ...     ExplicitVRBigEndian
        ... )
        >>> from pynetdicom import AE
        >>> from pynetdicom.sop_class import VerificationSOPClass
        >>> ae = AE()
        >>> ae.add_supported_context(VerificationSOPClass,
        ...                         [ImplicitVRLittleEndian,
        ...                          ExplicitVRBigEndian])
        >>> ae.add_supported_context(VerificationSOPClass,
        ...                          ExplicitVRLittleEndian)
        >>> print(ae.supported_contexts[0])
        Abstract Syntax: Verification SOP Class
        Transfer Syntax(es):
            =Implicit VR Little Endian
            =Explicit VR Little Endian
            =Explicit VR Big Endian

        Add support for CTImageStorage and if the association requestor
        includes an SCP/SCU Role Selection Negotiation item for CT Image
        Storage requesting the SCU and SCP roles then accept the proposal.

        >>> from pynetdicom import AE
        >>> from pynetdicom.sop_class import CTImageStorage
        >>> ae = AE()
        >>> ae.add_supported_context(
        ...     CTImageStorage, scu_role=True, scp_role=True
        ... )
        """
        if transfer_syntax is None:
            transfer_syntax = DEFAULT_TRANSFER_SYNTAXES

        abstract_syntax = UID(abstract_syntax)

        if not isinstance(scu_role, (type(None), bool)):
            raise TypeError("`scu_role` must be None or bool")

        if not isinstance(scp_role, (type(None), bool)):
            raise TypeError("`scp_role` must be None or bool")

        # For convenience allow single transfer syntax values
        if isinstance(transfer_syntax, str):
            transfer_syntax = [transfer_syntax]
        transfer_syntax = [UID(syntax) for syntax in transfer_syntax]

        # If the abstract syntax is already supported then update the transfer
        #   syntaxes
        if abstract_syntax in self._supported_contexts:
            context = self._supported_contexts[abstract_syntax]
            for syntax in transfer_syntax:
                context.add_transfer_syntax(syntax)
            context.scu_role = None or scu_role
            context.scp_role = None or scp_role
        else:
            context = PresentationContext()
            context.abstract_syntax = abstract_syntax
            context.transfer_syntax = transfer_syntax
            context.scu_role = None or scu_role
            context.scp_role = None or scp_role

            self._supported_contexts[abstract_syntax] = context

    @property
    def ae_title(self):
        """Get the AE title."""
        return self._ae_title

    @ae_title.setter
    def ae_title(self, value):
        """Set the AE title.

        Parameters
        ----------
        value : bytes
            The AE title to use for the local Application Entity. Leading and
            trailing spaces are non-significant.
        """
        # pylint: disable=attribute-defined-outside-init
        try:
            self._ae_title = validate_ae_title(value)
        except:
            raise

    def associate(self, addr, port, contexts=None, ae_title=b'ANY-SCP',
<<<<<<< HEAD
                  max_pdu=DEFAULT_MAX_LENGTH, ext_neg=None, bind_address=None,
                  tls_args=None, evt_handlers=None):
=======
                  max_pdu=DEFAULT_MAX_LENGTH, ext_neg=None,
                  bind_address=('', 0), tls_args=None):
>>>>>>> 0469adc5
        """Request an Association with a remote AE.

        The Association thread is returned whether or not the association is
        accepted and should be checked using ``Association.is_established``
        before sending any messages. The returned thread will only be running
        if the association was established.

        Parameters
        ----------
        addr : str
            The peer AE's TCP/IP address.
        port : int
            The peer AE's listen port number.
        contexts : list of presentation.PresentationContext, optional
            The presentation contexts that will be requested by the AE for
            support by the peer. If not used then the presentation contexts in
            the `AE.requested_contexts` property will be requested instead.
        ae_title : bytes, optional
            The peer's AE title, will be used as the 'Called AE Title'
            parameter value (default b'ANY-SCP').
        max_pdu : int, optional
            The maximum PDV receive size in bytes to use when negotiating the
            association (default 16832).
        ext_neg : list of UserInformation objects, optional
            Used if extended association negotiation is required.
        bind_address : 2-tuple, optional
            The (host, port) to bind the Association's communication socket
            to, default ('', 0).
        tls_args : 2-tuple, optional
            If TLS is required then this should be a 2-tuple containing a
            (ssl_context, `server_hostname`), where ssl_context is the
            ssl.SSLContext instance to use to wrap the client socket and
            `server_hostname` is the value to use for the corresponding
            keyword parameter in ``SSLContext.wrap_sockets()``. If no
            `tls_args` is supplied then TLS will not be used (default).
        evt_handlers : list of 2-tuple, optional
            A list of (event, handler), where `event` is an ``evt.EVT_*`` event
            tuple and `handler` is a callable function that will be bound to
            the event. The handler should take a single ``event.Event``
            parameter and may return or yield objects depending on the exact
            event that the handler is bound to. TODO: Add link to Event
            documentation.

        Returns
        -------
        assoc : association.Association
            If the association was established then a running Association
            thread, otherwise returns a thread that hasn't been started.

        Raises
        ------
        RuntimeError
            If called with no requested presentation contexts (i.e. `contexts`
            has not been supplied and ``ApplicationEntity.requested_contexts``
            is empty).
        """
        if not isinstance(addr, str):
            raise TypeError("'addr' must be a valid IPv4 string")

        if not isinstance(port, int):
            raise TypeError("'port' must be a valid port number")

        # Association
        assoc = Association(self, MODE_REQUESTOR)

        # Set the thread name
        timestamp = datetime.strftime(datetime.now(), "%Y%m%d%H%M%S")
        assoc.name = "RequestorThread@{}".format(timestamp)

        # Setup the association's communication socket
        sock = AssociationSocket(assoc, address=bind_address)
        sock.tls_args = tls_args or {}
        assoc.set_socket(sock)

        # Association Acceptor object -> remote AE
        assoc.acceptor.ae_title = validate_ae_title(ae_title)
        assoc.acceptor.address = addr
        assoc.acceptor.port = port

        # Association Requestor object -> local AE
        assoc.requestor.address = socket.gethostbyname(socket.gethostname())
        assoc.requestor.port = bind_address[1]
        assoc.requestor.ae_title = self.ae_title
        assoc.requestor.maximum_length = max_pdu
        assoc.requestor.implementation_class_uid = (
            self.implementation_class_uid
        )
        assoc.requestor.implementation_version_name = (
            self.implementation_version_name
        )
        for item in (ext_neg or []):
            assoc.requestor.add_negotiation_item(item)

        # Requestor's presentation contexts
        if contexts is None:
            contexts = self.requested_contexts
        else:
            self._validate_requested_contexts(contexts)

        # PS3.8 Table 9.11, an A-ASSOCIATE-RQ must contain one or more
        #   Presentation Context items
        if not contexts:
            raise RuntimeError(
                "At least one requested presentation context is required "
                "before associating with a peer"
            )

        # Set using a copy of the original to play nicely
        contexts = deepcopy(contexts)

        # Add the context IDs
        for ii, context in enumerate(contexts):
            context.context_id = 2 * ii + 1

        assoc.requestor.requested_contexts = contexts

        # Bind events to the handlers
        evt_handlers = evt_handlers or {}
        for (event, handler) in evt_handlers:
            assoc.bind(event, handler)

        # Send an A-ASSOCIATE request to the peer and start negotiation
        assoc.request()

        # If the result of the negotiation was acceptance then start up
        #   the Association thread
        if assoc.is_established:
            assoc.start()

        return assoc

    @property
    def dimse_timeout(self):
        """Get the DIMSE timeout."""
        return self._dimse_timeout

    @dimse_timeout.setter
    def dimse_timeout(self, value):
        """Set the DIMSE timeout in seconds."""
        # pylint: disable=attribute-defined-outside-init
        if value is None:
            self._dimse_timeout = None
        elif isinstance(value, (int, float)) and value >= 0:
            self._dimse_timeout = value
        else:
            LOGGER.warning("dimse_timeout set to 30 s")
            self._dimse_timeout = 30

        for assoc in self.active_associations:
            assoc.dimse_timeout = self.dimse_timeout

    @property
    def implementation_class_uid(self):
        """Return the current Implementation Class UID."""
        return self._implementation_uid

    @implementation_class_uid.setter
    def implementation_class_uid(self, uid):
        """Set the Implementation Class UID used in Association requests.

        Parameters
        ----------
        uid : str or pydicom.uid.UID
            The A-ASSOCIATE-RQ's Implementation Class UID value.
        """
        uid = UID(uid)
        if uid.is_valid:
            # pylint: disable=attribute-defined-outside-init
            self._implementation_uid = uid

    @property
    def implementation_version_name(self):
        """Return the current Implementation Version Name."""
        return self._implementation_version

    @implementation_version_name.setter
    def implementation_version_name(self, value):
        """Set the Implementation Version Name used in Association requests.

        Parameters
        ----------
        value : bytes
            The A-ASSOCIATE-RQ's Implementation Version Name value.
        """
        # pylint: disable=attribute-defined-outside-init
        self._implementation_version = value

    @property
    def maximum_associations(self):
        """Return the number of maximum associations as int."""
        return self._maximum_associations

    @maximum_associations.setter
    def maximum_associations(self, value):
        """Set the number of maximum associations."""
        # pylint: disable=attribute-defined-outside-init
        if isinstance(value, int) and value >= 1:
            self._maximum_associations = value
        else:
            LOGGER.warning("maximum_associations set to 1")
            self._maximum_associations = 1

    @property
    def maximum_pdu_size(self):
        """Return the maximum PDU size accepted by the AE as int."""
        return self._maximum_pdu_size

    @maximum_pdu_size.setter
    def maximum_pdu_size(self, value):
        """Set the maximum PDU size."""
        # pylint: disable=attribute-defined-outside-init
        # Bounds and type checking of the received maximum length of the
        #   variable field of P-DATA-TF PDUs (in bytes)
        #   * Must be numerical, greater than or equal to 0 (0 indicates
        #       no maximum length (PS3.8 Annex D.1.1)
        if value >= 0:
            self._maximum_pdu_size = value
        else:
            LOGGER.warning(
                "maximum_pdu_size set to {}".format(DEFAULT_MAX_LENGTH)
            )

    @property
    def network_timeout(self):
        """Get the network timeout."""
        return self._network_timeout

    @network_timeout.setter
    def network_timeout(self, value):
        """Set the network timeout."""
        # pylint: disable=attribute-defined-outside-init
        if value is None:
            self._network_timeout = None
        elif isinstance(value, (int, float)) and value >= 0:
            self._network_timeout = value
        else:
            LOGGER.warning("network_timeout set to 60 s")
            self._network_timeout = 60

        for assoc in self.active_associations:
            assoc.network_timeout = self.network_timeout

    def remove_requested_context(self, abstract_syntax, transfer_syntax=None):
        """Remove a requested Presentation Context.

        Depending on the supplied parameters one of the following will occur:

        * `abstract_syntax` alone -  all contexts with a matching abstract
          syntax all be removed.
        * `abstract_syntax` and `transfer_syntax` -  for all contexts with a
          matching abstract syntax; if the supplied `transfer_syntax` list
          contains all of the context's requested transfer syntaxes then the
          entire context will be removed. Otherwise only the matching transfer
          syntaxes will be removed from the context (and the context will
          remain with one or more transfer syntaxes).

        Parameters
        ----------
        abstract_syntax : str, pydicom.uid.UID or sop_class.SOPClass
            The abstract syntax of the presentation context you wish to stop
            requesting when sending association requests.
        transfer_syntax : UID str or list of UID str, optional
            The transfer syntax(ex) you wish to stop requesting. If a list of
            str/UID then only those transfer syntaxes specified will no longer
            be requested. If not specified then the abstract syntax and all
            associated transfer syntaxes will no longer be requested (default).

        Examples
        --------
        Remove all requested presentation contexts with an abstract syntax of
        *Verification SOP Class* using its UID value.

        >>> from pynetdicom import AE
        >>> ae = AE()
        >>> ae.add_requested_context('1.2.840.10008.1.1')
        >>> print(ae.reqested_contexts[0])
        Abstract Syntax: Verification SOP Class
        Transfer Syntax(es):
	        =Implicit VR Little Endian
	        =Explicit VR Little Endian
	        =Explicit VR Big Endian
        >>> ae.remove_requested_context('1.2.840.10008.1.1')
        >>> len(ae.requested_contexts)
        0

        Remove all requested presentation contexts with an abstract syntax of
        *Verification SOP Class* using the inbuilt `VerificationSOPClass`
        object.

        >>> from pynetdicom import AE
        >>> from pynetdicom.sop_class import VerificationSOPClass
        >>> ae = AE()
        >>> ae.add_requested_context(VerificationSOPClass)
        >>> ae.remove_requested_context(VerificationSOPClass)
        >>> len(ae.requested_contexts)
        0

        For all requested presentation contexts with an abstract syntax of
        *Verification SOP Class*, stop requesting a transfer syntax of
        *Implicit VR Little Endian*. If a presentation context exists which
        only has a single *Implicit VR Little Endian* transfer syntax then
        it will be completely removed, otherwise it will be kept with its
        remaining transfer syntaxes.

        Presentation context has only a single matching transfer syntax:

        >>> from pydicom.uid import ImplicitVRLittleEndian
        >>> from pynetdicom import AE
        >>> from pynetdicom.sop_class import VerificationSOPClass
        >>> ae.add_requested_context(VerificationSOPClass,
        ...                          ImplicitVRLittleEndian)
        >>> print(ae.requested_contexts[0])
        Abstract Syntax: Verification SOP Class
        Transfer Syntax(es):
	        =Implicit VR Little Endian
        >>> ae.remove_requested_context(VerificationSOPClass,
        ...                             ImplicitVRLittleEndian)
        >>> len(ae.requested_contexts)
        0

        Presentation context has at least one remaining transfer syntax:

        >>> from pydicom.uid import (
        ...     ImplicitVRLittleEndian, ExplicitVRLittleEndian
        ... )
        >>> from pynetdicom import AE
        >>> from pynetdicom.sop_class import VerificationSOPClass
        >>> ae = AE()
        >>> ae.add_requested_context(VerificationSOPClass)
        >>> print(ae.requested_contexts[0])
        Abstract Syntax: Verification SOP Class
        Transfer Syntax(es):
	        =Implicit VR Little Endian
	        =Explicit VR Little Endian
	        =Explicit VR Big Endian
        >>> ae.remove_requested_context(VerificationSOPClass,
        ...                             [ImplicitVRLittleEndian,
        ...                              ExplicitVRLittleEndian])
        >>> print(ae.requested_contexts[0])
        Abstract Syntax: Verification SOP Class
        Transfer Syntax(es):
	        =Explicit VR Big Endian
        """
        abstract_syntax = UID(abstract_syntax)

        # Get all the current requested contexts with the same abstract syntax
        matching_contexts = [
            cntx for cntx in self.requested_contexts
            if cntx.abstract_syntax == abstract_syntax
        ]

        if isinstance(transfer_syntax, str):
            transfer_syntax = [transfer_syntax]

        if transfer_syntax is None:
            # If no transfer_syntax then remove the context completely
            for context in matching_contexts:
                self._requested_contexts.remove(context)
        else:
            for context in matching_contexts:
                for tsyntax in transfer_syntax:
                    if tsyntax in context.transfer_syntax:
                        context.transfer_syntax.remove(UID(tsyntax))

                # Only if all transfer syntaxes have been removed then
                #   remove the context
                if not context.transfer_syntax:
                    self._requested_contexts.remove(context)

    def remove_supported_context(self, abstract_syntax, transfer_syntax=None):
        """Remove a supported presentation context.

        Depending on the supplied parameters one of the following will occur:

        * `abstract_syntax` alone-  the entire supported context will be
          removed.
        * `abstract_syntax` and `transfer_syntax` -  If the supplied
          `transfer_syntax` list contains all of the context's supported
          transfer syntaxes then the entire context will be removed.
          Otherwise only the matching transfer syntaxes will be removed from
          the context (and the context will remain with one or more transfer
          syntaxes).

        Parameters
        ----------
        abstract_syntax : str, pydicom.uid.UID or sop_class.SOPClass
            The abstract syntax of the presentation context you wish to stop
            supporting.
        transfer_syntax : UID str or list of UID str, optional
            The transfer syntax(ex) you wish to stop supporting. If a list of
            str/UID then only those transfer syntaxes specified will no longer
            be supported. If not specified then the abstract syntax and all
            associated transfer syntaxes will no longer be supported (default).

        Examples
        --------
        Remove the supported presentation context with an abstract syntax of
        *Verification SOP Class* using its UID value.

        >>> from pynetdicom import AE
        >>> ae = AE()
        >>> ae.add_supported_context('1.2.840.10008.1.1')
        >>> print(ae.supported_contexts[0])
        Abstract Syntax: Verification SOP Class
        Transfer Syntax(es):
	        =Implicit VR Little Endian
	        =Explicit VR Little Endian
	        =Explicit VR Big Endian
        >>> ae.remove_supported_context('1.2.840.10008.1.1')
        >>> len(ae.supported_contexts)
        0

        Remove the supported presentation context with an abstract syntax of
        *Verification SOP Class* using the inbuilt `VerificationSOPClass`
        object.

        >>> from pynetdicom import AE, VerificationPresentationContexts
        >>> from pynetdicom.sop_class import VerificationSOPClass
        >>> ae = AE()
        >>> ae.supported_contexts = VerificationPresentationContexts
        >>> ae.remove_supported_context(VerificationSOPClass)

        For the presentation contexts with an abstract syntax of
        *Verification SOP Class*, stop supporting the *Implicit VR Little
        Endian* transfer syntax. If the presentation context only has the
        single *Implicit VR Little Endian* transfer syntax then it will be
        completely removed, otherwise it will be kept with the remaining
        transfer syntaxes.

        Presentation context has only a single matching transfer syntax:

        >>> from pydicom.uid import ImplicitVRLittleEndian
        >>> from pynetdicom import AE
        >>> from pynetdicom.sop_class import VerificationSOPClass
        >>> ae = AE()
        >>> ae.add_supported_context(VerificationSOPClass,
        ...                          ImplicitVRLittleEndian)
        >>> print(ae.supported_contexts[0])
        Abstract Syntax: Verification SOP Class
        Transfer Syntax(es):
	        =Implicit VR Little Endian
        >>> ae.remove_supported_context(VerificationSOPClass,
        ...                             ImplicitVRLittleEndian)
        >>> len(ae.supported_contexts)
        0

        Presentation context has at least one remaining transfer syntax:

        >>> from pydicom.uid import (
        ...     ImplicitVRLittleEndian, ExplicitVRLittleEndian
        ... )
        >>> from pynetdicom import AE
        >>> from pynetdicom.sop_class import VerificationSOPClass
        >>> ae = AE()
        >>> ae.add_supported_context(VerificationSOPClass)
        >>> print(ae.supported_contexts[0])
        Abstract Syntax: Verification SOP Class
        Transfer Syntax(es):
	        =Implicit VR Little Endian
	        =Explicit VR Little Endian
	        =Explicit VR Big Endian
        >>> ae.remove_supported_context(VerificationSOPClass,
        ...                             [ImplicitVRLittleEndian,
        ...                              ExplicitVRLittleEndian])
        >>> print(ae.supported_contexts[0])
        Abstract Syntax: Verification SOP Class
        Transfer Syntax(es):
	        =Explicit VR Big Endian
        """
        abstract_syntax = UID(abstract_syntax)

        if isinstance(transfer_syntax, str):
            transfer_syntax = [transfer_syntax]

        # Check abstract syntax is actually present
        #   we don't warn if not present because by not being present its not
        #   supported and hence the user's intent has been satisfied
        if abstract_syntax in self._supported_contexts:
            if transfer_syntax is None:
                # If no transfer_syntax then remove the context completely
                del self._supported_contexts[abstract_syntax]
            else:
                # If transfer_syntax then only remove matching syntaxes
                context = self._supported_contexts[abstract_syntax]
                for tsyntax in transfer_syntax:
                    if tsyntax in context.transfer_syntax:
                        context.transfer_syntax.remove(UID(tsyntax))

                # Only if all transfer syntaxes have been removed then remove
                #   the context
                if not context.transfer_syntax:
                    del self._supported_contexts[abstract_syntax]

    @property
    def requested_contexts(self):
        """Return a list of the requested PresentationContext items.

        Returns
        -------
        list of presentation.PresentationContext
            The SCU's requested Presentation Contexts.
        """
        return self._requested_contexts

    @requested_contexts.setter
    def requested_contexts(self, contexts):
        """Set the requested Presentation Contexts using a list.

        Parameters
        ----------
        contexts : list of presentation.PresentationContext
            The Presentation Contexts to request when acting as an SCU.

        Examples
        --------
        Set the requested presentation contexts using an inbuilt list of
        service specific `PresentationContext` items:

        >>> from pynetdicom import AE, StoragePresentationContexts
        >>> ae = AE()
        >>> ae.requested_contexts = StoragePresentationContexts

        Set the requested presentation contexts using a list of
        `PresentationContext` items:

        >>> from pydicom.uid import ImplicitVRLittleEndian
        >>> from pynetdicom import AE
        >>> from pynetdicom.presentation import PresentationContext
        >>> context = PresentationContext()
        >>> context.abstract_syntax = '1.2.840.10008.1.1'
        >>> context.transfer_syntax = [ImplicitVRLittleEndian]
        >>> ae = AE()
        >>> ae.requested_contexts = [context]
        >>> print(ae.requested_contexts[0])
        Abstract Syntax: Verification SOP Class
        Transfer Syntax(es):
            =Implicit VR Little Endian

        Raises
        ------
        ValueError
            If trying to add more than 128 requested presentation contexts.

        See Also
        --------
        ApplicationEntity.add_requested_context
            Add a single presentation context to the requested contexts using
            an abstract syntax and (optionally) a list of transfer syntaxes.
        """
        if not contexts:
            self._requested_contexts = []
            return

        self._validate_requested_contexts(contexts)

        for context in contexts:
            self.add_requested_context(context.abstract_syntax,
                                       context.transfer_syntax)

    @property
    def require_called_aet(self):
        """Return whether the *Called AE Title* must match ae_title."""
        return self._require_called_aet

    @require_called_aet.setter
    def require_called_aet(self, require_match):
        """Set whether the *Called AE Title* must match the AE title.

        When an Association request is received the value of the 'Called AE
        Title' supplied by the peer will be compared with the set values and
        if none match the association will be rejected. If the set value
        is an empty list then the 'Called AE Title' will not be checked.

        Parameters
        ----------
        require_match : bool
            If True then any association requests that supply a
            *Called AE Title* value that does not match AE.ae_title
            will be rejected. If False (default) then all association requests
            will be accepted (unless rejected for other reasons).
        """
        # pylint: disable=attribute-defined-outside-init
        self._require_called_aet = require_match

    @property
    def require_calling_aet(self):
        """Return the required calling AE title as a list of bytes."""
        return self._require_calling_aet

    @require_calling_aet.setter
    def require_calling_aet(self, ae_titles):
        """Set the required calling AE title.

        When an Association request is received the value of the 'Calling AE
        Title' supplied by the peer will be compared with the set value and
        if none match the association will be rejected. If the set value
        is an empty list then the 'Calling AE Title' will not be checked.

        Parameters
        ----------
        ae_titles : list of bytes
            If not empty then any association requests that supply a
            Calling AE Title value that does not match one of the values in
            `ae_titles` will be rejected. If an empty list (default) then all
            association requests will be accepted (unless rejected for other
            reasons).
        """
        # pylint: disable=attribute-defined-outside-init
        self._require_calling_aet = [
            validate_ae_title(aet) for aet in ae_titles
        ]

<<<<<<< HEAD
    # TODO: remove in v1.3
    def start(self, select_timeout=0.5):
        """Start the AE as an SCP.

        When running the AE as an SCP this needs to be called to start the main
        loop, it listens for connections on `local_socket` and if they request
        association starts a new Association thread

        This method is deprecated and will be removed in v1.3. Use
        ``start_server()`` instead.

        Parameters
        ----------
        select_timeout : float or None, optional
            The timeout (in seconds) that the select.select() call will block
            for (default 0.5). A value of 0 specifies a poll and never blocks.
            A value of None blocks until a connection is ready.
        """
        warnings.warn(
            "start() is deprecated and will be removed in v1.3. Use "
            "start_server() instead",
            DeprecationWarning
        )

        self._quit = False

        # If the SCP has no supported SOP Classes then there's no point
        #   running as a server
        if not self.supported_contexts:
            msg = "No supported Presentation Contexts have been defined"
            LOGGER.error(msg)
            raise ValueError(msg)

        bad_contexts = []
        for cx in self.supported_contexts:
            roles = (cx.scu_role, cx.scp_role)
            if None in roles and roles != (None, None):
                bad_contexts.append(cx.abstract_syntax)

        if bad_contexts:
            msg = (
                "The following presentation contexts have inconsistent "
                "scu_role/scp_role values (if one is None, both must be):\n  "
            )
            msg += '\n  '.join(bad_contexts)
            LOGGER.warning(msg)
            return

        # Bind `sock` to the specified listen port
        sock = self._bind_socket()
        self.local_socket = sock

        while not self._quit:
            try:
                # Returns a list if `sock` has data available
                #   readable, writeable, exceptional
                # `select_timeout` specifies that select blocks for
                #   that many seconds before allowing the SCP to be killed
                ready, _, _ = select.select([sock], [], [], select_timeout)

                # We check self._quit in case the kill came in during select()
                if ready and not self._quit:
                    # socket.accept() blocks until a connection is available
                    client_socket, _ = sock.accept()

                    # Start a new association (as acceptor)
                    self._handle_connection(client_socket)
            except KeyboardInterrupt:
                self.stop()

    def start_server(self, address, block=True, ssl_context=None,
                     evt_handlers=None):
=======
    def start_server(self, address, block=True, ssl_context=None):
>>>>>>> 0469adc5
        """Start the AE as an association acceptor.

        If set to non-blocking then a running ``ThreadedAssociationServer``
        instance will be returned. This can be stopped using ``shutdown()``.

        Parameters
        ----------
        address : 2-tuple
            The (host, port) to use when listening for incoming association
            requests.
        block : bool, optional
            If True (default) then the server will be blocking, otherwise it
            will start the server in a new thread and be non-blocking.
        ssl_context : ssl.SSLContext, optional
            If TLS is required then this should the SSLContext instance to
            use to wrap the client sockets, otherwise if None then no TLS will
            be used (default).
        evt_handlers : list of 2-tuple, optional
            A list of (event, handler), where `event` is an ``evt.EVT_*`` event
            tuple and `handler` is a callable function that will be bound to
            the event. The handler should take a single ``event.Event``
            parameter and may return or yield objects depending on the exact
            event that the handler is bound to. TODO: Add link to Event
            documentation.

        Returns
        -------
        transport.ThreadedAssociationServer or None
            If `block` is False then returns the server instance, otherwise
            returns None.
        """
        # If the SCP has no supported SOP Classes then there's no point
        #   running as a server
        if not self.supported_contexts:
            msg = "No supported Presentation Contexts have been defined"
            LOGGER.error(msg)
            raise ValueError(msg)

        bad_contexts = []
        for cx in self.supported_contexts:
            roles = (cx.scu_role, cx.scp_role)
            if None in roles and roles != (None, None):
                bad_contexts.append(cx.abstract_syntax)

        if bad_contexts:
            msg = (
                "The following presentation contexts have inconsistent "
                "scu_role/scp_role values (if one is None, both must be):\n  "
            )
            msg += '\n  '.join(bad_contexts)
            raise ValueError(msg)

        evt_handlers = evt_handlers or {}

        if block:
            # Blocking server
            server = AssociationServer(self, address, ssl_context)
            # Bind events to the handlers
            for (event, handler) in evt_handlers:
                server.bind(event, handler)

            self._servers.append(server)

            try:
                # **BLOCKING**
                server.serve_forever()
            except KeyboardInterrupt:
                server.shutdown()
        else:
            # Non-blocking server
            timestamp = datetime.strftime(datetime.now(), "%Y%m%d%H%M%S")
            server = ThreadedAssociationServer(self, address, ssl_context)
            # Bind events to the handlers
            for (event, handler) in evt_handlers:
                server.bind(event, handler)

            thread = threading.Thread(
                target=server.serve_forever,
                name="AcceptorServer@{}".format(timestamp)
            )
            thread.daemon = True
            thread.start()

            self._servers.append(server)

            return server

    def shutdown(self):
        """Stop any active association servers and threads."""
        for assoc in self.active_associations:
            assoc.abort()

        # This is a bit hackish: server.shutdown() deletes the server
        #   from `_servers` so we need to workaround this
        original = self._servers[:]
        for server in original:
            server.shutdown()

        self._servers = []

    def __str__(self):
        """ Prints out the attribute values and status for the AE """
        str_out = "\n"
        str_out += "Application Entity '{0!s}'\n".format(self.ae_title)

        str_out += "\n"
        str_out += "  Requested Presentation Contexts:\n"
        if not self.requested_contexts:
            str_out += "\tNone\n"
        for context in self.requested_contexts:
            str_out += "\t{0!s}\n".format(context.abstract_syntax.name)
            for transfer_syntax in context.transfer_syntax:
                str_out += "\t\t{0!s}\n".format(transfer_syntax.name)

        str_out += "\n"
        str_out += "  Supported Presentation Contexts:\n"
        if not self.supported_contexts:
            str_out += "\tNone\n"
        for context in self.supported_contexts:
            str_out += "\t{0!s}\n".format(context.abstract_syntax.name)
            for transfer_syntax in context.transfer_syntax:
                str_out += "\t\t{0!s}\n".format(transfer_syntax.name)

        str_out += "\n"
        str_out += "  ACSE timeout: {0!s} s\n".format(self.acse_timeout)
        str_out += "  DIMSE timeout: {0!s} s\n".format(self.dimse_timeout)
        str_out += "  Network timeout: {0!s} s\n".format(self.network_timeout)

        str_out += "\n"
        if self.require_calling_aet != []:
            ae_titles = [
                aet.decode('ascii') for aet in self.require_calling_aet
            ]
            str_out += "  Required calling AE title(s): {0!s}\n" \
                       .format(', '.join(ae_titles))
        str_out += "  Require called AE title: {0!s}\n" \
                   .format(self.require_called_aet)

        str_out += "\n"

        # Association information
        str_out += '  Association(s): {0!s}/{1!s}\n' \
                   .format(len(self.active_associations),
                           self.maximum_associations)

        for assoc in self.active_associations:
            str_out += '\tPeer: {0!s} on {1!s}:{2!s}\n' \
                       .format(assoc.remote['ae_title'],
                               assoc.remote['address'],
                               assoc.remote['port'])

        return str_out

    @property
    def supported_contexts(self):
        """Return a list of the supported PresentationContexts items.

        Returns
        -------
        list of presentation.PresentationContext
            The SCP's supported Presentation Contexts, ordered by abstract
            syntax.
        """
        # The supported presentation contexts are stored internally as a dict
        contexts = sorted(list(self._supported_contexts.values()),
                          key=lambda cntx: cntx.abstract_syntax)
        return contexts

    @supported_contexts.setter
    def supported_contexts(self, contexts):
        """Set the supported Presentation Contexts using a list.

        Parameters
        ----------
        contexts : list of presentation.PresentationContext
            The Presentation Contexts to support when acting as an SCP.

        Examples
        --------
        Set the supported presentation contexts using a list of
        `PresentationContext` items:

        >>> from pydicom.uid import ImplicitVRLittleEndian
        >>> from pynetdicom import AE
        >>> from pynetdicom.presentation import PresentationContext
        >>> context = PresentationContext()
        >>> context.abstract_syntax = '1.2.840.10008.1.1'
        >>> context.transfer_syntax = [ImplicitVRLittleEndian]
        >>> ae = AE()
        >>> ae.supported_contexts = [context]

        Set the supported presentation contexts using an inbuilt list of
        service specific `PresentationContext` items:

        >>> from pynetdicom import AE, StoragePresentationContexts
        >>> ae = AE()
        >>> ae.supported_contexts = StoragePresentationContexts

        See Also
        --------
        ApplicationEntity.add_supported_context
            Add a single presentation context to the supported contexts using
            an abstract syntax and optionally a list of transfer syntaxes.
        """
        if not contexts:
            self._supported_contexts = {}

        for item in contexts:
            if not isinstance(item, PresentationContext):
                raise ValueError(
                    "'contexts' must be a list of PresentationContext items"
                )

            self.add_supported_context(item.abstract_syntax,
                                       item.transfer_syntax)

    @staticmethod
    def _validate_requested_contexts(contexts):
        """Validate the supplied `contexts`.

        Parameters
        ----------
        contexts : list of presentation.PresentationContext
            The contexts to validate.
        """
        if len(contexts) > 128:
            raise ValueError(
                "The maximum allowed number of requested presentation "
                "contexts is 128"
            )

        for item in contexts:
            if not isinstance(item, PresentationContext):
                raise ValueError(
                    "'contexts' must be a list of PresentationContext items"
                )


    # Association extended negotiation callbacks
    # pylint: disable=unused-argument,no-self-use
    def on_async_ops_window(self, nr_invoked, nr_performed):
        """Callback for when an Asynchronous Operations Window Negotiation
        item is include in the association request.

        Asynchronous operations are not supported by pynetdicom and any
        request will always return the default number of operations
        invoked/performed (1, 1), regardless of what values are returned by
        this callback.

        If the callback is not implemented then no response to the Asynchronous
        Operations Window Negotiation will be sent to the association
        requestor.

        Parameters
        ----------
        nr_invoked : int
            The *Maximum Number Operations Invoked* parameter value of the
            Asynchronous Operations Window request. If the value is 0 then
            an unlimited number of invocations are requested.
        nr_performed : int
            The *Maximum Number Operations Performed* parameter value of the
            Asynchronous Operations Window request. If the value is 0 then
            an unlimited number of performances are requested.

        Returns
        -------
        int, int
            The (maximum number operations invoked, maximum number operations
            performed). A value of 0 indicates that an unlimited number of
            operations is supported. As asynchronous operations are not
            currently supported the return value will be ignored and (1, 1).
            sent in response.
        """
        raise NotImplementedError(
            "No Asynchronous Operations Window Negotiation response will be "
            "sent"
        )

    def on_sop_class_common_extended(self, items):
        """Callback for when one or more SOP Class Common Extended Negotiation
        items are included in the association request.

        Parameters
        ----------
        items : dict
            The {*SOP Class UID* : SOPClassCommonExtendedNegotiation} items
            sent by the requestor.

        Returns
        -------
        dict
            The {*SOP Class UID* : SOPClassCommonExtendedNegotiation}
            accepted by the acceptor. When receiving DIMSE messages containing
            datasets corresponding to the SOP Class UID in an accepted item
            the corresponding Service Class will be used.

        References
        ----------

        * DICOM Standard Part 7, `Annex D.3.3.6 <http://dicom.nema.org/medical/dicom/current/output/chtml/part07/sect_D.3.3.6.html>`_
        """
        return {}

    def on_sop_class_extended(self, app_info):
        """Callback for when one or more SOP Class Extended Negotiation items
        are included in the association request.

        Parameters
        ----------
        app_info : dict of pydicom.uid.UID, bytes
            The {*SOP Class UID* : *Service Class Application Information*}
            parameter values for the included items, with the service class
            application information being the raw encoded data sent by the
            requestor.

        Returns
        -------
        dict of pydicom.uid.UID, bytes or None
            The {*SOP Class UID* : *Service Class Application Information*}
            parameter values to be sent in response to the request, with the
            service class application information being the encoded data that
            will be sent to the peer as-is. Return None if no response is to
            be sent.

        References
        ----------

        * DICOM Standard Part 7, `Annex D.3.3.5 <http://dicom.nema.org/medical/dicom/current/output/chtml/part07/sect_D.3.3.5.html>`_
        """
        return None

    def on_user_identity(self, user_id_type, primary_field,
                         secondary_field, info):
        """Callback for when a user identity negotiation item is included with
        the association request.

        If not implemented by the user then the association will be accepted
        (provided there's no other reason to reject it) and no User Identity
        response will be sent even if one is requested.

        Parameters
        ----------
        user_id_type : int
            The *User Identity Type* value, which indicates the form of user
            identity being provided:

            * 1 - Username as a UTF-8 string
            * 2 - Username as a UTF-8 string and passcode
            * 3 - Kerberos Service ticket
            * 4 - SAML Assertion
            * 5 - JSON Web Token
        primary_field : bytes
            The *Primary Field* value, contains the username, the encoded
            Kerberos ticket or the JSON web token.
        secondary_field : bytes or None
            The *Secondary Field* value. Will be ``None`` unless the
            `user_id_type` is ``2`` in which case it will be ``bytes``.
        info : dict
            A dict containing information about the association request and
            the association requestor, with the keys:

            ::

              'requestor' : {
                  'ae_title' : bytes, the requestor's AE title
                  'address' : str, the requestor's IP address
                  'port' : int, the requestor's port number
              }

        Returns
        -------
        is_verified : bool
            Return True if the user identity has been confirmed and you wish
            to proceed with association establishment, False otherwise.
        response : bytes or None
            If ``user_id_type`` is:

            * 1 or 2, then return None
            * 3 then return the Kerberos Server ticket as bytes
            * 4 then return the SAML response as bytes
            * 5 then return the JSON web token as bytes

        References
        ----------

        * DICOM Standard Part 7, `Annex D.3.3.7 <http://dicom.nema.org/medical/dicom/current/output/chtml/part07/sect_D.3.3.7.html>`_
        """
        raise NotImplementedError("User Identity Negotiation not implemented")


    # High-level DIMSE-C callbacks - user should implement these as required
    def on_c_echo(self, context, info):
        """Callback for when a C-ECHO request is received.

        User implementation is not required for the C-ECHO service, but if you
        intend to do so it should be defined prior to calling
        ``ApplicationEntity.start_server()`` and
        must return either an ``int`` or a pydicom ``Dataset`` containing a
        (0000,0900) *Status* element with a valid C-ECHO status value.

        **Supported Service Classes**

        *Verification Service Class*

        **Status**

        Success
          | ``0x0000`` Success

        Failure
          | ``0x0122`` Refused: SOP Class Not Supported
          | ``0x0210`` Refused: Duplicate Invocation
          | ``0x0211`` Refused: Unrecognised Operation
          | ``0x0212`` Refused: Mistyped Argument

        Parameters
        ----------
        context : presentation.PresentationContextTuple
            The presentation context that the C-ECHO message was sent under
            as a ``namedtuple`` with field names ``context_id``,
            ``abstract_syntax`` and ``transfer_syntax``.
        info : dict
            A dict containing information about the current association, with
            the keys:

            ::

              'requestor' : {
                  'ae_title' : bytes, the requestor's calling AE title
                  'called_aet' : bytes, the requestor's called AE title
                  'address' : str, the requestor's IP address
                  'port' : int, the requestor's port number
              }
              'acceptor' : {
                  'ae_title' : bytes, the acceptor's AE title
                  'address' : str, the acceptor's IP address
                  'port' : int, the acceptor's port number
              }
              'parameters' : {
                  'message_id' : int, the DIMSE message ID
                  'priority' : int, the requested operation priority
                  'originator_aet' : bytes or None, the move originator's AE
                                     title
                  'originator_message_id' : int or None, the move originator's
                                            message ID
              }
              'sop_class_extended' : {
                  SOP Class UID : Service Class Application Information,
              }

        Returns
        -------
        status : pydicom.dataset.Dataset or int
            The status returned to the peer AE in the C-ECHO response. Must be
            a valid C-ECHO status value for the applicable Service Class as
            either an ``int`` or a ``Dataset`` object containing (at a minimum)
            a (0000,0900) *Status* element. If returning a ``Dataset`` object
            then it may also contain optional elements related to the Status
            (as in the DICOM Standard Part 7, Annex C).

        See Also
        --------
        association.Association.send_c_echo
        dimse_primitives.C_ECHO
        service_class.VerificationServiceClass

        References
        ----------

        * DICOM Standard Part 4, `Annex A <http://dicom.nema.org/medical/dicom/current/output/html/part04.html#chapter_A>`_
        * DICOM Standard Part 7, Sections
          `9.1.5 <http://dicom.nema.org/medical/dicom/current/output/html/part07.html#sect_9.1.5>`_,
          `9.3.5 <http://dicom.nema.org/medical/dicom/current/output/html/part07.html#sect_9.3.5>`_
          and `Annex C <http://dicom.nema.org/medical/dicom/current/output/html/part07.html#chapter_C>`_

        """
        # User implementation of on_c_echo is optional
        return 0x0000

    def on_c_find(self, dataset, context, info):
        """Callback for when a C-FIND request is received.

        Must be defined by the user prior to calling ``AE.start_server()`` and
        must yield ``(status, identifier)`` pairs, where *status* is either an
        ``int`` or pydicom ``Dataset`` containing a (0000,0900) *Status*
        element and *identifier* is a C-FIND *Identifier* ``Dataset``.

        **Supported Service Classes**

        * *Query/Retrieve Service Class*
        * *Basic Worklist Management Service*
        * *Relevant Patient Information Query Service*
        * *Substance Administration Query Service*
        * *Hanging Protocol Query/Retrieve Service*
        * *Defined Procedure Protocol Query/Retrieve Service*
        * *Color Palette Query/Retrieve Service*
        * *Implant Template Query/Retrieve Service*

        **Status**

        Success
          | ``0x0000`` Success

        Failure
          | ``0xA700`` Out of resources
          | ``0xA900`` Identifier does not match SOP class
          | ``0xC000`` to ``0xCFFF`` Unable to process

        Cancel
          | ``0xFE00`` Matching terminated due to Cancel request

        Pending
          | ``0xFF00`` Matches are continuing: current match is supplied and
             any Optional Keys were supported in the same manner as Required
             Keys
          | ``0xFF01`` Matches are continuing: warning that one or more
            Optional Keys were not supported for existence and/or matching
            for this Identifier

        Parameters
        ----------
        dataset : pydicom.dataset.Dataset
            The DICOM Identifier dataset sent by the peer in the C-FIND
            request.
        context : presentation.PresentationContextTuple
            The presentation context that the C-FIND message was sent under
            as a ``namedtuple`` with field names ``context_id``,
            ``abstract_syntax`` and ``transfer_syntax``.
        info : dict
            A dict containing information about the current association, with
            the keys:

            ::

              'requestor' : {
                  'ae_title' : bytes, the requestor's calling AE title
                  'called_aet' : bytes, the requestor's called AE title
                  'address' : str, the requestor's IP address
                  'port' : int, the requestor's port number
              }
              'acceptor' : {
                  'ae_title' : bytes, the acceptor's AE title
                  'address' : str, the acceptor's IP address
                  'port' : int, the acceptor's port number
              }
              'parameters' : {
                  'message_id' : int, the DIMSE message ID
                  'priority' : int, the requested operation priority
              }
              'sop_class_extended' : {
                  SOP Class UID : Service Class Application Information,
              }
              'cancelled' : callable_function

            Where *callable_function* is a function that takes a `msg_id`
            parameter (as int ) and returns True if a C-CANCEL message has
            been received with a *Message ID Being Responded To* value that
            corresponds to `msg_id`, False otherwise. For example:
            ``is_cancelled = info['cancelled'](msg_id)``

        Yields
        ------
        status : pydicom.dataset.Dataset or int
            The status returned to the peer AE in the C-FIND response. Must be
            a valid C-FIND status vuale for the applicable Service Class as
            either an ``int`` or a ``Dataset`` object containing (at a minimum)
            a (0000,0900) *Status* element. If returning a Dataset object then
            it may also contain optional elements related to the Status (as in
            DICOM Standard Part 7, Annex C).
        identifier : pydicom.dataset.Dataset or None
            If the status is 'Pending' then the *Identifier* ``Dataset`` for a
            matching SOP Instance. The exact requirements for the C-FIND
            response *Identifier* are Service Class specific (see the
            DICOM Standard, Part 4).

            If the status is 'Failure' or 'Cancel' then yield ``None``.

            If the status is 'Success' then yield ``None``, however yielding a
            final 'Success' status is not required and will be ignored if
            necessary.

        See Also
        --------
        association.Association.send_c_find
        dimse_primitives.C_FIND
        service_class.QueryRetrieveFindServiceClass
        service_class.BasicWorklistManagementServiceClass
        service_class.RelevantPatientInformationQueryServiceClass
        service_class.SubstanceAdministrationQueryServiceClass
        service_class.HangingProtocolQueryRetrieveServiceClass
        service_class.DefinedProcedureProtocolQueryRetrieveServiceClass
        service_class.ColorPaletteQueryRetrieveServiceClass
        service_class.ImplantTemplateQueryRetrieveServiceClass

        References
        ----------

        * DICOM Standard Part 4, Annexes
          `C <http://dicom.nema.org/medical/dicom/current/output/html/part04.html#chapter_C>`_,
          `K <http://dicom.nema.org/medical/dicom/current/output/html/part04.html#chapter_K>`_,
          `Q <http://dicom.nema.org/medical/dicom/current/output/html/part04.html#chapter_Q>`_,
          `U <http://dicom.nema.org/medical/dicom/current/output/html/part04.html#chapter_U>`_,
          `V <http://dicom.nema.org/medical/dicom/current/output/html/part04.html#chapter_V>`_,
          `X <http://dicom.nema.org/medical/dicom/current/output/html/part04.html#chapter_X>`_,
          `BB <http://dicom.nema.org/medical/dicom/current/output/html/part04.html#chapter_BB>`_,
          `CC <http://dicom.nema.org/medical/dicom/current/output/html/part04.html#chapter_CC>`_
          and `HH <http://dicom.nema.org/medical/dicom/current/output/html/part04.html#chapter_HH>`_
        * DICOM Standard Part 7, Sections
          `9.1.2 <http://dicom.nema.org/medical/dicom/current/output/html/part07.html#sect_9.1.2>`_,
          `9.3.2 <http://dicom.nema.org/medical/dicom/current/output/html/part07.html#sect_9.3.2>`_
          and `Annex C <http://dicom.nema.org/medical/dicom/current/output/html/part07.html#chapter_C>`_
        """
        raise NotImplementedError(
            "User must implement the AE.on_c_find function prior to "
            "calling AE.start_server()"
        )

    def on_c_get(self, dataset, context, info):
        """Callback for when a C-GET request is received.

        Must be defined by the user prior to calling
        ``ApplicationEntity.start_server()`` and must yield a ``int``
        containing the total number of C-STORE sub-operations, then yield
        ``(status, dataset)`` pairs.

        **Supported Service Classes**

        * *Query/Retrieve Service Class*
        * *Hanging Protocol Query/Retrieve Service*
        * *Defined Procedure Protocol Query/Retrieve Service*
        * *Color Palette Query/Retrieve Service*
        * *Implant Template Query/Retrieve Service*

        **Status**

        Success
          | ``0x0000`` Sub-operations complete, no failures or warnings

        Failure
          | ``0xA701`` Out of resources: unable to calculate the number of
            matches
          | ``0xA702`` Out of resources: unable to perform sub-operations
          | ``0xA900`` Identifier does not match SOP class
          | ``0xAA00`` None of the frames requested were found in the SOP
            instance
          | ``0xAA01`` Unable to create new object for this SOP class
          | ``0xAA02`` Unable to extract frames
          | ``0xAA03`` Time-based request received for a non-time-based
            original SOP Instance
          | ``0xAA04`` Invalid request
          | ``0xC000`` to ``0xCFFF`` Unable to process

        Cancel
          | ``0xFE00`` Sub-operations terminated due to Cancel request

        Warning
          | ``0xB000`` Sub-operations complete, one or more failures or
            warnings

        Pending
          | ``0xFF00`` Matches are continuing - Current Match is supplied and
            any Optional Keys were supported in the same manner as Required
            Keys

        Parameters
        ----------
        dataset : pydicom.dataset.Dataset
            The DICOM Identifier dataset sent by the peer in the C-GET request.
        context : presentation.PresentationContextTuple
            The presentation context that the C-GET message was sent under
            as a ``namedtuple`` with field names ``context_id``,
            ``abstract_syntax`` and ``transfer_syntax``.
        info : dict
            A dict containing information about the current association, with
            the keys:

            ::

              'requestor' : {
                  'ae_title' : bytes, the requestor's calling AE title
                  'called_aet' : bytes, the requestor's called AE title
                  'address' : str, the requestor's IP address
                  'port' : int, the requestor's port number
              }
              'acceptor' : {
                  'ae_title' : bytes, the acceptor's AE title
                  'address' : str, the acceptor's IP address
                  'port' : int, the acceptor's port number
              }
              'parameters' : {
                  'message_id' : int, the DIMSE message ID
                  'priority' : int, the requested operation priority
              }
              'sop_class_extended' : {
                  SOP Class UID : Service Class Application Information,
              }
              'cancelled' : callable_function

            Where *callable_function* is a function that takes a `msg_id`
            parameter (as int ) and returns True if a C-CANCEL message has
            been received with a *Message ID Being Responded To* value that
            corresponds to `msg_id`, False otherwise. For example:
            ``is_cancelled = info['cancelled'](msg_id)``

        Yields
        ------
        int
            The first yielded value should be the total number of C-STORE
            sub-operations necessary to complete the C-GET operation. In other
            words, this is the number of matching SOP Instances to be sent to
            the peer.
        status : pydicom.dataset.Dataset or int
            The status returned to the peer AE in the C-GET response. Must be a
            valid C-GET status value for the applicable Service Class as either
            an ``int`` or a ``Dataset`` object containing (at a minimum) a
            (0000,0900) *Status* element. If returning a Dataset object then
            it may also contain optional elements related to the Status (as in
            DICOM Standard Part 7, Annex C).
        dataset : pydicom.dataset.Dataset or None
            If the status is 'Pending' then yield the ``Dataset`` to send to
            the peer via a C-STORE sub-operation over the current association.

            If the status is 'Failed', 'Warning' or 'Cancel' then yield a
            ``Dataset`` with a (0008,0058) *Failed SOP Instance UID List*
            element containing a list of the C-STORE sub-operation SOP Instance
            UIDs for which the C-GET operation has failed.

            If the status is 'Success' then yield ``None``, although yielding a
            final 'Success' status is not required and will be ignored if
            necessary.

        See Also
        --------
        association.Association.send_c_get
        dimse_primitives.C_GET
        service_class.QueryRetrieveGetServiceClass
        service_class.HangingProtocolQueryRetrieveServiceClass
        service_class.DefinedProcedureProtocolQueryRetrieveServiceClass
        service_class.ColorPaletteQueryRetrieveServiceClass
        service_class.ImplantTemplateQueryRetrieveServiceClass

        References
        ----------

        * DICOM Standard Part 4, Annexes
          `C <http://dicom.nema.org/medical/dicom/current/output/html/part04.html#chapter_C>`_,
          `U <http://dicom.nema.org/medical/dicom/current/output/html/part04.html#chapter_U>`_,
          `X <http://dicom.nema.org/medical/dicom/current/output/html/part04.html#chapter_X>`_,
          `Y <http://dicom.nema.org/medical/dicom/current/output/html/part04.html#chapter_Y>`_,
          `Z <http://dicom.nema.org/medical/dicom/current/output/html/part04.html#chapter_Z>`_,
          `BB <http://dicom.nema.org/medical/dicom/current/output/html/part04.html#chapter_BB>`_
          and `HH <http://dicom.nema.org/medical/dicom/current/output/html/part04.html#chapter_HH>`_
        * DICOM Standard Part 7, Sections
          `9.1.3 <http://dicom.nema.org/medical/dicom/current/output/html/part07.html#sect_9.1.3>`_,
          `9.3.3 <http://dicom.nema.org/medical/dicom/current/output/html/part07.html#sect_9.3.3>`_
          and `Annex C <http://dicom.nema.org/medical/dicom/current/output/html/part07.html#chapter_C>`_
        """
        raise NotImplementedError(
            "User must implement the AE.on_c_get function prior to "
            "calling AE.start_server()"
        )

    def on_c_move(self, dataset, move_aet, context, info):
        """Callback for when a C-MOVE request is received.

        Must be defined by the user prior to calling
        ``ApplicationEntity.start_server()``.

        The first yield should be the ``(addr, port)`` of the move destination,
        the second yield the number of required C-STORE sub-operations as an
        ``int``, and the remaining yields the ``(status, dataset)`` pairs.

        Matching SOP Instances will be sent to the peer AE with AE title
        ``move_aet`` over a new association. If ``move_aet`` is unknown then
        the SCP will send a response with a 'Failure' status of ``0xA801``
        'Move Destination Unknown'.

        **Supported Service Classes**

        * *Query/Retrieve Service*
        * *Hanging Protocol Query/Retrieve Service*
        * *Defined Procedure Protocol Query/Retrieve Service*
        * *Color Palette Query/Retrieve Service*
        * *Implant Template Query/Retrieve Service*

        **Status**

        Success
          | ``0x0000`` Sub-operations complete, no failures

        Pending
          | ``0xFF00`` Sub-operations are continuing

        Cancel
          | ``0xFE00`` Sub-operations terminated due to Cancel indication

        Failure
          | ``0x0122`` SOP class not supported
          | ``0x0124`` Not authorised
          | ``0x0210`` Duplicate invocation
          | ``0x0211`` Unrecognised operation
          | ``0x0212`` Mistyped argument
          | ``0xA701`` Out of resources: unable to calculate number of matches
          | ``0xA702`` Out of resources: unable to perform sub-operations
          | ``0xA801`` Move destination unknown
          | ``0xA900`` Identifier does not match SOP class
          | ``0xAA00`` None of the frames requested were found in the SOP
            instance
          | ``0xAA01`` Unable to create new object for this SOP class
          | ``0xAA02`` Unable to extract frames
          | ``0xAA03`` Time-based request received for a non-time-based
            original SOP Instance
          | ``0xAA04`` Invalid request
          | ``0xC000`` to ``0xCFFF`` Unable to process

        Parameters
        ----------
        dataset : pydicom.dataset.Dataset
            The DICOM Identifier dataset sent by the peer in the C-MOVE
            request.
        move_aet : bytes
            The destination AE title that matching SOP Instances will be sent
            to using C-STORE sub-operations. ``move_aet`` will be a correctly
            formatted AE title (16 chars, with trailing spaces as padding).
        context : presentation.PresentationContextTuple
            The presentation context that the C-MOVE message was sent under
            as a ``namedtuple`` with field names ``context_id``,
            ``abstract_syntax`` and ``transfer_syntax``.
        info : dict
            A dict containing information about the current association, with
            the keys:

            ::

              'requestor' : {
                  'ae_title' : bytes, the requestor's calling AE title
                  'called_aet' : bytes, the requestor's called AE title
                  'address' : str, the requestor's IP address
                  'port' : int, the requestor's port number
              }
              'acceptor' : {
                  'ae_title' : bytes, the acceptor's AE title
                  'address' : str, the acceptor's IP address
                  'port' : int, the acceptor's port number
              }
              'parameters' : {
                  'message_id' : int, the DIMSE message ID
                  'priority' : int, the requested operation priority
              }
              'sop_class_extended' : {
                  SOP Class UID : Service Class Application Information,
              }
              'cancelled' : callable_function

            Where *callable_function* is a function that takes a `msg_id`
            parameter (as int) and returns True if a C-CANCEL message has
            been received with a *Message ID Being Responded To* value that
            corresponds to `msg_id`, False otherwise. For example:
            ``is_cancelled = info['cancelled'](msg_id)``

        Yields
        ------
        addr, port : str, int or None, None
            The first yield should be the TCP/IP address and port number of the
            destination AE (if known) or ``(None, None)`` if unknown. If
            ``(None, None)`` is yielded then the SCP will send a C-MOVE
            response with a 'Failure' Status of ``0xA801`` (move destination
            unknown), in which case nothing more needs to be yielded.
        int
            The second yield should be the number of C-STORE sub-operations
            required to complete the C-MOVE operation. In other words, this is
            the number of matching SOP Instances to be sent to the peer.
        status : pydiom.dataset.Dataset or int
            The status returned to the peer AE in the C-MOVE response. Must be
            a valid C-MOVE status value for the applicable Service Class as
            either an ``int`` or a ``Dataset`` containing (at a minimum) a
            (0000,0900) *Status* element. If returning a ``Dataset`` then it
            may also contain optional elements related to the Status (as in
            DICOM Standard Part 7, Annex C).
        dataset : pydicom.dataset.Dataset or None
            If the status is 'Pending' then yield the ``Dataset``
            to send to the peer via a C-STORE sub-operation over a new
            association.

            If the status is 'Failed', 'Warning' or 'Cancel' then yield a
            ``Dataset`` with a (0008,0058) *Failed SOP Instance UID List*
            element containing the list of the C-STORE sub-operation SOP
            Instance UIDs for which the C-MOVE operation has failed.

            If the status is 'Success' then yield ``None``, although yielding a
            final 'Success' status is not required and will be ignored if
            necessary.

        See Also
        --------
        association.Association.send_c_move
        dimse_primitives.C_MOVE
        service_class.QueryRetrieveMoveServiceClass
        service_class.HangingProtocolQueryRetrieveServiceClass
        service_class.DefinedProcedureProtocolQueryRetrieveServiceClass
        service_class.ColorPaletteQueryRetrieveServiceClass
        service_class.ImplantTemplateQueryRetrieveServiceClass

        References
        ----------

        * DICOM Standard Part 4, Annexes
          `C <http://dicom.nema.org/medical/dicom/current/output/html/part04.html#chapter_C>`_,
          `U <http://dicom.nema.org/medical/dicom/current/output/html/part04.html#chapter_U>`_,
          `X <http://dicom.nema.org/medical/dicom/current/output/html/part04.html#chapter_X>`_,
          `Y <http://dicom.nema.org/medical/dicom/current/output/html/part04.html#chapter_Y>`_,
          `BB <http://dicom.nema.org/medical/dicom/current/output/html/part04.html#chapter_BB>`_
          and `HH <http://dicom.nema.org/medical/dicom/current/output/html/part04.html#chapter_HH>`_
        * DICOM Standard Part 7, Sections
          `9.1.4 <http://dicom.nema.org/medical/dicom/current/output/html/part07.html#sect_9.1.4>`_,
          `9.3.4 <http://dicom.nema.org/medical/dicom/current/output/html/part07.html#sect_9.3.4>`_
          and `Annex C <http://dicom.nema.org/medical/dicom/current/output/html/part07.html#chapter_C>`_
        """
        raise NotImplementedError(
            "User must implement the AE.on_c_move function prior to "
            "calling AE.start_server()"
        )

    def on_c_store(self, dataset, context, info):
        """Callback for when a C-STORE request is received.

        Must be defined by the user prior to calling
        ``ApplicationEntity.start_server()`` and must return
        either an ``int`` or a pydicom ``Dataset`` containing a (0000,0900)
        *Status* element with a valid C-STORE status value.

        If the user is storing `dataset` in the DICOM File Format (as in the
        DICOM Standard Part 10, Section 7) then they are responsible for adding
        the DICOM File Meta Information.

        **Supported Service Classes**

        * *Storage Service Class*
        * *Non-Patient Object Storage Service Class*

        **Status**

        Success
          | ``0x0000`` - Success

        Warning
          | ``0xB000`` Coercion of data elements
          | ``0xB006`` Elements discarded
          | ``0xB007`` Dataset does not match SOP class

        Failure
          | ``0x0117`` Invalid SOP instance
          | ``0x0122`` SOP class not supported
          | ``0x0124`` Not authorised
          | ``0x0210`` Duplicate invocation
          | ``0x0211`` Unrecognised operation
          | ``0x0212`` Mistyped argument
          | ``0xA700`` to ``0xA7FF`` Out of resources
          | ``0xA900`` to ``0xA9FF`` Dataset does not match SOP class
          | ``0xC000`` to ``0xCFFF`` Cannot understand

        Parameters
        ----------
        dataset : pydicom.dataset.Dataset or bytes
            The DICOM dataset sent by the peer in the C-STORE request as a
            pydicom Dataset object (default). If _config.DECODE_STORE_DATASETS
            is set to False then returns the raw encoded dataset sent by the
            service requestor as bytes.
        context : presentation.PresentationContextTuple
            The presentation context that the C-STORE message was sent under
            as a ``namedtuple`` with field names ``context_id``,
            ``abstract_syntax`` and ``transfer_syntax``.
        info : dict
            A dict containing information about the current association, with
            the keys:

            ::

              'requestor' : {
                  'ae_title' : bytes, the requestor's calling AE title
                  'called_aet' : bytes, the requestor's called AE title
                  'address' : str, the requestor's IP address
                  'port' : int, the requestor's port number
              }
              'acceptor' : {
                  'ae_title' : bytes, the acceptor's AE title
                  'address' : str, the acceptor's IP address
                  'port' : int, the acceptor's port number
              }
              'parameters' : {
                  'message_id' : int, the DIMSE message ID
                  'priority' : int, the requested operation priority
                  'originator_aet' : bytes or None, the move originator's AE
                                     title
                  'originator_message_id' : int or None, the move originator's
                                            message ID
              }
              'sop_class_extended' : {
                  SOP Class UID : Service Class Application Information,
              }

        Returns
        -------
        status : pydicom.dataset.Dataset or int
            The status returned to the peer AE in the C-STORE response. Must be
            a valid C-STORE status value for the applicable Service Class as
            either an ``int`` or a ``Dataset`` object containing (at a
            minimum) a (0000,0900) *Status* element. If returning a Dataset
            object then it may also contain optional elements related to the
            Status (as in the DICOM Standard Part 7, Annex C).

        Raises
        ------
        NotImplementedError
            If the callback has not been implemented by the user

        See Also
        --------
        association.Association.send_c_store
        dimse_primitives.C_STORE
        service_class.StorageServiceClass
        service_class.NonPatientObjectStorageServiceClass

        References
        ----------

        * DICOM Standard Part 4, Annexes
          `B <http://dicom.nema.org/medical/dicom/current/output/html/part04.html#chapter_B>`_,
          `AA <http://dicom.nema.org/medical/dicom/current/output/html/part04.html#chapter_AA>`_,
          `FF <http://dicom.nema.org/medical/dicom/current/output/html/part04.html#chapter_FF>`_
          and `GG <http://dicom.nema.org/medical/dicom/current/output/html/part04.html#chapter_GG>`_
        * DICOM Standard Part 7, Sections
          `9.1.1 <http://dicom.nema.org/medical/dicom/current/output/html/part07.html#sect_9.1.1>`_,
          `9.3.1 <http://dicom.nema.org/medical/dicom/current/output/html/part07.html#sect_9.3.1>`_
          and `Annex C <http://dicom.nema.org/medical/dicom/current/output/html/part07.html#chapter_C>`_
        * DICOM Standard Part 10,
          `Section 7 <http://dicom.nema.org/medical/dicom/current/output/html/part10.html#chapter_7>`_
        """
        raise NotImplementedError(
            "User must implement the AE.on_c_store function prior to "
            "calling AE.start_server()"
        )


    # High-level DIMSE-N callbacks - user should implement these as required
    def on_n_action(self, dataset, context, info):
        """Callback for when a N-ACTION is received.

        References
        ----------
        DICOM Standard Part 4, Annexes H, J, P, S, CC and DD
        """
        raise NotImplementedError(
            "User must implement the AE.on_n_action function prior to "
            "calling AE.start_server()"
        )

    def on_n_create(self, dataset, context, info):
        """Callback for when a N-CREATE is received.

        References
        ----------
        DICOM Standard Part 4, Annexes F, H, R, S, CC and DD
        """
        raise NotImplementedError(
            "User must implement the AE.on_n_create function prior to "
            "calling AE.start_server()"
        )

    def on_n_delete(self, context, info):
        """Callback for when a N-DELETE is received.

        References
        ----------
        DICOM Standard Part 4, Annexes H and DD
        """
        raise NotImplementedError(
            "User must implement the AE.on_n_delete function prior to "
            "calling AE.start_server()"
        )

    def on_n_event_report(self, dataset, context, info):
        """Callback for when a N-EVENT-REPORT is received.

        References
        ----------
        DICOM Standard Part 4, Annexes F, H, J, CC and DD
        """
        raise NotImplementedError(
            "User must implement the AE.on_n_event_report function prior to "
            "calling AE.start_server()"
        )

    def on_n_get(self, attr, context, info):
        """Callback for when an N-GET request is received.

        Parameters
        ----------
        attr : list of pydicom.tag.Tag
            The value of the (0000,1005) *Attribute Idenfier List* element
            containing the attribute tags for the N-GET operation.
        context : presentation.PresentationContextTuple
            The presentation context that the N-GET message was sent under
            as a ``namedtuple`` with field names ``context_id``,
            ``abstract_syntax`` and ``transfer_syntax``.
        info : dict
            A dict containing information about the current association, with
            the keys:

            ::

              'requestor' : {
                  'ae_title' : bytes, the requestor's calling AE title
                  'called_aet' : bytes, the requestor's called AE title
                  'address' : str, the requestor's IP address
                  'port' : int, the requestor's port number
              }
              'acceptor' : {
                  'ae_title' : bytes, the acceptor's AE title
                  'address' : str, the acceptor's IP address
                  'port' : int, the acceptor's port number
              }
              'parameters' : {
                  'message_id' : int, the DIMSE message ID
                  'requested_sop_class' : str, the N-GET-RQ's requested SOP
                  Class UID value
                  'requested_sop_instance' : str, the N-GET-RQ's requested SOP
                  Instance UID value
              }
              'sop_class_extended' : {
                  SOP Class UID : Service Class Application Information,
              }

        Returns
        -------
        status : pydicom.dataset.Dataset or int
            The status returned to the peer AE in the N-GET response. Must be a
            valid N-GET status value for the applicable Service Class as either
            an ``int`` or a ``Dataset`` object containing (at a minimum) a
            (0000,0900) *Status* element. If returning a Dataset object then
            it may also contain optional elements related to the Status (as in
            DICOM Standard Part 7, Annex C).
        dataset : pydicom.dataset.Dataset or None
            If the status category is 'Success' or 'Warning' then a dataset
            containing elements matching the request's Attribute List
            conformant to the specifications in the corresponding Service
            Class.

            If the status is not 'Successs' or 'Warning' then return None.

        See Also
        --------
        association.Association.send_n_get
        dimse_primitives.N_GET
        service_class.DisplaySystemManagementServiceClass

        References
        ----------

        * DICOM Standart Part 4, `Annex F <http://dicom.nema.org/medical/dicom/current/output/html/part04.html#chapter_F>`_
        * DICOM Standart Part 4, `Annex H <http://dicom.nema.org/medical/dicom/current/output/html/part04.html#chapter_H>`_
        * DICOM Standard Part 4, `Annex S <http://dicom.nema.org/medical/dicom/current/output/html/part04.html#chapter_S>`_
        * DICOM Standard Part 4, `Annex CC <http://dicom.nema.org/medical/dicom/current/output/html/part04.html#chapter_CC>`_
        * DICOM Standard Part 4, `Annex DD <http://dicom.nema.org/medical/dicom/current/output/html/part04.html#chapter_DD>`_
        * DICOM Standard Part 4, `Annex EE <http://dicom.nema.org/medical/dicom/current/output/html/part04.html#chapter_EE>`_
        """
        raise NotImplementedError(
            "User must implement the AE.on_n_get function prior to "
            "calling AE.start_server()"
        )

    def on_n_set(self, dataset, context, info):
        """Callback for when a N-SET is received.

        References
        ----------
        DICOM Standard Part 4, Annexes F, H, CC and DD
        """
        raise NotImplementedError(
            "User must implement the AE.on_n_set function prior to "
            "calling AE.start_server()"
        )


    # High-level Association related callbacks
    def on_association_accepted(self, primitive):
        """Callback for when an association is accepted.

        Deprecated and will be removed in v1.4. Bind a handler to
        ``evt.EVT_ACCEPTED`` instead.

        Placeholder for a function callback. Function will be called
        when an association attempt is accepted by either the local or peer AE

        Parameters
        ----------
        pdu_primitives.A_ASSOCIATE
            The A-ASSOCIATE (accept) primitive.
        """
        pass

    def on_association_rejected(self, primitive):
        """Callback for when an association is rejected.

        Deprecated and will be removed in v1.4. Bind a handler to
        ``evt.EVT_REJECTED`` instead.

        Placeholder for a function callback. Function will be called
        when an association attempt is rejected by a peer AE

        Parameters
        ----------
        associate_rq_pdu : pynetdicom.pdu.A_ASSOCIATE_RJ
            The A-ASSOCIATE-RJ PDU instance received from the peer AE
        """
        pass

    def on_association_released(self, primitive=None):
        """Callback for when an association is released.

        Deprecated and will be removed in v1.4. Bind a handler to
        ``evt.EVT_RELEASED`` instead.
        """
        pass

    def on_association_aborted(self, primitive=None):
        """Callback for when an association is aborted.

        Deprecated and will be removed in v1.4. Bind a handler to
        ``evt.EVT_ABORTED`` instead.
        """
        pass<|MERGE_RESOLUTION|>--- conflicted
+++ resolved
@@ -441,13 +441,8 @@
             raise
 
     def associate(self, addr, port, contexts=None, ae_title=b'ANY-SCP',
-<<<<<<< HEAD
-                  max_pdu=DEFAULT_MAX_LENGTH, ext_neg=None, bind_address=None,
-                  tls_args=None, evt_handlers=None):
-=======
                   max_pdu=DEFAULT_MAX_LENGTH, ext_neg=None,
                   bind_address=('', 0), tls_args=None):
->>>>>>> 0469adc5
         """Request an Association with a remote AE.
 
         The Association thread is returned whether or not the association is
@@ -1060,82 +1055,7 @@
             validate_ae_title(aet) for aet in ae_titles
         ]
 
-<<<<<<< HEAD
-    # TODO: remove in v1.3
-    def start(self, select_timeout=0.5):
-        """Start the AE as an SCP.
-
-        When running the AE as an SCP this needs to be called to start the main
-        loop, it listens for connections on `local_socket` and if they request
-        association starts a new Association thread
-
-        This method is deprecated and will be removed in v1.3. Use
-        ``start_server()`` instead.
-
-        Parameters
-        ----------
-        select_timeout : float or None, optional
-            The timeout (in seconds) that the select.select() call will block
-            for (default 0.5). A value of 0 specifies a poll and never blocks.
-            A value of None blocks until a connection is ready.
-        """
-        warnings.warn(
-            "start() is deprecated and will be removed in v1.3. Use "
-            "start_server() instead",
-            DeprecationWarning
-        )
-
-        self._quit = False
-
-        # If the SCP has no supported SOP Classes then there's no point
-        #   running as a server
-        if not self.supported_contexts:
-            msg = "No supported Presentation Contexts have been defined"
-            LOGGER.error(msg)
-            raise ValueError(msg)
-
-        bad_contexts = []
-        for cx in self.supported_contexts:
-            roles = (cx.scu_role, cx.scp_role)
-            if None in roles and roles != (None, None):
-                bad_contexts.append(cx.abstract_syntax)
-
-        if bad_contexts:
-            msg = (
-                "The following presentation contexts have inconsistent "
-                "scu_role/scp_role values (if one is None, both must be):\n  "
-            )
-            msg += '\n  '.join(bad_contexts)
-            LOGGER.warning(msg)
-            return
-
-        # Bind `sock` to the specified listen port
-        sock = self._bind_socket()
-        self.local_socket = sock
-
-        while not self._quit:
-            try:
-                # Returns a list if `sock` has data available
-                #   readable, writeable, exceptional
-                # `select_timeout` specifies that select blocks for
-                #   that many seconds before allowing the SCP to be killed
-                ready, _, _ = select.select([sock], [], [], select_timeout)
-
-                # We check self._quit in case the kill came in during select()
-                if ready and not self._quit:
-                    # socket.accept() blocks until a connection is available
-                    client_socket, _ = sock.accept()
-
-                    # Start a new association (as acceptor)
-                    self._handle_connection(client_socket)
-            except KeyboardInterrupt:
-                self.stop()
-
-    def start_server(self, address, block=True, ssl_context=None,
-                     evt_handlers=None):
-=======
     def start_server(self, address, block=True, ssl_context=None):
->>>>>>> 0469adc5
         """Start the AE as an association acceptor.
 
         If set to non-blocking then a running ``ThreadedAssociationServer``
