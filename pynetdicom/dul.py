--- conflicted
+++ resolved
@@ -20,11 +20,7 @@
     P_DATA_TF, A_RELEASE_RQ, A_RELEASE_RP, A_ABORT_RQ
 )
 from pynetdicom.pdu_primitives import (
-<<<<<<< HEAD
-    A_ASSOCIATE, A_RELEASE, A_ABORT, P_DATA, A_P_ABORT
-=======
     A_ASSOCIATE, A_RELEASE, A_ABORT, A_P_ABORT, P_DATA
->>>>>>> d6c34fb8
 )
 from pynetdicom.timer import Timer
 
