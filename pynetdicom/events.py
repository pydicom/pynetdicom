--- conflicted
+++ resolved
@@ -219,13 +219,8 @@
             setattr(self, kk, vv)
 
     @property
-<<<<<<< HEAD
-    def attribute_list(self):
-        """Return an N-CREATE request's `Attribute List` as a *pydicom*
-=======
     def action_information(self):
         """Return an N-ACTION request's `Action Information` as a *pydicom*
->>>>>>> 9250bb91
         Dataset.
 
         Because *pydicom* defers data parsing during decoding until an element
@@ -237,26 +232,11 @@
         Returns
         -------
         pydicom.dataset.Dataset
-<<<<<<< HEAD
-            The decoded *Attribute List* dataset.
-=======
             The decoded *Action Information* dataset.
->>>>>>> 9250bb91
 
         Raises
         ------
         AttributeError
-<<<<<<< HEAD
-            If the corresponding event is not an N-CREATE request.
-        """
-        try:
-            # If no change in encoded data then return stored decode
-            if self._hash == hash(self.request.AttributeList):
-                return self._decoded
-
-            t_syntax = self.context.transfer_syntax
-            ds = decode(self.request.AttributeList,
-=======
             If the corresponding event is not an N-ACTION request.
         """
         try:
@@ -266,16 +246,11 @@
 
             t_syntax = self.context.transfer_syntax
             ds = decode(self.request.ActionInformation,
->>>>>>> 9250bb91
                         t_syntax.is_implicit_VR,
                         t_syntax.is_little_endian)
 
             # Store the decoded dataset in case its accessed again
-<<<<<<< HEAD
-            self._hash = hash(self.request.AttributeList)
-=======
             self._hash = hash(self.request.ActionInformation)
->>>>>>> 9250bb91
             self._decoded = ds
 
             return ds
@@ -283,15 +258,6 @@
             pass
 
         raise AttributeError(
-<<<<<<< HEAD
-            "The corresponding event is not an N-CREATE request and has no "
-            "'Attribute List' parameter"
-        )
-
-    @property
-    def action_information(self):
-        """Return an N-ACTION request's `Action Information` as a *pydicom*
-=======
             "The corresponding event is not an N-ACTION request and has no "
             "'Action Information' parameter"
         )
@@ -299,7 +265,6 @@
     @property
     def attribute_list(self):
         """Return an N-CREATE request's `Attribute List` as a *pydicom*
->>>>>>> 9250bb91
         Dataset.
 
         Because *pydicom* defers data parsing during decoding until an element
@@ -311,26 +276,11 @@
         Returns
         -------
         pydicom.dataset.Dataset
-<<<<<<< HEAD
-            The decoded *Action Information* dataset.
-=======
             The decoded *Attribute List* dataset.
->>>>>>> 9250bb91
 
         Raises
         ------
         AttributeError
-<<<<<<< HEAD
-            If the corresponding event is not an N-ACTION request.
-        """
-        try:
-            # If no change in encoded data then return stored decode
-            if self._hash == hash(self.request.ActionInformation):
-                return self._decoded
-
-            t_syntax = self.context.transfer_syntax
-            ds = decode(self.request.ActionInformation,
-=======
             If the corresponding event is not an N-CREATE request.
         """
         try:
@@ -340,16 +290,11 @@
 
             t_syntax = self.context.transfer_syntax
             ds = decode(self.request.AttributeList,
->>>>>>> 9250bb91
                         t_syntax.is_implicit_VR,
                         t_syntax.is_little_endian)
 
             # Store the decoded dataset in case its accessed again
-<<<<<<< HEAD
-            self._hash = hash(self.request.ActionInformation)
-=======
             self._hash = hash(self.request.AttributeList)
->>>>>>> 9250bb91
             self._decoded = ds
 
             return ds
@@ -357,13 +302,8 @@
             pass
 
         raise AttributeError(
-<<<<<<< HEAD
-            "The corresponding event is not an N-ACTION request and has no "
-            "'Action Information' parameter"
-=======
             "The corresponding event is not an N-CREATE request and has no "
             "'Attribute List' parameter"
->>>>>>> 9250bb91
         )
 
     @property
