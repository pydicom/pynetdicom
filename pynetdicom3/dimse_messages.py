--- conflicted
+++ resolved
@@ -366,13 +366,9 @@
         fragment_length -= 6
 
         fragments = []
-<<<<<<< HEAD
-        while bytestream:
-=======
         start = 0
         while start < len(bytestream):
             length = min(fragment_length, len(bytestream) - start)
->>>>>>> 21291062
             # Add the fragment to the output
             fragments.append(bytestream[start:start + length])
             start += length
