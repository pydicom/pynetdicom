"""
Defines the Association class which handles associating with peers.
"""
from io import BytesIO
import logging
import socket
import threading
import time

from pydicom.dataset import Dataset
from pydicom.uid import UID

# pylint: disable=no-name-in-module
from pynetdicom3.acse import ACSEServiceProvider
from pynetdicom3.dimse import DIMSEServiceProvider
from pynetdicom3.dimse_primitives import (C_ECHO, C_MOVE, C_STORE, C_GET,
                                          C_FIND, C_CANCEL)
from pynetdicom3.dsutils import decode, encode
from pynetdicom3.dul import DULServiceProvider
from pynetdicom3.sop_class import (
    uid_to_sop_class,
    uid_to_service_class,
    ModalityWorklistInformationFind,
    PatientRootQueryRetrieveInformationModelFind,
    StudyRootQueryRetrieveInformationModelFind,
    PatientStudyOnlyQueryRetrieveInformationModelFind,
    PatientRootQueryRetrieveInformationModelMove,
    StudyRootQueryRetrieveInformationModelMove,
    PatientStudyOnlyQueryRetrieveInformationModelMove,
    PatientRootQueryRetrieveInformationModelGet,
    StudyRootQueryRetrieveInformationModelGet,
    PatientStudyOnlyQueryRetrieveInformationModelGet
)
from pynetdicom3.pdu_primitives import (UserIdentityNegotiation,
                                        SOPClassExtendedNegotiation,
                                        SOPClassCommonExtendedNegotiation,
                                        A_ASSOCIATE, A_ABORT, A_P_ABORT)
from pynetdicom3.status import (code_to_status, code_to_category,
                                STORAGE_SERVICE_CLASS_STATUS)
from pynetdicom3.utils import PresentationContextManager
# pylint: enable=no-name-in-module

LOGGER = logging.getLogger('pynetdicom3.assoc')


class Association(threading.Thread):
    """Manages Associations with peer AEs.

    The actual low level work done for Associations is performed by
    pynetdicom3.acse.ACSEServiceProvider.

    When the local AE is acting as an SCP, initialise the Association using
    the socket to listen on for incoming Association requests. When the local
    AE is acting as an SCU, initialise the Association with the details of the
    peer AE.

    When AE is acting as an SCP:

    >>> assoc = Association(client_socket, max_pdu)

    When AE is acting as an SCU:

    >>> assoc = Association(peer_ae, acse_timeout, dimse_timeout, max_pdu, ext_neg)

    Attributes
    ----------
    acse : acse.ACSEServiceProvider
        The Association Control Service Element provider.
<<<<<<< HEAD
    ae : applicationentity.ApplicationEntity
=======
    ae : ae.ApplicationEntity
>>>>>>> 0da1d6cc
        The local AE.
    dimse : DIMSEServiceProvider
        The DICOM Message Service Element provider.
    dul : dul.DULServiceProvider
        The DICOM Upper Layer service provider instance.
    is_aborted : bool
        True if the association has been aborted, False otherwise.
    is_established : bool
        True if the association has been established, False otherwise.
    is_rejected : bool
        True if the association was rejected, False otherwise.
    is_released : bool
        True if the association has been released, False otherwise.
    local_ae : dict
        The local Application Entity details, keys: 'port', 'address',
        'ae_title', 'pdv_size'.
    mode : str
        Whether the local AE is acting as the Association 'Requestor' or
        'Acceptor' (i.e. SCU or SCP).
    peer_ae : dict
        The peer Application Entity details, keys: 'port', 'address',
        'ae_title', 'pdv_size'.
    client_socket : socket.socket
        The socket to use for connections with the peer AE.
<<<<<<< HEAD
    scu_supported_sop : list of sop_class.ServiceClass
        A list of the supported SOP classes when acting as an SCU.
    scp_supported_sop : list of sop_class.ServiceClass
        A list of the supported SOP classes when acting as an SCP.
=======
    requested_contexts : list of presentation.PresentationContext
        A list of the requested Presentation Contexts sent or received during
        association negotiation.
    supported_contexts : list of presentation.PresentationContext
        A list of the supported Presentation Contexts sent or received during
        association negotiation.
>>>>>>> 0da1d6cc
    """
    def __init__(self, local_ae, client_socket=None, peer_ae=None,
                 acse_timeout=60, dimse_timeout=None, max_pdu=16382,
                 ext_neg=None):
        """Create a new Association.

        Parameters
        ----------
<<<<<<< HEAD
        local_ae : applicationentity.ApplicationEntity
=======
        local_ae : ae.ApplicationEntity
>>>>>>> 0da1d6cc
            The local AE instance.
        client_socket : socket.socket or None, optional
            If the local AE is acting as an SCP, this is the listen socket for
            incoming connection requests. A value of None is used when acting
            as an SCU.
        peer_ae : dict, optional
            If the local AE is acting as an SCU this is the AE title, host and
            port of the peer AE that we want to Associate with. Keys: 'port',
            'address', 'ae_title'.
        acse_timeout : int, optional
            The maximum amount of time to wait for a reply during association,
            in seconds. A value of 0 means no timeout (default: 30).
        dimse_timeout : int, optional
            The maximum amount of time to wait for a reply during DIMSE, in
            seconds. A value of 0 means no timeout (default: 0).
        max_pdu : int, optional
            The maximum PDU receive size in bytes for the association. A value
            of 0 means no maximum size (default: 16382 bytes).
        ext_neg : list of extended negotiation parameters objects, optional
            If the association requires an extended negotiation then `ext_neg`
            is a list containing the negotiation objects (default: None).
        """
        self.peer_ae = {'port' : None,
                        'address' : None,
                        'ae_title' : None,
                        'pdv_size' : None}

        # Why is the AE in charge of supplying the client socket?
        #   Hmm, perhaps because we can have multiple connections on the same
        #       listen port. Does that even work? Probably needs testing
        #   As SCP: supply port number to listen on (listen_port != None)
        #   As SCU: supply addr/port to make connection on (peer_ae != None)
        if [client_socket, peer_ae] == [None, None]:
            raise TypeError("Association must be initialised with either "
                            "the client_socket or peer_ae parameters")

        if client_socket and peer_ae:
            raise TypeError("Association must be initialised with either "
                            "client_socket or peer_ae parameter not both")

        # Received a connection from a peer AE
        if isinstance(client_socket, socket.socket):
            self._mode = 'Acceptor'
        elif client_socket is not None:
            raise TypeError("client_socket must be a socket.socket")

        # Initiated a connection to a peer AE
        if isinstance(peer_ae, dict):
            self._mode = 'Requestor'
            for key in ['ae_title', 'port', 'address']:
                if key not in peer_ae:
                    raise KeyError("peer_ae must contain 'ae_title', 'port' "
                                   "and 'address' entries")

            self.peer_ae.update(peer_ae)
        elif peer_ae is not None:
            raise TypeError("peer_ae must be a dict")

        # The socket.socket used for connections
        self.client_socket = client_socket

        # The parent AE object
        from pynetdicom3 import AE # Imported here to avoid circular import
        if isinstance(local_ae, AE):
            self.ae = local_ae
        else:
            raise TypeError("local_ae must be a pynetdicom3.AE")

        self.local_ae = {'port' : None,
                         'address' : None,
                         'ae_title' : local_ae.ae_title,
                         'pdv_size' : None}

        # Why do we instantiate the DUL provider with a socket when acting
        #   as an SCU?
        # Q. Why do we need to feed the DUL an ACSE timeout?
        # A. ARTIM timer
        self.dul = DULServiceProvider(socket=client_socket,
                                      dul_timeout=self.ae.network_timeout,
                                      assoc=self)

        self.requested_contexts = []
        self.supported_contexts = []

        # Status attributes
        self.is_established = False
        self.is_rejected = False
        self.is_aborted = False
        self.is_released = False

        # Timeouts for the DIMSE and ACSE service providers
        if dimse_timeout is None:
            self.dimse_timeout = None
        elif isinstance(dimse_timeout, (int, float)):
            self.dimse_timeout = dimse_timeout
        else:
            raise TypeError("dimse_timeout must be numeric or None")

        if acse_timeout is None:
            self.acse_timeout = None
        elif isinstance(acse_timeout, (int, float)):
            self.acse_timeout = acse_timeout
        else:
            raise TypeError("acse_timeout must be numeric or None")

        # Maximum PDU sizes (in bytes) for the local and peer AE
        if isinstance(max_pdu, int):
            self.local_ae['pdv_size'] = max_pdu
            self.local_max_pdu = max_pdu
        else:
            raise TypeError("max_pdu must be an int")
        self.peer_max_pdu = None

        # A list of extended negotiation objects
        ext_neg = ext_neg or []
        if isinstance(ext_neg, list):
            self.ext_neg = ext_neg
        else:
            raise TypeError("ext_neg must be a list of Extended "
                            "Negotiation items or None")

        # Set new ACSE and DIMSE providers
        self.acse = ACSEServiceProvider(self, self.acse_timeout)
        # FIXME: DIMSE max pdu should be the peer max
        self.dimse = DIMSEServiceProvider(self.dul, self.dimse_timeout,
                                          self.local_max_pdu)

        # Kills the thread loop in run()
        self._kill = False
        self._is_running = False

        # Send an A-ABORT when an association request is received
        self._a_abort_assoc_rq = False
        # Send an A-P-ABORT when an association request is received
        self._a_p_abort_assoc_rq = False
        # Disconnect from the peer when an association request is received
        self._disconnect_assoc_rq = False

        # Point the public send_c_cancel_* functions to the actual function
        self.send_c_cancel_find = self._send_c_cancel
        self.send_c_cancel_move = self._send_c_cancel
        self.send_c_cancel_get = self._send_c_cancel

        # Thread setup
        threading.Thread.__init__(self)
        self.daemon = True

    def kill(self):
        """Kill the main association thread loop."""
        self._kill = True
        self.is_established = False
        while not self.dul.stop_dul():
            time.sleep(0.001)

        self.ae.cleanup_associations()

    def release(self):
        """Release the association."""
        if self.is_established:
            if self.acse.release_assoc():
                # Got release reply within timeout window
                self.kill()
                self.is_released = True
            else:
                # No release reply within timeout window
                self.abort()

    def abort(self):
        """Abort the association.

        DUL service user association abort. Always gives the source as the
        DUL service user and sets the abort reason to 0x00 (not significant)

        See PS3.8, 7.3-4 and 9.3.8.
        """
        if not self.is_released:
            self.acse.abort_assoc(source=0x00, reason=0x00)
            self.kill()
            self.is_aborted = True

        # Add short delay to ensure everything shuts down
        time.sleep(0.1)

    def run(self):
        """The main Association control."""
        self.dul.start()

        # When the AE is acting as an SCP (Association Acceptor)
        if self._mode == 'Acceptor':
            self._run_as_acceptor()
        # If the local AE initiated the Association
        elif self._mode == 'Requestor':
            self._run_as_requestor()

    def _run_as_acceptor(self):
        """Run as an Association Acceptor."""
        # FIXME: needed because of some thread-related problem
        time.sleep(0.1)

        # Got an A-ASSOCIATE request primitive from the DICOM UL
        assoc_rq = self.dul.receive_pdu(wait=True,
                                        timeout=self.acse.acse_timeout)

        if assoc_rq is None:
            self.kill()
            return

        # (Optionally) send an A-ABORT/A-P-ABORT in response
        if self._a_abort_assoc_rq:
            self.acse.abort_assoc(0x00, 0x00)
            self.kill()
            return
        elif self._a_p_abort_assoc_rq:
            self.acse.abort_assoc(0x02, 0x00)
            self.kill()
            return

        # If the remote AE initiated the Association then reject it if:
        # Rejection reasons:
        #   a) DUL user
        #       0x02 unsupported application context name
        #   b) DUL ACSE related
        #       0x01 no reason given
        #       0x02 protocol version not supported
        #   c) DUL Presentation related
        #       0x01 temporary congestion

        ## DUL User Related Rejections
        #
        # [result, source, diagnostic]
        reject_assoc_rsd = []

        # Calling AE Title not recognised
        if (self.ae.require_calling_aet != b''
            and self.ae.require_calling_aet != assoc_rq.calling_ae_title):
                reject_assoc_rsd = [(0x01, 0x01, 0x03)]

        # Called AE Title not recognised
        if (self.ae.require_called_aet != b''
            and self.ae.require_called_aet != assoc_rq.called_ae_title):
                reject_assoc_rsd = [(0x01, 0x01, 0x07)]

        ## DUL ACSE Related Rejections
        #
        # User Identity Negotiation (PS3.7 Annex D.3.3.7)
        for ii in assoc_rq.user_information:
            if isinstance(ii, UserIdentityNegotiation):
                # Used to notify the association acceptor of the user
                #   identity of the association requestor. It may also
                #   request that the Acceptor response with the server
                #   identity.
                #
                # The Acceptor does not provide an A-ASSOCIATE response
                #   unless a positive response is requested and user
                #   authentication succeeded. If a positive response
                #   was requested, the A-ASSOCIATE response shall contain
                #   a User Identity sub-item. If a Kerberos ticket is used
                #   the response shall include a Kerberos server ticket
                #
                # A positive response must be requested if the association
                #   requestor requires confirmation. If the Acceptor does
                #   not support user identification it will accept the
                #   association without making a positive response. The
                #   Requestor can then decide whether to proceed

                #user_authorised = self.ae.on_user_identity(
                #                       ii.UserIdentityType,
                #                       ii.PrimaryField,
                #                       ii.SecondaryField)

                # Associate with all requestors
                assoc_rq.user_information.remove(ii)

                # Testing
                #if ii.PositiveResponseRequested:
                #    ii.ServerResponse = b''

        # Extended Negotiation
        for ii in assoc_rq.user_information:
            if isinstance(ii, SOPClassExtendedNegotiation):
                assoc_rq.user_information.remove(ii)

        ## DUL Presentation Related Rejections
        #
        # Maximum number of associations reached (local-limit-exceeded)
        if len(self.ae.active_associations) > self.ae.maximum_associations:
            reject_assoc_rsd = [(0x02, 0x03, 0x02)]

        for (result, src, diag) in reject_assoc_rsd:
            assoc_rj = self.acse.reject_assoc(assoc_rq, result, src, diag)
            self.debug_association_rejected(assoc_rj)
            self.ae.on_association_rejected(assoc_rj)
            self.kill()
            return

        ## Presentation Contexts
        self.acse.context_manager = PresentationContextManager()
        self.acse.context_manager.requestor_contexts = \
                            assoc_rq.presentation_context_definition_list
        self.acse.context_manager.acceptor_contexts = self.ae.supported_contexts

        self.acse.accepted_contexts = self.acse.context_manager.accepted
        self.acse.rejected_contexts = self.acse.context_manager.rejected

        # Save the peer AE details
        self.peer_ae['ae_title'] = assoc_rq.calling_ae_title
        self.peer_ae['called_aet'] = assoc_rq.called_ae_title
        self.peer_ae['pdv_size'] = assoc_rq.maximum_length_received
        peer_info = self.client_socket.getpeername()
        self.peer_ae['address'] = peer_info[0]
        self.peer_ae['port'] = peer_info[1]
        local_info = self.client_socket.getsockname()
        self.local_ae['address'] = local_info[0]
        self.local_ae['port'] = local_info[1]

        # Set maximum PDU send length
        self.peer_max_pdu = assoc_rq.maximum_length_received # TODO: Remove?
        self.dimse.maximum_pdu_size = assoc_rq.maximum_length_received

        # Set Responding AE title
        assoc_rq.called_ae_title = self.ae.ae_title

        # Set maximum PDU receive length
        assoc_rq.maximum_length_received = self.local_max_pdu # TODO: Rename?
        #for user_item in assoc_rq.user_information:
        #    if isinstance(user_item, MaximumLengthNegotiation):
        #        user_item.maximum_length_received = self.local_max_pdu

        # Issue the A-ASSOCIATE indication (accept) primitive using the ACSE
        # FIXME: Is this correct? Do we send Accept then Abort if no
        #   presentation contexts?
        assoc_ac = self.acse.accept_assoc(assoc_rq)

        if assoc_ac is None:
            #self.abort()
            self.kill()
            return

        # Callbacks/Logging
        self.debug_association_accepted(assoc_ac)
        self.ae.on_association_accepted(assoc_ac)

        # No valid presentation contexts, abort the association
        if self.acse.accepted_contexts == []:
            self.acse.abort_assoc(0x02, 0x00)
            self.kill()
            return

        # Assocation established OK
        self.is_established = True

        # Start the SCP loop
        self._run_as_acceptor_loop()

    def _run_as_acceptor_loop(self):
        """Run the Association Acceptor reactor loop.

        Main SCP run loop
        1. Checks for incoming DIMSE messages
            If DIMSE message then run corresponding service class' SCP
            method
        2. Checks for peer A-RELEASE request primitive
            If present then kill thread
        3. Checks for peer A-ABORT request primitive
            If present then kill thread
        4. Checks DUL provider still running
            If not then kill thread
        5. Checks DUL idle timeout
            If timed out then kill thread
        """
        info = {
            'requestor' : {
                'ae_title' : self.peer_ae['ae_title'],
                'called_aet' : self.peer_ae['called_aet'],
                'port' : self.peer_ae['port'],
                'address' : self.peer_ae['address'],
            },
            'acceptor' : {
                'ae_title' : self.local_ae['ae_title'],
                'address' : self.local_ae['address'],
                'port' : self.local_ae['port'],
            }
        }

        self._is_running = True
        while not self._kill:
            time.sleep(0.001)

            # Check with the DIMSE provider for incoming messages
            #   all messages should be a DIMSEMessage subclass
            msg, msg_context_id = self.dimse.receive_msg(wait=False)

            # DIMSE message received
            if msg:
                # Use the Message's Affected SOP Class UID to create a new
                #   SOP Class instance, if there's no AffectedSOPClassUID
                #   then we received a C-CANCEL request
                # FIXME
                if not hasattr(msg, 'AffectedSOPClassUID'):
                    self.abort()
                    return

                service_class = uid_to_service_class(msg.AffectedSOPClassUID)()

                # Check that the SOP Class is supported by the AE
                # New method
                #pc_accepted = self.acse.accepted_contexts
                #context = [
                #    pc for pc in pc_accepted if pc.context_id == msg_context_id
                #]

                # Matching context
                #if context:
                #    service_class.presentation_context = context[0]
                #else:
                #    # No matching presentation context
                #    pass

                # Old method
                # TODO: Index contexts in a dict using context ID
                for context in self.acse.accepted_contexts:
                    if context.context_id == msg_context_id:
                        service_class.maxpdulength = self.peer_max_pdu
                        service_class.DIMSE = self.dimse
                        service_class.ACSE = self.acse
                        service_class.AE = self.ae

                        # Run SOPClass in SCP mode
                        service_class.SCP(msg, context, info)
                        break
                else:
                    LOGGER.info("Received message with invalid or rejected "
                                "context ID %d", msg_context_id)
                    LOGGER.debug("%s", msg)

            # Check for release request
            if self.acse.CheckRelease():
                # Callback trigger
                self.debug_association_released()
                self.ae.on_association_released()
                self.kill()

            # Check for abort
            if self.acse.CheckAbort():
                # Callback trigger
                self.debug_association_aborted()
                self.ae.on_association_aborted(None)
                self.kill()

            # Check if the DULServiceProvider thread is still running
            #   DUL.is_alive() is inherited from threading.thread
            if not self.dul.is_alive():
                self.kill()

            # Check if idle timer has expired
            if self.dul.idle_timer_expired():
                self.abort()

    def _run_as_requestor(self):
        """Run as the Association Requestor."""
        if not self.requested_contexts:
            LOGGER.error("No requested Presentation Contexts specified")
            self.kill()
            return

        # Build role extended negotiation - FIXME - needs updating
        #   in particular, when running a C-GET user the role selection
        #   needs to be set prior to association
        #
        # SCP/SCU Role Negotiation (optional)
        #self.ext_neg = []
        #for context in self.AE.presentation_contexts_scu:
        #    tmp = SCP_SCU_RoleSelectionParameters()
        #    tmp.SOPClassUID = context.abstract_syntax
        #    tmp.SCURole = 0
        #    tmp.SCPRole = 1
        #
        #    self.ext_neg.append(tmp)

        local_ae = {'address' : self.ae.address,
                    'port' : self.ae.port,
                    'ae_title' : self.ae.ae_title}

        # Request an Association via the ACSE
        is_accepted, assoc_rsp = self.acse.request_assoc(
            local_ae,
            self.peer_ae,
            self.local_ae['pdv_size'],
            self.requested_contexts,
            userspdu=self.ext_neg
        )

        # Association was accepted or rejected
        if isinstance(assoc_rsp, A_ASSOCIATE):
            # Association was accepted
            if is_accepted:
                self.debug_association_accepted(assoc_rsp)
                self.ae.on_association_accepted(assoc_rsp)

                # No acceptable presentation contexts
                if self.acse.accepted_contexts == []:
                    LOGGER.error("No Acceptable Presentation Contexts")
                    self.is_aborted = True
                    self.is_established = False
                    self.acse.abort_assoc(0x02, 0x00)
                    self.kill()

                    return

                # Build supported SOP Classes for the Association
                self.scu_supported_sop = []
                for context in self.acse.accepted_contexts:
                    self.scu_supported_sop.append(
                        (context.context_id,
                         uid_to_sop_class(context.abstract_syntax),
                         context.transfer_syntax[0]))

                # Assocation established OK
                self.is_established = True

                # This seems like it should be event driven rather than
                #   driven by a loop
                #
                # Listen for further messages from the peer
                while not self._kill:
                    time.sleep(0.1)

                    # Check for release request
                    if self.acse.CheckRelease():
                        self.is_released = True
                        self.is_established = False
                        # Callback trigger
                        self.ae.on_association_released()
                        self.debug_association_released()
                        self.kill()
                        return

                    # Check for abort
                    if self.acse.CheckAbort():
                        self.is_aborted = True
                        self.is_established = False
                        # Callback trigger
                        self.ae.on_association_aborted()
                        self.debug_association_aborted()
                        self.kill()
                        return

                    # Check if the DULServiceProvider thread is
                    #   still running. DUL.is_alive() is inherited from
                    #   threading.thread
                    if not self.dul.is_alive():
                        self.kill()
                        return

                    # Check if idle timer has expired
                    if self.dul.idle_timer_expired():
                        self.kill()
                        return

            # Association was rejected
            else:
                self.ae.on_association_rejected(assoc_rsp)
                self.debug_association_rejected(assoc_rsp)
                self.is_rejected = True
                self.is_established = False
                self.dul.kill_dul()
                return

        # Association was aborted by peer
        elif isinstance(assoc_rsp, A_ABORT):
            self.ae.on_association_aborted(assoc_rsp)
            self.debug_association_aborted(assoc_rsp)
            self.is_established = False
            self.is_aborted = True
            self.dul.kill_dul()
            return

        # Association was aborted by DUL provider
        elif isinstance(assoc_rsp, A_P_ABORT):
            self.is_aborted = True
            self.is_established = False
            self.dul.kill_dul()
            return

        # Association failed for any other reason (No peer, etc)
        else:
            self.is_established = False
            self.dul.kill_dul()
            return


    # DIMSE-C services provided by the Association
    def send_c_echo(self, msg_id=1):
        """Send a C-ECHO request to the peer AE.

        Parameters
        ----------
        msg_id : int, optional
            The DIMSE *Message ID*, must be between 0 and 65535, inclusive,
            (default 1).

        Returns
        -------
        status : pydicom.dataset.Dataset
            If the peer timed out or sent an invalid response then returns an
            empty ``Dataset``. If a valid response was received from the peer
            then returns a ``Dataset`` containing at least a (0000,0900)
            *Status* element, and, depending on the returned Status value, may
            optionally contain additional elements (see DICOM Standard Part 7,
            Annex C).

            The DICOM Standard Part 7, Table 9.3-13 indicates that the Status
            value of a C-ECHO response "shall have a value of Success". However
            Section 9.1.5.1.4 indicates it may have any of the following
            values:

            Success
              | ``0x0000`` Success

            Failure
              | ``0x0122`` SOP class not supported
              | ``0x0210`` Duplicate invocation
              | ``0x0211`` Unrecognised operation
              | ``0x0212`` Mistyped argument

            As the actual status depends on the peer SCP, it shouldn't be
            assumed that it will be one of these.

        Raises
        ------
        RuntimeError
            If called without an association to a peer SCP.
        ValueError
            If no accepted Presentation Context for 'Verification SOP Class'.

        See Also
        --------
        ae.ApplicationEntity.on_c_echo
        dimse_primitives.C_ECHO
        sop_class.VerificationServiceClass

        References
        ----------
        DICOM Standard Part 4, Annex A
        DICOM Standard Part 7, Sections 9.1.5, 9.3.5 and Annex C

        Examples
        --------
        >>> assoc = ae.associate(addr, port)
        >>> if assoc.is_established:
        >>>     status = assoc.send_c_echo()
        >>>     if status:
        >>>         print('C-ECHO Response: 0x{0:04x}'.format(status.Status))
        >>>     assoc.release()
        """
        # Can't send a C-ECHO without an Association
        if not self.is_established:
            raise RuntimeError("The association with a peer SCP must be "
                               "established before sending a C-ECHO request")

        # Verification SOP Class
        uid = UID('1.2.840.10008.1.1')

        # Get the Presentation Context we are operating under
        context_id = None
        for context in self.acse.context_manager.accepted:
            if uid == context.abstract_syntax:
                context_id = context.context_id
                break

        if context_id is None:
            LOGGER.error("No accepted Presentation Context for '%s'", uid)
            raise ValueError("No accepted Presentation Context for "
                             "'Verification SOP Class'.")

        # Build C-STORE request primitive
        #   (M) Message ID
        #   (M) Affected SOP Class UID
        primitive = C_ECHO()
        primitive.MessageID = msg_id
        primitive.AffectedSOPClassUID = uid

        # Send C-ECHO request to the peer via DIMSE and wait for the response
        self.dimse.send_msg(primitive, context_id)
        rsp, _ = self.dimse.receive_msg(wait=True)

        # Determine validity of the response and get the status
        status = Dataset()
        if rsp is None:
            LOGGER.error('DIMSE service timed out')
            self.abort()
        elif rsp.is_valid_response:
            status.Status = rsp.Status
            if getattr(rsp, 'ErrorComment') is not None:
                status.ErrorComment = rsp.ErrorComment
        else:
            LOGGER.error('Received an invalid C-ECHO response from the peer')
            self.abort()

        return status

    def send_c_store(self, dataset, msg_id=1, priority=2, originator_aet=None,
                     originator_id=None):
        """Send a C-STORE request to the peer AE.

        Parameters
        ----------
        dataset : pydicom.dataset.Dataset
            The DICOM dataset to send to the peer.
        msg_id : int, optional
            The DIMSE *Message ID*, must be between 0 and 65535, inclusive,
            (default 1).
        priority : int, optional
            The C-STORE operation *Priority* (may not be supported by the
            peer), one of:

            - ``0`` - Medium
            - ``1`` - High
            - ``2`` - Low (default)
        originator_aet : bytes, optional
            The AE title of the peer that invoked the C-MOVE operation for
            which this C-STORE sub-operation is being performed (default None).
        originator_id : int, optional
            The Message ID of the C-MOVE request primitive from which this
            C-STORE sub-operation is being performed (default None).

        Returns
        -------
        status : pydicom.dataset.Dataset
            If the peer timed out or sent an invalid response then returns an
            empty ``Dataset``. If a valid response was received from the peer
            then returns a ``Dataset`` containing at least a (0000,0900)
            *Status* element, and, depending on the returned value, may
            optionally contain additional elements (see DICOM Standard Part 7,
            Annex C).

            The status for the requested C-STORE operation should be one of the
            following, but as the value depends on the peer SCP this can't be
            assumed:

            General C-STORE (DICOM Standard Part 7, 9.1.1.1.9 and Annex C):

            Success
              | ``0x0000`` Success

            Failure
              | ``0x0117`` Invalid SOP instance
              | ``0x0122`` SOP class not supported
              | ``0x0124`` Not authorised
              | ``0x0210`` Duplicate invocation
              | ``0x0211`` Unrecognised operation
              | ``0x0212`` Mistyped argument

            Storage Service Class specific (DICOM Standard Part 4, Annex
            B.2.3):

            Failure
              | ``0xA700`` to ``0xA7FF`` Out of resources
              | ``0xA900`` to ``0xA9FF`` Data set does not match SOP class
              | ``0xC000`` to ``0xCFFF`` Cannot understand

            Warning

              | ``0xB000`` Coercion of data elements
              | ``0xB006`` Element discarded
              | ``0xB007`` Data set does not match SOP class

            Non-Patient Object Service Class specific (DICOM Standard Part 4,
            Annex GG.4.2)

            Failure

              | ``0xA700`` Out of resources
              | ``0xA900`` Data set does not match SOP class
              | ``0xC000`` Cannot understand

        Raises
        ------
        RuntimeError
            If ``send_c_store`` is called with no established association.
        AttributeError
            If `dataset` is missing (0008,0016) *SOP Class UID* or
            (0008,0018) *SOP Instance UID* elements.
        ValueError
            If no accepted Presentation Context for `dataset` exists or if
            unable to encode the `dataset`.

        See Also
        --------
        ae.ApplicationEntity.on_c_store
        dimse_primitives.C_STORE
        sop_class.StorageServiceClass

        References
        ----------
        DICOM Standard Part 4, Annexes B, GG
        DICOM Standard Part 7, Sections 9.1.1, 9.3.1 and Annex C

        Examples
        --------
        >>> ds = read_file('file-in.dcm')
        >>> assoc = ae.associate(addr, port)
        >>> if assoc.is_established:
        >>>     status = assoc.send_c_store(ds)
        >>>     if status:
        >>>         print('C-STORE Response: 0x{0:04x}'.format(status.Status))
        >>>     assoc.release()
        """
        # Can't send a C-STORE without an Association
        if not self.is_established:
            raise RuntimeError("The association with a peer SCP must be "
                               "established before sending a C-STORE request")

        # Determine the Presentation Context we are operating under
        #   and hence the transfer syntax to use for encoding `dataset`
        transfer_syntax = None
        for context in self.acse.context_manager.accepted:
            try:
                if dataset.SOPClassUID == context.abstract_syntax:
                    transfer_syntax = context.transfer_syntax[0]
                    context_id = context.context_id
                    break
            except AttributeError as ex:
                LOGGER.error("Association.send_c_store - unable to determine "
                             "Presentation Context as "
                             "Dataset has no 'SOP Class UID' element")
                LOGGER.error("Store SCU failed due to there being no valid "
                             "presentation context for the current dataset")
                raise ex

        if transfer_syntax is None:
            LOGGER.error("Association.send_c_store - no accepted Presentation "
                         " Context for: '%s'", dataset.SOPClassUID)
            LOGGER.error("Store SCU failed due to there being no accepted "
                         "presentation context for the current dataset")
            raise ValueError("No accepted Presentation Context for 'dataset'.")

        # Build C-STORE request primitive
        #   (M) Message ID
        #   (M) Affected SOP Class UID
        #   (M) Affected SOP Instance UID
        #   (M) Priority
        #   (U) Move Originator Application Entity Title
        #   (U) Move Originator Message ID
        #   (M) Data Set
        req = C_STORE()
        req.MessageID = msg_id
        req.AffectedSOPClassUID = dataset.SOPClassUID
        req.AffectedSOPInstanceUID = dataset.SOPInstanceUID
        req.Priority = priority
        req.MoveOriginatorApplicationEntityTitle = originator_aet
        req.MoveOriginatorMessageID = originator_id

        # Encode the `dataset` using the agreed transfer syntax
        #   Will return None if failed to encode
        bytestream = encode(dataset,
                            transfer_syntax.is_implicit_VR,
                            transfer_syntax.is_little_endian)

        if bytestream is not None:
            req.DataSet = BytesIO(bytestream)
        else:
            LOGGER.error("Failed to encode the supplied Dataset")
            raise ValueError('Failed to encode the supplied Dataset')

        # Send C-STORE request to the peer via DIMSE and wait for the response
        self.dimse.send_msg(req, context_id)
        rsp, _ = self.dimse.receive_msg(wait=True)

        # Determine validity of the response and get the status
        status = Dataset()
        if rsp is None:
            LOGGER.error('DIMSE service timed out')
            self.abort()
        elif rsp.is_valid_response:
            status.Status = rsp.Status
            for keyword in ['ErrorComment', 'OffendingElement']:
                if getattr(rsp, keyword) is not None:
                    setattr(status, keyword, getattr(rsp, keyword))
        else:
            LOGGER.error('Received an invalid C-STORE response from the peer')
            self.abort()

        return status

    def send_c_find(self, dataset, msg_id=1, priority=2, query_model='P'):
        """Send a C-FIND request to the peer AE.

        Yields ``(status, identifier)`` pairs.

        Parameters
        ----------
        dataset : pydicom.dataset.Dataset
            The C-FIND request's *Identifier* dataset. The exact requirements
            for the *Identifier* dataset are Service Class specific (see the
            DICOM Standard, Part 4).
        msg_id : int, optional
            The DIMSE *Message ID*, must be between 0 and 65535, inclusive,
            (default 1).
        priority : int, optional
            The C-FIND operation *Priority* (may not be supported by the peer),
            one of:

            - ``0`` - Medium
            - ``1`` - High
            - ``2`` - Low (default)

        query_model : str, optional
            The Query/Retrieve Information Model to use, one of the following:

            - ``P`` - *Patient Root Information Model - FIND*
              1.2.840.10008.5.1.4.1.2.1.1 (default)
            - ``S`` - *Study Root Information Model - FIND*
              1.2.840.10008.5.1.4.1.2.2.1
            - ``O`` - *Patient Study Only Information Model - FIND*
              1.2.840.10008.5.1.4.1.2.3.1
            - ``W`` - *Modality Worklist Information - FIND*
              1.2.840.10008.5.1.4.31

        Yields
        ------
        status : pydicom.dataset.Dataset
            If the peer timed out or sent an invalid response then yields an
            empty ``Dataset``. If a response was received from the peer then
            yields a ``Dataset`` containing at least a (0000,0900) *Status*
            element, and depending on the returned value, may optionally
            contain additional elements (see PS3.7 9.1.2.1.5 and Annex C).

            The status for the requested C-FIND operation should be one of the
            following values, but as the returned value depends
            on the peer this can't be assumed:

            General C-FIND (PS3.7 9.1.2.1.5 and Annex C)

            Cancel
              | ``0xFE00`` Matching terminated due to Cancel request

            Success
              | ``0x0000`` Matching is complete: no final Identifier is
                supplied

            Failure
              | ``0x0122`` SOP class not supported

            Query/Retrieve Service Class Specific (PS3.4 Annex C.4.1):

            Failure
              | ``0xA700`` Out of resources
              | ``0xA900`` Identifier does not match SOP Class
              | ``0xC000`` to ``0xCFFF`` Unable to process

            Pending
              | ``0xFF00`` Matches are continuing: current match is supplied and
                any Optional Keys were supported in the same manner as Required
                Keys
              | ``0xFF01`` Matches are continuing: warning that one or more
                Optional Keys were not supported for existence and/or matching
                for this Identifier)

        identifier : pydicom.dataset.Dataset or None
            If the status is 'Pending' then the C-FIND response's *Identifier*
            ``Dataset``. If the status is not 'Pending' this will be ``None``.
            The exact contents of the response *Identifier* are Service Class
            specific (see the DICOM Standard, Part 4).

        Raises
        ------
        RuntimeError
            If ``send_c_find`` is called with no established association.
        ValueError
            If no accepted Presentation Context for `dataset` exists or if
            unable to encode the *Identifier* `dataset`.

        See Also
        --------
        ae.ApplicationEntity.on_c_find
        dimse_primitives.C_FIND
        sop_class.QueryRetrieveFindServiceClass

        References
        ----------
        DICOM Standard Part 4, Annex C
        DICOM Standard Part 7, Sections 9.1.2, 9.3.2 and Annex C
        """
        # Can't send a C-FIND without an Association
        if not self.is_established:
            raise RuntimeError("The association with a peer SCP must be "
                               "established before sending a C-FIND request")

        if query_model == 'W':
            sop_class = ModalityWorklistInformationFind
        elif query_model == "P":
            sop_class = PatientRootQueryRetrieveInformationModelFind
        elif query_model == "S":
            sop_class = StudyRootQueryRetrieveInformationModelFind
        elif query_model == "O":
            sop_class = PatientStudyOnlyQueryRetrieveInformationModelFind
        else:
            raise ValueError("Association.send_c_find - 'query_model' "
                             "must be 'W', 'P', 'S' or 'O'")

        # Determine the Presentation Context we are operating under
        #   and hence the transfer syntax to use for encoding `dataset`
        transfer_syntax = None
        for context in self.acse.context_manager.accepted:
            if sop_class.uid == context.abstract_syntax:
                transfer_syntax = context.transfer_syntax[0]
                context_id = context.context_id
                break

        if transfer_syntax is None:
            LOGGER.error("No accepted Presentation Context for: '%s'",
                         sop_class.uid)
            LOGGER.error("Find SCU failed due to there being no accepted "
                         "presentation context for the current dataset")
            raise ValueError("No accepted Presentation Context for 'dataset'")

        # Build C-FIND request primitive
        #   (M) Message ID
        #   (M) Affected SOP Class UID
        #   (M) Priority
        #   (M) Identifier
        req = C_FIND()
        req.MessageID = msg_id
        req.AffectedSOPClassUID = sop_class.uid
        req.Priority = priority

        # Encode the Identifier `dataset` using the agreed transfer syntax
        #   Will return None if failed to encode
        bytestream = encode(dataset,
                            transfer_syntax.is_implicit_VR,
                            transfer_syntax.is_little_endian)

        if bytestream is not None:
            req.Identifier = BytesIO(bytestream)
        else:
            LOGGER.error("Failed to encode the supplied Dataset")
            raise ValueError('Failed to encode the supplied Dataset')

        LOGGER.info('Find SCU Request Identifiers:')
        LOGGER.info('')
        LOGGER.info('# DICOM Dataset')
        for elem in dataset:
            LOGGER.info(elem)
        LOGGER.info('')

        # Send C-FIND request to the peer via DIMSE
        self.dimse.send_msg(req, context_id)

        # Get the responses from the peer
        ii = 1
        while True:
            # Wait for C-FIND response
            rsp, _ = self.dimse.receive_msg(wait=True)

            # If no response received, start loop again
            if not rsp:
                LOGGER.error("Connection closed or timed-out")
                self.abort()
                return
            elif not rsp.is_valid_response:
                LOGGER.error('Received an invalid C-FIND response from ' \
                             'the peer')
                self.abort()
                return

            # Status may be 'Failure', 'Cancel', 'Success' or 'Pending'
            status = Dataset()
            status.Status = rsp.Status
            for keyword in ['OffendingElement', 'ErrorComment']:
                if getattr(rsp, keyword) is not None:
                    setattr(status, keyword, getattr(rsp, keyword))

            status_category = code_to_category(status.Status)

            LOGGER.debug('-' * 65)
            LOGGER.debug('Find SCP Response: {2} (0x{0:04x} - {1})'
                         .format(status.Status, status_category, ii))

            # We want to exit the wait loop if we receive a Failure, Cancel or
            #   Success status type
            if status_category != 'Pending':
                identifier = None
                break

            # Status must be Pending, so decode the Identifier dataset
            try:
                identifier = decode(rsp.Identifier,
                                    transfer_syntax.is_implicit_VR,
                                    transfer_syntax.is_little_endian)

                LOGGER.debug('')
                LOGGER.debug('# DICOM Dataset')
                for elem in identifier:
                    LOGGER.debug(elem)
                LOGGER.debug('')
            except:
                LOGGER.error("Failed to decode the received Identifier dataset")
                yield status, None

            ii += 1

            yield status, identifier

        yield status, identifier

    def send_c_move(self, dataset, move_aet, msg_id=1, priority=2,
                    query_model='P'):
        """Send a C-MOVE request to the peer AE.

        Yields ``(status, identifier)`` pairs.

        The ``AE.on_c_store`` callback should be implemented prior
        to calling ``send_c_move`` as the peer may either return any matches
        via a C-STORE sub-operation over the current association or request a
        new association over which to return any matches.

        Parameters
        ----------
        dataset : pydicom.dataset.Dataset
            The C-MOVE request's *Identifier* ``Dataset``. The exact
            requirements for the *Identifier* are Service Class specific (see
            the DICOM Standard, Part 4).
        move_aet : bytes
            The AE title of the destination for the C-STORE sub-operations
            performed by the peer.
        msg_id : int, optional
            The DIMSE *Message ID*, must be between 0 and 65535, inclusive,
            (default 1).
        priority : int, optional
            The C-MOVE operation *Priority* (if supported by the peer), one of:

            - ``0`` - Medium
            - ``1`` - High
            - ``2`` - Low (default)

        query_model : str, optional
            The Query/Retrieve Information Model to use, one of the following:

            - ``P`` - *Patient Root Information Model - MOVE*
              1.2.840.10008.5.1.4.1.2.1.2 (default)
            - ``S`` - *Study Root Information Model - MOVE*
              1.2.840.10008.5.1.4.1.2.2.2
            - ``O`` - *Patient Study Only Information Model - MOVE*
              1.2.840.10008.5.1.4.1.2.3.2

        Yields
        ------
        status : pydicom.dataset.Dataset
            If the peer timed out or sent an invalid response then yields an
            empty ``Dataset``. If a response was received from the peer then
            yields a ``Dataset`` containing at least a (0000,0900) *Status*
            element, and depending on the returned value, may optionally
            contain additional elements (see DICOM Standard Part 7, Section
            9.1.4 and Annex C).

            The status for the requested C-MOVE operation should be one of the
            following values, but as the returned value depends
            on the peer this can't be assumed:

            General C-MOVE (DICOM Standard Part 7, 9.1.4.1.7 and Annex C)

            Cancel
              | ``0xFE00`` Sub-operations terminated due to Cancel indication

            Success
              | ``0x0000`` Sub-operations complete: no failures

            Failure
              | ``0x0122`` SOP class not supported

            Query/Retrieve Service Class Specific (DICOM Standard Part 4, Annex
            C):

            Failure
              | ``0xA701`` Out of resources: unable to calculate number of
                matches
              | ``0xA702`` Out of resources: unable to perform sub-operations
              | ``0xA801`` Move destination unknown
              | ``0xA900`` Identifier does not match SOP Class
              | ``0xC000`` to ``0xCFFF`` Unable to process

            Pending
              | ``0xFF00`` Sub-operations are continuing

            Warning
              | ``0xB000`` Sub-operations complete: one or more failures

        identifier : pydicom.dataset.Dataset or None
            If the status is 'Pending' or 'Success' then yields ``None``. If
            the status is 'Warning', 'Failure' or 'Cancel' then yields a
            ``Dataset`` which should contain an (0008,0058) *Failed SOP
            Instance UID List* element, however this is not guaranteed and may
            instead return an empty ``Dataset``.

        See Also
        --------
        ae.ApplicationEntity.on_c_move
        ae.ApplicationEntity.on_c_store
        dimse_primitives.C_MOVE
        sop_class.QueryRetrieveMoveServiceClass

        References
        ----------
        DICOM Standard Part 4, Annex C
        DICOM Standard Part 7, Sections 9.1.4, 9.3.4 and Annex C
        """
        # Can't send a C-MOVE without an Association
        if not self.is_established:
            raise RuntimeError("The association with a peer SCP must be "
                               "established before sending a C-MOVE request")

        if query_model == "P":
            sop_class = PatientRootQueryRetrieveInformationModelMove
        elif query_model == "S":
            sop_class = StudyRootQueryRetrieveInformationModelMove
        elif query_model == "O":
            sop_class = PatientStudyOnlyQueryRetrieveInformationModelMove
        else:
            raise ValueError("Association.send_c_move - 'query_model' must "
                             "be 'P', 'S' or 'O'")

        # Determine the Presentation Context we are operating under
        #   and hence the transfer syntax to use for encoding `dataset`
        transfer_syntax = None
        for context in self.acse.context_manager.accepted:
            if sop_class.uid == context.abstract_syntax:
                transfer_syntax = context.transfer_syntax[0]
                context_id = context.context_id
                break

        if transfer_syntax is None:
            LOGGER.error("No accepted Presentation Context for: '%s'",
                         sop_class.uid)
            LOGGER.error("Move SCU failed due to there being no accepted "
                         "presentation context\n   for the current dataset")
            raise ValueError("No accepted Presentation Context for 'dataset'")

        # Build C-MOVE request primitive
        #   (M) Message ID
        #   (M) Affected SOP Class UID
        #   (M) Priority
        #   (M) Move Destination
        #   (M) Identifier
        req = C_MOVE()
        req.MessageID = msg_id
        req.AffectedSOPClassUID = sop_class.uid
        req.Priority = priority
        req.MoveDestination = move_aet

        # Encode the Identifier `dataset` using the agreed transfer syntax;
        #   will return None if failed to encode
        bytestream = encode(dataset,
                            transfer_syntax.is_implicit_VR,
                            transfer_syntax.is_little_endian)

        if bytestream is not None:
            req.Identifier = BytesIO(bytestream)
        else:
            LOGGER.error('Failed to encode the supplied Identifier dataset')
            raise ValueError('Failed to encode the supplied Identifier '
                             'dataset')

        LOGGER.info('Move SCU Request Identifier:')
        LOGGER.info('')
        LOGGER.info('# DICOM Dataset')
        for elem in dataset:
            LOGGER.info(elem)
        LOGGER.info('')

        # Send C-MOVE request to the peer via DIMSE and wait for the response
        self.dimse.send_msg(req, context_id)

        # Get the responses from peer
        operation_no = 1
        while True:
            rsp, context_id = self.dimse.receive_msg(wait=True)

            # If nothing received from the peer, try again
            if not rsp:
                LOGGER.error("Connection closed or timed-out")
                self.abort()
                return

            # Received a C-MOVE response from the peer
            if rsp.__class__ == C_MOVE:
                status = Dataset()
                status.Status = rsp.Status
                for keyword in ['ErrorComment', 'OffendingElement',
                                'NumberOfRemainingSuboperations',
                                'NumberOfCompletedSuboperations',
                                'NumberOfFailedSuboperations',
                                'NumberOfWarningSuboperations']:
                    if getattr(rsp, keyword) is not None:
                        setattr(status, keyword, getattr(rsp, keyword))

                # If the Status is 'Pending' then the processing of matches
                #   and sub-operations are initiated or continuing
                # If the Status is 'Cancel', 'Failure', 'Warning' or 'Success'
                #   then we are finished
                category = code_to_category(status.Status)

                # Log status type
                LOGGER.debug('')
                if category == 'Pending':
                    LOGGER.info("Move SCP Response: %s (Pending)", operation_no)
                elif category in ['Success', 'Cancel', 'Warning']:
                    LOGGER.info("Move SCP Result: (%s)", category)
                elif category == 'Failure':
                    LOGGER.info("Move SCP Result: (Failure - 0x%04x)",
                                status.Status)

                # Log number of remaining sub-operations
                LOGGER.info("Sub-Operations Remaining: %s, Completed: %s, "
                            "Failed: %s, Warning: %s",
                            rsp.NumberOfRemainingSuboperations or '0',
                            rsp.NumberOfCompletedSuboperations or '0',
                            rsp.NumberOfFailedSuboperations or '0',
                            rsp.NumberOfWarningSuboperations or '0')

                # Yields - 'Success', 'Warning', 'Cancel', 'Failure' are final
                #   yields, 'Pending' means more to come
                identifier = None
                if category == 'Pending':
                    operation_no += 1
                    yield status, identifier
                    continue
                elif rsp.Identifier and category in ['Cancel', 'Warning',
                                                     'Failure']:
                    # From Part 4, Annex C.4.2, responses with these statuses
                    #   should contain an Identifier dataset with a
                    #   (0008,0058) Failed SOP Instance UID List element
                    #   however this can't be assumed
                    try:
                        identifier = decode(rsp.Identifier,
                                            transfer_syntax.is_implicit_VR,
                                            transfer_syntax.is_little_endian)

                        LOGGER.debug('')
                        LOGGER.debug('# DICOM Dataset')
                        for elem in identifier:
                            LOGGER.debug(elem)
                        LOGGER.debug('')
                    except Exception as ex:
                        LOGGER.error("Failed to decode the received Identifier "
                                     "dataset")
                        LOGGER.exception(ex)

                yield status, identifier
                break

            # Received a C-STORE request from the peer
            #   C-STORE requests can be over the same association for C-MOVE
            elif rsp.__class__ == C_STORE:
                self._c_store_scp(rsp)

            # Received a C-CANCEL request from the peer
            elif rsp.__class__ == C_CANCEL and rsp.MessageID == msg_id:
                pass

    def send_c_get(self, dataset, msg_id=1, priority=2, query_model='P'):
        """Send a C-GET request to the peer AE.

        Yields ``(status, identifier)`` pairs.

        The ``AE.on_c_store`` callback should be implemented prior
        to calling ``send_c_get`` as the peer will return any matches via a
        C-STORE sub-operation over the current association.

        Parameters
        ----------
        dataset : pydicom.dataset.Dataset
            The C-GET request's *Identifier* ``Dataset``. The exact
            requirements for the *Identifier* are Service Class specific (see
            the DICOM Standard, Part 4).
        msg_id : int, optional
            The DIMSE *Message ID*, must be between 0 and 65535, inclusive,
            (default 1).
        priority : int, optional
            The C-GET operation *Priority* (may not be supported by the peer),
            one of:

            - ``0`` - Medium
            - ``1`` - High
            - ``2`` - Low (default)

        query_model : str, optional
            The Query/Retrieve Information Model to use, one of the following:

            - ``P`` - *Patient Root Information Model - GET*
              1.2.840.10008.5.1.4.1.2.1.3 (default)
            - ``S`` - *Study Root Information Model - GET*
              1.2.840.10008.5.1.4.1.2.2.3
            - ``O`` - *Patient Study Only Information Model - GET*
              1.2.840.10008.5.1.4.1.2.3.3

        Yields
        ------
        status : pydicom.dataset.Dataset
            If the peer timed out or sent an invalid response then yields an
            empty ``Dataset``. If a response was received from the peer then
            yields a ``Dataset`` containing at least a (0000,0900) *Status*
            element, and depending on the returned value may optionally contain
            additional elements (see DICOM Standard Part 7, Section 9.1.2.1.5
            and Annex C).

            The status for the requested C-GET operation should be one of the
            following values, but as the returned value depends on the
            peer this can't be assumed:

            General C-GET (DICOM Standard Part 7, Section 9.1.3 and Annex C)

            Success
              | ``0x0000`` Sub-operations complete: no failures or warnings

            Failure
              | ``0x0122`` SOP class not supported
              | ``0x0124`` Not authorised
              | ``0x0210`` Duplicate invocation
              | ``0x0211`` Unrecognised operation
              | ``0x0212`` Mistyped argument

            Query/Retrieve Service Class Specific (DICOM Standard Part 4, Annex
            C.4.3):

            Pending
              | ``0xFF00`` Sub-operations are continuing

            Cancel
              | ``0xFE00`` Sub-operations terminated due to Cancel indication

            Failure
              | ``0xA701`` Out of resources: unable to calculate number of
                 matches
              | ``0xA702`` Out of resources: unable to perform sub-operations
              | ``0xA900`` Identifier does not match SOP class
              | ``0xC000`` to ``0xCFFF`` Unable to process

            Warning
              | ``0xB000`` Sub-operations completed: one or more failures or
                 warnings

        identifier : pydicom.dataset.Dataset or None
            If the status is 'Pending' or 'Success' then yields ``None``. If
            the status is 'Warning', 'Failure' or 'Cancel' then yields a
            ``Dataset`` which should contain an (0008,0058) *Failed SOP
            Instance UID List* element, however this is not guaranteed and may
            instead return an empty ``Dataset``.

        Raises
        ------
        RuntimeError
            If ``send_c_get`` is called with no established association.
        ValueError
            If no accepted Presentation Context for `dataset` exists or if
            unable to encode the *Identifier* `dataset`.

        See Also
        --------
        ae.ApplicationEntity.on_c_get
        ae.ApplicationEntity.on_c_store
        sop_class.QueryRetrieveGetServiceClass
        dimse_primitives.C_GET

        References
        ----------
        DICOM Standard Part 4, Annex C
        DICOM Standard Part 7, Sections 9.1.3, 9.3.3 and Annex C
        """
        # Can't send a C-GET without an Association
        if not self.is_established:
            raise RuntimeError("The association with a peer SCP must be "
                               "established before sending a C-GET request")

        if query_model == "P":
            sop_class = PatientRootQueryRetrieveInformationModelGet
        elif query_model == "S":
            sop_class = StudyRootQueryRetrieveInformationModelGet
        elif query_model == "O":
            sop_class = PatientStudyOnlyQueryRetrieveInformationModelGet
        else:
            raise ValueError("Association.send_c_get() query_model "
                             "must be 'P', 'S' or 'O']")

        # Determine the Presentation Context we are operating under
        #   and hence the transfer syntax to use for encoding `dataset`
        transfer_syntax = None
        for context in self.acse.context_manager.accepted:
            if sop_class.uid == context.abstract_syntax:
                transfer_syntax = context.transfer_syntax[0]
                context_id = context.context_id
                break

        if transfer_syntax is None:
            LOGGER.error("No accepted Presentation Context for: '%s'",
                         sop_class.uid)
            LOGGER.error("Get SCU failed due to there being no accepted "
                         "presentation context for the current dataset")
            raise ValueError("No accepted Presentation Context for 'dataset'")

        # Build C-GET request primitive
        #   (M) Message ID
        #   (M) Affected SOP Class UID
        #   (M) Priority
        #   (M) Identifier
        req = C_GET()
        req.MessageID = msg_id
        req.AffectedSOPClassUID = sop_class.uid
        req.Priority = priority

        # Encode the Identifier `dataset` using the agreed transfer syntax
        #   Will return None if failed to encode
        bytestream = encode(dataset,
                            transfer_syntax.is_implicit_VR,
                            transfer_syntax.is_little_endian)

        if bytestream is not None:
            req.Identifier = BytesIO(bytestream)
        else:
            LOGGER.error("Failed to encode the supplied Identifier dataset")
            raise ValueError('Failed to encode the supplied Identifer '
                             'dataset')

        LOGGER.info('Get SCU Request Identifier:')
        LOGGER.info('')
        LOGGER.info('# DICOM Dataset')
        for elem in dataset:
            LOGGER.info(elem)
        LOGGER.info('')

        # Send C-GET request to the peer via DIMSE
        self.dimse.send_msg(req, context_id)

        # Get the responses from the peer
        operation_no = 1
        while True:
            # Wait for DIMSE message, may be either a C-GET response or a
            #   C-STORE request
            rsp, context_id = self.dimse.receive_msg(wait=True)

            # If nothing received from the peer, try again
            if not rsp:
                LOGGER.error("Connection closed or timed-out")
                self.abort()
                return

            # Received a C-GET response from the peer
            if rsp.__class__ == C_GET:
                status = Dataset()
                status.Status = rsp.Status
                for keyword in ['ErrorComment', 'OffendingElement',
                                'NumberOfRemainingSuboperations',
                                'NumberOfCompletedSuboperations',
                                'NumberOfFailedSuboperations',
                                'NumberOfWarningSuboperations']:
                    if getattr(rsp, keyword) is not None:
                        setattr(status, keyword, getattr(rsp, keyword))

                # If the Status is 'Pending' then the processing of
                #   matches and sub-operations are initiated or continuing
                # If the Status is 'Cancel', 'Failure', 'Warning' or 'Success'
                #   then we are finished
                category = code_to_category(status.Status)

                # Log status type
                LOGGER.debug('')
                if category == 'Pending':
                    LOGGER.info("Get SCP Response: %s (Pending)", operation_no)
                elif category in ['Success', 'Cancel', 'Warning']:
                    LOGGER.info('Get SCP Result: (%s)', category)
                elif category == "Failure":
                    LOGGER.info('Get SCP Result: (Failure - 0x%04x)',
                                status.Status)

                # Log number of remaining sub-operations
                LOGGER.info("Sub-Operations Remaining: %s, Completed: %s, "
                            "Failed: %s, Warning: %s",
                            rsp.NumberOfRemainingSuboperations or '0',
                            rsp.NumberOfCompletedSuboperations or '0',
                            rsp.NumberOfFailedSuboperations or '0',
                            rsp.NumberOfWarningSuboperations or '0')

                # Yields - 'Success', 'Warning', 'Failure', 'Cancel' are
                #   final yields, 'Pending' means more to come
                identifier = None
                if category in ['Pending']:
                    operation_no += 1
                    yield status, identifier
                    continue
                elif rsp.Identifier and category in ['Cancel', 'Warning',
                                                     'Failure']:
                    # From Part 4, Annex C.4.3, responses with these statuses
                    #   should contain an Identifier dataset with a
                    #   (0008,0058) Failed SOP Instance UID List element
                    #   however this can't be assumed
                    try:
                        identifier = decode(rsp.Identifier,
                                            transfer_syntax.is_implicit_VR,
                                            transfer_syntax.is_little_endian)

                        LOGGER.debug('')
                        LOGGER.debug('# DICOM Dataset')
                        for elem in identifier:
                            LOGGER.debug(elem)
                        LOGGER.debug('')
                    except Exception as ex:
                        LOGGER.error("Failed to decode the received Identifier "
                                     "dataset")
                        LOGGER.exception(ex)

                yield status, identifier
                break

            # Received a C-STORE request from the peer
            elif rsp.__class__ == C_STORE:
                self._c_store_scp(rsp)

            # Received a C-CANCEL request from the peer
            elif rsp.__class__ == C_CANCEL and rsp.MessageID == msg_id:
                pass

    def _c_store_scp(self, req):
        """A C-STORE SCP implementation.

        Handles C-STORE requests from the peer over the same assocation as the
        local AE sent a C-MOVE or C-GET request.

        Must always send a C-STORE response back to the peer.

        C-STORE Request
        ---------------
        Parameters
        ~~~~~~~~~~
        (M) Message ID
        (M) Affected SOP Class UID
        (M) Affected SOP Instance UID
        (M) Priority
        (U) Move Originator Application Entity Title
        (U) Move Originator Message ID
        (M) Data Set

        Parameters
        ----------
        req : dimse_primitives.C_STORE
            The C-STORE request primitive received from the peer.
        """
        # Build C-STORE response primitive
        #   (U) Message ID
        #   (M) Message ID Being Responded To
        #   (U) Affected SOP Class UID
        #   (U) Affected SOP Instance UID
        #   (M) Status
        rsp = C_STORE()
        rsp.MessageID = req.MessageID
        rsp.MessageIDBeingRespondedTo = req.MessageID
        rsp.AffectedSOPInstanceUID = req.AffectedSOPInstanceUID
        rsp.AffectedSOPClassUID = req.AffectedSOPClassUID

        transfer_syntax = None
        for context in self.acse.context_manager.accepted:
            if req.AffectedSOPClassUID == context.abstract_syntax:
                transfer_syntax = context.transfer_syntax[0]
                break

        if transfer_syntax is None:
            LOGGER.error("No accepted Presentation Context for: '%s'",
                         req.AffectedSOPClassUID)
            # SOP Class not supported, no context ID?
            rsp.Status = 0x0122
            self.dimse.send_msg(rsp, 1)
            return

        # Attempt to decode the dataset
        try:
            ds = decode(req.DataSet,
                        transfer_syntax.is_implicit_VR,
                        transfer_syntax.is_little_endian)
        except Exception as ex:
            LOGGER.error('Failed to decode the received dataset')
            LOGGER.exception(ex)
            rsp.Status = 0xC210
            rsp.ErrorComment = 'Unable to decode the dataset'
            self.dimse.send_msg(rsp, context.context_id)
            return

        info = {
            'acceptor' : self.local_ae,
            'requestor': self.peer_ae,
            'parameters' : {
                'message_id' : req.MessageID,
                'priority' : req.Priority,
                'originator_aet' : req.MoveOriginatorApplicationEntityTitle,
                'original_message_id' : req.MoveOriginatorMessageID
            }
        }

        #  Attempt to run the ApplicationEntity's on_c_store callback
        try:
            status = self.ae.on_c_store(ds, context.as_tuple, info)
        except Exception as ex:
            LOGGER.error("Exception in the "
                         "ApplicationEntity.on_c_store() callback")
            LOGGER.exception(ex)
            rsp.Status = 0xC211
            self.dimse.send_msg(rsp, context.context_id)
            return

        # Check the callback's returned status
        if isinstance(status, Dataset):
            if 'Status' in status:
                # For the elements in the status dataset, try and set
                #   the corresponding response primitive attribute
                for elem in status:
                    if hasattr(rsp, elem.keyword):
                        setattr(rsp, elem.keyword, elem.value)
                    else:
                        LOGGER.warning("Status dataset returned by "
                                       "callback contained an "
                                       "unsupported element '%s'.",
                                       elem.keyword)
            else:
                LOGGER.error("User callback returned a `Dataset` "
                             "without a Status element.")
                rsp.Status = 0xC001
        elif isinstance(status, int):
            rsp.Status = status
        else:
            LOGGER.error("Invalid status returned by user callback.")
            rsp.Status = 0xC002

        if not rsp.Status in STORAGE_SERVICE_CLASS_STATUS:
            LOGGER.warning("Unknown status value returned by callback "
                           "- 0x{0:04x}".format(rsp.Status))

        # Send C-STORE confirmation back to peer
        self.dimse.send_msg(rsp, context.context_id)

    def _send_c_cancel(self, msg_id):
        """Send a C-CANCEL-* request to the peer AE.

        See PS3.7 9.3.2.3

        Parameters
        ----------
        msg_id : int
            The message ID of the C-GET/MOVE/FIND operation we want to cancel.
            Must be between 0 and 65535, inclusive.
        """
        # Can't send a C-CANCEL without an Association
        if not self.is_established:
            raise RuntimeError("The association with a peer SCP must be "
                               "established before sending a C-CANCEL request.")

        if not isinstance(msg_id, int):
            # FIXME: Add more detail to exception
            raise TypeError("msg_id must be an integer.")

        # FIXME: Add validity checks to msg_id value

        # Build C-CANCEL primitive
        primitive = C_CANCEL()
        primitive.MessageIDBeingRespondedTo = msg_id

        LOGGER.info('Sending C-CANCEL')

        # Send C-CANCEL request
        # FIXME: need context ID, not msg ID. maybe
        self.dimse.send_msg(primitive, msg_id)


    # DIMSE-N services provided by the Association
    # TODO: Implement DIMSE-N services
    def send_n_event_report(self):
        """Send an N-EVENT-REPORT request message to the peer AE."""
        # Can't send an N-EVENT-REPORT without an Association
        if not self.is_established:
            raise RuntimeError("The association with a peer SCP must be "
                               "established before sending an N-EVENT-REPORT "
                               "request")
        raise NotImplementedError

    def send_n_get(self):
        """Send an N-GET request message to the peer AE."""
        # Can't send an N-GET without an Association
        if not self.is_established:
            raise RuntimeError("The association with a peer SCP must be "
                               "established before sending an N-GET "
                               "request.")
        raise NotImplementedError

    def send_n_set(self):
        """Send an N-SET request message to the peer AE."""
        # Can't send an N-SET without an Association
        if not self.is_established:
            raise RuntimeError("The association with a peer SCP must be "
                               "established before sending an N-SET "
                               "request.")
        raise NotImplementedError

    def send_n_action(self):
        """Send an N-ACTION request message to the peer AE."""
        # Can't send an N-ACTION without an Association
        if not self.is_established:
            raise RuntimeError("The association with a peer SCP must be "
                               "established before sending an N-ACTION "
                               "request.")
        raise NotImplementedError

    def send_n_create(self):
        """Send an N-CREATE request message to the peer AE."""
        # Can't send an N-CREATE without an Association
        if not self.is_established:
            raise RuntimeError("The association with a peer SCP must be "
                               "established before sending an N-CREATE "
                               "request.")
        raise NotImplementedError

    def send_n_delete(self):
        """Send an N-DELETE request message to the peer AE."""
        # Can't send an N-DELETE without an Association
        if not self.is_established:
            raise RuntimeError("The association with a peer SCP must be "
                               "established before sending an N-DELETE "
                               "request.")
        raise NotImplementedError


    # Association logging/debugging functions
    @staticmethod
    def debug_association_requested(primitive):
        """Debugging information when an A-ASSOCIATE request received.

        Parameters
        ----------
        primitive : pynetdicom3.pdu_primitives.A_ASSOCIATE
            The A-ASSOCIATE (RQ) PDU received from the DICOM Upper Layer
        """
        pass

    @staticmethod
    def debug_association_accepted(primitive):
        """Debugging information when an A-ASSOCIATE accept is received.

        Parameters
        ----------
        primitive : pynetdicom3.pdu_primitives.A_ASSOCIATE
            The A-ASSOCIATE (AC) PDU received from the DICOM Upper Layer
        """
        pass

    @staticmethod
    def debug_association_rejected(primitive):
        """Debugging information when an A-ASSOCIATE rejection received.

        Parameters
        ----------
        assoc_primitive : pynetdicom3.pdu_primitives.A_ASSOCIATE
            The A-ASSOCIATE (RJ) primitive received from the DICOM Upper Layer
        """
        # See PS3.8 Section 7.1.1.9 but mainly Section 9.3.4 and Table 9-21
        #   for information on the result and diagnostic information
        source = primitive.result_source
        result = primitive.result
        reason = primitive.diagnostic

        source_str = {1 : 'Service User',
                      2 : 'Service Provider (ACSE)',
                      3 : 'Service Provider (Presentation)'}

        reason_str = [{1 : 'No reason given',
                       2 : 'Application context name not supported',
                       3 : 'Calling AE title not recognised',
                       4 : 'Reserved',
                       5 : 'Reserved',
                       6 : 'Reserved',
                       7 : 'Called AE title not recognised',
                       8 : 'Reserved',
                       9 : 'Reserved',
                       10 : 'Reserved'},
                      {1 : 'No reason given',
                       2 : 'Protocol version not supported'},
                      {0 : 'Reserved',
                       1 : 'Temporary congestion',
                       2 : 'Local limit exceeded',
                       3 : 'Reserved',
                       4 : 'Reserved',
                       5 : 'Reserved',
                       6 : 'Reserved',
                       7 : 'Reserved'}]

        result_str = {1 : 'Rejected Permanent',
                      2 : 'Rejected Transient'}

        LOGGER.error('Association Rejected:')
        LOGGER.error('Result: %s, Source: %s', result_str[result],
                     source_str[source])
        LOGGER.error('Reason: %s', reason_str[source - 1][reason])

    @staticmethod
    def debug_association_released(primitive=None):
        """Debugging information when an A-RELEASE request received.

        Parameters
        ----------
        assoc_primitive : pynetdicom3.pdu_primitives.A_RELEASE
            The A-RELEASE (RQ) primitive received from the DICOM Upper Layer
        """
        LOGGER.info('Association Released')

    @staticmethod
    def debug_association_aborted(primitive=None):
        """Debugging information when an A-ABORT request received.

        Parameters
        ----------
        assoc_primitive : pynetdicom3.pdu_primitives.A_ABORT
            The A-ABORT (RQ) primitive received from the DICOM Upper Layer
        """
        LOGGER.error('Association Aborted')<|MERGE_RESOLUTION|>--- conflicted
+++ resolved
@@ -66,11 +66,7 @@
     ----------
     acse : acse.ACSEServiceProvider
         The Association Control Service Element provider.
-<<<<<<< HEAD
-    ae : applicationentity.ApplicationEntity
-=======
     ae : ae.ApplicationEntity
->>>>>>> 0da1d6cc
         The local AE.
     dimse : DIMSEServiceProvider
         The DICOM Message Service Element provider.
@@ -95,19 +91,12 @@
         'ae_title', 'pdv_size'.
     client_socket : socket.socket
         The socket to use for connections with the peer AE.
-<<<<<<< HEAD
-    scu_supported_sop : list of sop_class.ServiceClass
-        A list of the supported SOP classes when acting as an SCU.
-    scp_supported_sop : list of sop_class.ServiceClass
-        A list of the supported SOP classes when acting as an SCP.
-=======
     requested_contexts : list of presentation.PresentationContext
         A list of the requested Presentation Contexts sent or received during
         association negotiation.
     supported_contexts : list of presentation.PresentationContext
         A list of the supported Presentation Contexts sent or received during
         association negotiation.
->>>>>>> 0da1d6cc
     """
     def __init__(self, local_ae, client_socket=None, peer_ae=None,
                  acse_timeout=60, dimse_timeout=None, max_pdu=16382,
@@ -116,11 +105,7 @@
 
         Parameters
         ----------
-<<<<<<< HEAD
-        local_ae : applicationentity.ApplicationEntity
-=======
         local_ae : ae.ApplicationEntity
->>>>>>> 0da1d6cc
             The local AE instance.
         client_socket : socket.socket or None, optional
             If the local AE is acting as an SCP, this is the listen socket for
