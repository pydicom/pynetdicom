"""Implementation of the Presentation service."""
from collections import namedtuple
import logging

from pydicom.uid import UID

LOGGER = logging.getLogger('pynetdicom3.presentation')


# Used with the on_c_* callbacks to give the users access to the context
PresentationContextTuple = namedtuple('PresentationContextTuple',
                                      ['context_id',
                                       'abstract_syntax',
                                       'transfer_syntax'])


class PresentationContext(object):
    """A Presentation Context primitive.

    PS3.8 7.1.1
    An A-ASSOCIATE request primitive will contain a Presentation Context
    Definition List, which consists or one or more presentation contexts. Each
    item contains an ID, an Abstract Syntax and a list of one or more Transfer
    Syntaxes.

    An A-ASSOCIATE response primitive will contain a Presentation Context
    Definition Result List, which takes the form of a list of result values,
    with a one-to-one correspondence with the Presentation Context Definition
    List.

    A Presentation Context defines the presentation of the data on an
    Association. It consists of three components, a Presentation Context ID,
    an Abstract Syntax Name and a list or one or more Transfer Syntax Names.

    Only one Abstract Syntax shall be offered per Presentation Context. While
    multiple Transfer Syntaxes may be offered per Presentation Context only
    one shall be accepted.

    The same Abstract Syntax can be used in more than one Presentation Context.

    Notes
    -----

    **Rules**

    - Each Presentation Context (request) contains:
<<<<<<< HEAD

      - One ID, an odd integer between 0 and 255.
      - One Abstract Syntax as UID.
      - One or more Transfer Syntaxes as UIDs.

    - Each Presentation Context (response) contains:

      - One ID, corresponding to a Presentation Context received from the
        Requestor.
      - A Result, one of ``0x00``, ``0x01``, ``0x02``, ``0x03`` or ``0x04``.
      - A Transfer Syntax as UID.

    - If the Result is not 0x00 then the Transfer Syntax in the reply shall be
      ignored.
    - The same Abstract Syntax can be present in more than one Presententation
      Context provided that all contexts with the same Abstract Syntax have no
      overlap in Transfer Syntaxes.
    - Only one Transfer Syntax can be accepted per Presentation Context.
=======
      - One context ID, an odd integer between 1 and 255.
      - One abstract syntax.
      - One or more transfer syntaxes.
    - Each Presentation Context (response) contains:
      - One context ID, corresponding to a Presentation Context received from
        the Requestor
      - A result, one of 0x00 (acceptance), 0x01 (user rejection), 0x02
        (provider rejection), 0x03 (abstract syntax not supported) or 0x04
        (transfer syntaxes not supported).
      - If the result is 0x00, then a transfer syntax.
      - If any other result, then a transfer syntax may or may not be present.
    - If the result is not 0x00 then the transfer syntax in the reply is not
      significant.
    - The same abstract syntax can be present in more than one Presententation
      Context.
    - Only one transfer syntax can be accepted per Presentation Context.
>>>>>>> b09dd7d4
    - The Presentation Contexts may be sent by the Requestor in any order.
    - The Presentation Contexts may be sent by the Acceptor in any order.

    Attributes
<<<<<<< HEAD
    ----------
    ID : int
        The presentation context ID, must be an odd integer between 1 and 255,
        inclusive.
    AbstractSyntax : pydicom.uid.UID
        The abstract syntax.
    TransferSyntax : list of pydicom.uid.UID
        The transfer syntax(es).
    status : str
        The string representation of the Result:
        | ``0x00`` 'acceptance'
        | ``0x01`` 'user rejection'
        | ``0x02`` 'provider rejection'
        | ``0x03`` 'abstract syntax not supported'
        | ``0x04`` 'transfer syntaxes not supported'

    References
    ----------
    1. DICOM Standard, Part 7, Annex D.3.2, D.3.3.4
    """
    '''
    Result : int or None
        If part of the A-ASSOCIATE request then None.
        If part of the A-ASSOCIATE response then one of ``0x00``, ``0x01``,
        ``0x02``, ``0x03``, ``0x04``.
    SCU : bool or None
        If an Association acceptor:

        - True to accept a requestor SCP/SCU Role Selection proposal for the
          requestor to support the SCU role.to acting as an SCU for the current context
        - False to disallow the requestor acting as an SCU (the requestor and
          acceptor then revert to their default roles)
        - None to not perform SCP/SCU Role Negotation.

        If an Association requestor then you should add one or more
        SCP_SCU_RoleSelectionSubItem items to the User Information items. If
        that is the case then the following values will be set:

        - True if the requestor act as an SCU for the current context
        - False if the requestor not act as an SCU for the current
          context
        - None if no SCP_SCU_RoleSelectionSubItem has been added for the
          context's AbstractSyntax.

    SCP : bool or None
        If an Association acceptor:

        - True to allow requestor to acting as an SCP for the current context
        - False to disallow the requestor acting as an SCP (the requestor and
          acceptor then revert to their default roles)
        - None to not perform SCP/SCU Role Negotation.

        If an Association requestor then you should add one or more
        SCP_SCU_RoleSelectionSubItem items to the User Information items. If
        that is the case then the following values will be set:

        - True if the requestor act as an SCP for the current context
        - False if the requestor not act as an SCP for the current
          context
        - None if no SCP_SCU_RoleSelectionSubItem has been added for the
          context's AbstractSyntax.

    '''
    def __init__(self, ID=None, abstract_syntax=None, transfer_syntaxes=None):
        """Create a new PresentaionContext.
=======
    ---------
    abstract_syntax : pydicom.uid.UID or None
        The Presentation Context's abstract syntax.
    context_id : int or None
        The Presentation Context's Context ID.
    result : int or None
        If part of an A-ASSOCIATE (request) then None. If part of an
        A-ASSOCIATE (response) then one of 0x00, 0x01, 0x02, 0x03, 0x04.
    transfer_syntax : list of pydicom.uid.UID
        The Presentation Context's transfer syntax(es).

    References
    ----------
    DICOM Standard, Part 7, Annexes
    `D.3.2 <http://dicom.nema.org/medical/dicom/current/output/html/part07.html#sect_D.3.2>`_
    `D.3.3.4 <http://dicom.nema.org/medical/dicom/current/output/html/part07.html#sect_D.3.3.4>`_
    DICOM Standard, Part 8, Sections
    `9.3.2.2 <http://dicom.nema.org/medical/dicom/current/output/html/part08.html#sect_9.3.2.2>`_
    `9.3.3.2 <http://dicom.nema.org/medical/dicom/current/output/html/part08.html#sect_9.3.3.2>`_
    `Annex B <http://dicom.nema.org/medical/dicom/current/output/html/part08.html#chapter_B>`_
    """
    def __init__(self):
        """Create a new PresentationContext."""
        self._context_id = None
        self._abstract_syntax = None
        self._transfer_syntax = []
        self.result = None

        # Used with SCP/SCU Role Selection negotiation
        self._scu_role = None
        self._scp_role = None

    @property
    def abstract_syntax(self):
        """Return the presentation context's abstract ayntax as a UID.

        Returns
        -------
        pydicom.uid.UID
        """
        return self._abstract_syntax

    @abstract_syntax.setter
    def abstract_syntax(self, uid):
        """Set the presentation context's abstract syntax.
>>>>>>> b09dd7d4

        Parameters
        ----------
        uid : str or bytes or pydicom.uid.UID
            The abstract syntax UIDs
        """
        if isinstance(uid, bytes):
            uid = UID(uid.decode('ascii'))
        elif isinstance(uid, str):
            uid = UID(uid)
        else:
            raise TypeError("'abstract_syntax' must be str or bytes or UID")

        if not uid.is_valid:
            LOGGER.warning("'abstract_syntax' set to a non-conformant UID")

        self._abstract_syntax = uid

    def add_transfer_syntax(self, syntax):
        """Append a transfer syntax to the presentation context.

        Parameters
        ----------
        syntax : pydicom.uid.UID, bytes or str
            The transfer syntax to add to the presentation context.
        """
        if isinstance(syntax, str):
            syntax = UID(syntax)
        elif isinstance(syntax, bytes):
            syntax = UID(syntax.decode('ascii'))
        else:
            LOGGER.error("Attempted to add an invalid transfer syntax")
            return

        # If the transfer syntax is rejected we may add an empty str
        if syntax not in self._transfer_syntax and syntax != '':
            if not syntax.is_valid:
                LOGGER.warning("A non-conformant UID has been added "
                               "to 'transfer_syntax'")
            if not syntax.is_private and not syntax.is_transfer_syntax:
                LOGGER.warning("A UID has been added to 'transfer_syntax' "
                               "that is not a transfer syntax")

            self._transfer_syntax.append(syntax)

    @property
    def as_tuple(self):
        """Return a namedtuple representation of the presentation context.

        Intended to be used when the result is 0x00 (accepted) as only the
        first transfer syntax item is returned in the tuple.

        Returns
        -------
        PresentationContextTuple
            A representation of an accepted presentation context.
        """
        return PresentationContextTuple(
            self.context_id, self.abstract_syntax, self.transfer_syntax[0]
        )

    @property
    def context_id(self):
        """Return the presentation context's ID parameter as an int."""
        return self._context_id

    @context_id.setter
    def context_id(self, value):
        """Set the presentation context's ID parameter.

        Parameters
        ----------
        value : int
            An odd integer between 1 and 255 (inclusive).
        """
        if value is not None and (not 1 <= value <= 255 or value % 2 == 0):
            raise ValueError("'context_id' must be an odd integer between 1 "
                             "and 255, inclusive")

        self._context_id = value

    def __eq__(self, other):
        """Return True if `self` is equal to `other`."""
        if self is other:
            return True

        if isinstance(other, self.__class__):
            return self.__dict__ == other.__dict__

        return NotImplemented

    # Python 2: Classes defining __eq__ should flag themselves as unhashable
    __hash__ = None

    def __ne__(self, other):
        """Return True if `self` does not equal `other`."""
        return not self == other

    @property
    def status(self):
        """Return a descriptive str of the presentation context's result.

        Returns
        -------
        str
            The string representation of the result.
        """
        if self.result is None:
            status = 'Pending'
        elif self.result == 0x00:
            status = 'Accepted'
        elif self.result == 0x01:
            status = 'User Rejected'
        elif self.result == 0x02:
            status = 'Provider Rejected'
        elif self.result == 0x03:
            status = 'Abstract Syntax Not Supported'
        elif self.result == 0x04:
            status = 'Transfer Syntax(es) Not Supported'
        else:
            status = 'Unknown'

        return status

    def __str__(self):
        """String representation of the Presentation Context."""
        s = 'ID: {0!s}\n'.format(self.context_id)

        if self.abstract_syntax is not None:
            s += 'Abstract Syntax: {0!s}\n'.format(self.abstract_syntax.name)

        s += 'Transfer Syntax(es):\n'
        for syntax in self.transfer_syntax:
            s += '\t={0!s}\n'.format(syntax.name)

        if self.result is not None:
            s += 'Result: {0!s}\n'.format(self.status)

        return s

    @property
<<<<<<< HEAD
    def ID(self):
        """Return the Presentation Context's ID parameter."""
        return self._id

    @ID.setter
    def ID(self, value):
        """Set the Presentation Context's ID parameter.

        FIXME: Add Parameters section
        """
        if value is not None:
            # pylint: disable=attribute-defined-outside-init
            if not 1 <= value <= 255:
                raise ValueError("Presentation Context ID must be an odd "
                                 "integer between 1 and 255 inclusive")
            elif value % 2 == 0:
                raise ValueError("Presentation Context ID must be an odd "
                                 "integer between 1 and 255 inclusive")

        self._id = value

    @property
    def AbstractSyntax(self):
        """Return the Presentation Context's Abstract Syntax parameter."""
        return self._abstract_syntax
=======
    def transfer_syntax(self):
        """Return the presentation context's transfer syntaxes as a list.
>>>>>>> b09dd7d4

        Returns
        -------
        list of pydicom.uid.UID
            The transfer syntaxes.
        """
        return self._transfer_syntax

    @transfer_syntax.setter
    def transfer_syntax(self, syntaxes):
        """Set the presentation context's transfer syntaxes.

        Parameters
        ----------
        syntaxes : list of (str or bytes or pydicom.uid.UID)
            The transfer syntax UIDs to add to the Presentation Context.
        """
        if not isinstance(syntaxes, list):
            raise TypeError("'transfer_syntax' must be a list")

        self._transfer_syntax = []

        for uid in syntaxes:
            if isinstance(uid, bytes):
                uid = UID(uid.decode('ascii'))
            elif isinstance(uid, str):
                uid = UID(uid)
            else:
                LOGGER.error("Attempted to add an invalid 'transfer_syntax'")
                continue

            if not uid.is_valid:
                LOGGER.warning("A non-conformant UID has been added "
                               "to 'transfer_syntax'")

            self._transfer_syntax.append(uid)


class PresentationService(object):
    """Provides Presentation related services to the AE.

    For each SOP Class or Meta SOP Class, a Presentation Context must be
    negotiated such that this Presentation Context supports the associated
    Abstract Syntax and a suitable Transfer Syntax.

    * The Association requestor may off multiple Presentation Contexts per
      Association.
    * Each Presentation Context supports one Abstract Syntax and one or more
      Transfer Syntaxes.
    * The Association acceptor may accept or reject each Presentation Context
      individually.
    * The Association acceptor selects a suitable Transfer Syntax for each
      Presentation Context accepted.

    **SCP/SCU Role Selection Negotiation**

    The SCP/SCU role selection negotiation allows peer AEs to negotiate the
    roles in which they will server for each SOP Class or Meta SOP Class
    supported on the Association. This negotiation is optional.

    The Association requestor, for each SOP Class UID or Meta SOP Class UID,
    may use one SCP/SCU Role Selection item, with the SOP Class or Meta SOP
    Class identified by its corresponding Abstract Syntax Name, followed by
    one of the three role values:

    * Association requestor is SCU only
    * Association requestor is SCP only
    * Association requestor is both SCU and SCP

    If the SCP/SCU Role Selection item is absent then the Association requestor
    shall be SCU and the Association acceptor shall be SCP.

    References
    ----------
    DICOM Standard, Part 7, Annex D.3
    """
    def __init__(self):
        pass

    @staticmethod
    def negotiate(assoc):
        """Process an Association's Presentation Contexts."""
        if assoc._mode == 'acceptor':
            self.negotiate_as_acceptor()
        elif assoc._mode == 'requestor':
            self.negotiate_as_requestor()

    @staticmethod
    def negotiate_as_acceptor(rq_contexts, ac_contexts):
        """Process the Presentation Contexts as an Association acceptor.

        Parameters
        ----------
        rq_contexts : list of PresentationContext
            The Presentation Contexts proposed by the peer. Each item has
            values for Context ID, Abstract Syntax and Transfer Syntax.
        ac_contexts : list of PresentationContext
            The Presentation Contexts supported by the local AE when acting
            as an Association acceptor. Each item has values for Context ID
            Abstract Syntax and Transfer Syntax.

        Returns
        -------
        result_contexts : list of PresentationContext
            The accepted presentation context items, each with a Result value
            a Context ID, an Abstract Syntax and one Transfer Syntax item.
            Items are sorted in increasing Context ID value.
        """
        result_contexts = []

        # No requestor presentation contexts
        if not rq_contexts:
            return result_contexts

        # Acceptor doesn't support any presentation contexts
        if not ac_contexts:
            for rq_context in rq_contexts:
                context = PresentationContext()
                context.context_id = rq_context.context_id
                context.abstract_syntax = rq_context.abstract_syntax
                context.transfer_syntax = [rq_context.transfer_syntax[0]]
                context.result = 0x03
                result_contexts.append(context)
            return result_contexts

        # Optimisation notes (for iterating through contexts only, not
        #   including actual context negotiation)
        # - Create dict, use set intersection/difference of dict keys: ~600 us
        # - Create dict, iterate over dict keys: ~400 us
        # - Iterate over lists: ~52000 us

        # Requestor may use the same Abstract Syntax in multiple Presentation
        #   Contexts so we need a more specific key than UID
        requestor_contexts = {
            (cx.context_id, cx.abstract_syntax):cx for cx in rq_contexts
        }
        # Acceptor supported SOP Classes must be unique so we can use UID as
        #   the key
        acceptor_contexts = {cx.abstract_syntax:cx for cx in ac_contexts}

        for (cntx_id, ab_syntax) in requestor_contexts:
            # Convenience variable
            rq_context = requestor_contexts[(cntx_id, ab_syntax)]

            # Create a new PresentationContext item that will store the
            #   results of the negotiation
            context = PresentationContext()
            context.context_id = cntx_id
            context.abstract_syntax = ab_syntax

            # Check if the acceptor supports the Abstract Syntax
            if ab_syntax in acceptor_contexts:
                # Convenience variable
                ac_context = acceptor_contexts[ab_syntax]

                # Abstract syntax supported so check Transfer Syntax
                for tr_syntax in rq_context.transfer_syntax:

                    # If transfer syntax supported
                    if tr_syntax in ac_context.transfer_syntax:
                        context.transfer_syntax = [tr_syntax]
                        # Accept the presentation context
                        context.result = 0x00

                        # SCP/SCU Role Selection needs to be reimplemented as it
                        #   doesn't meet the DICOM Standard
                        '''
                        ## SCP/SCU Role Selection Negotiation
                        # Only give an answer if the acceptor supports Role
                        #   Selection Negotiation (i.e. `ac_context.SCU` and
                        #   `ac_context.SCP` are not None)
                        if None not in (ac_context.SCP, ac_context.SCU):
                            # Requestor has proposed SCP role for context
                            if rq_context.SCP:
                                if ac_context.SCP:
                                    context.SCP = True
                                else:
                                    context.SCP = False

                            # Requestor has proposed SCU role for context
                            if rq_context.SCU:
                                if ac_context.SCU:
                                    context.SCU = True
                                else:
                                    context.SCU = False
                        '''

                        result_contexts.append(context)
                        break

                # Need to check against None as 0x00 is a possible value
                if context.result is None:
                    # Reject context - transfer syntax not supported
                    context.result = 0x04
                    context.transfer_syntax = [rq_context.transfer_syntax[0]]
                    result_contexts.append(context)
            else:
                # Reject context - abstract syntax not supported
                context.result = 0x03
                context.transfer_syntax = [rq_context.transfer_syntax[0]]
                result_contexts.append(context)

        # Sort by presentation context ID and return
        #   This isn't required by the DICOM Standard but its a nice thing to do
        return sorted(result_contexts, key=lambda x: x.context_id)

    @staticmethod
    def negotiate_as_requestor(rq_contexts, ac_contexts):
        """Process the Presentation Contexts as an Association requestor.

        The acceptor has processed the requestor's presentation context
        definition list and returned the results. We want to do two things:

        - Process the SCP/SCU Role Selection Negotiation (if any) (TO BE
          IMPLEMENTED)
        - Return a nice list of PresentationContexts with the Results and
          original Abstract Syntax values to make things easier to use.

        Presentation Context Item (RQ)

        - Presentation context ID
        - Abstract Syntax: one
        - Transfer syntax: one or more

        Presentation Context Item (AC)

        - Presentation context ID
        - Result: 0x00, 0x01, 0x02, 0x03, 0x04
        - Transfer syntax: one, not to be tested if result is not 0x00

        Parameters
        ----------
        rq_contexts : list of PresentationContext
            The Presentation Contexts sent to the peer as the A-ASSOCIATE's
            Presentation Context Definition List.
        ac_contexts : list of PresentationContext
            The Presentation Contexts return by the peer as the A-ASSOCIATE's
            Presentation Context Definition Result List.

        Returns
        -------
        list of PresentationContext
            The contexts in the returned Presentation Context Definition Result
            List, with added Abstract Syntax value. Items are sorted in
            increasing Context ID value.
        """
        if not rq_contexts:
            raise ValueError('Requestor contexts are required')
        output = []

        # Create dicts, indexed by the presentation context ID
        requestor_contexts = {
            context.context_id:context for context in rq_contexts
        }
        acceptor_contexts = {
            context.context_id:context for context in ac_contexts
        }

        for context_id in requestor_contexts:
            # Convenience variable
            rq_context = requestor_contexts[context_id]

            context = PresentationContext()
            context.context_id = context_id
            context.abstract_syntax = rq_context.abstract_syntax

            if context_id in acceptor_contexts:
                # Convenience variable
                ac_context = acceptor_contexts[context_id]

                # Update with accepted values
                context.transfer_syntax = [ac_context.transfer_syntax[0]]
                context.result = ac_context.result

                # SCP/SCU Role Selection needs to be reimplemented as it
                #   doesn't meet the DICOM Standard
                '''
                ## SCP/SCU Role Selection Negotiation
                # Skip if context rejected or acceptor ignored proposal
                if (ac_context.Result == 0x00
                            and None not in (ac_context.SCP, ac_context.SCU)):
                    # Requestor has proposed SCP role for context:
                    #   acceptor agrees: use agreed role
                    #   acceptor disagrees: use default role
                    if rq_context.SCP == ac_context.SCP:
                        context.SCP = ac_context.SCP
                    else:
                        context.SCP = False

                    # Requestor has proposed SCU role for context:
                    #   acceptor agrees: use agreed role
                    #   acceptor disagrees: use default role
                    if rq_context.SCU == ac_context.SCU:
                        context.SCU = ac_context.SCU
                    else:
                        context.SCU = False
                else:
                    # We are the association requestor, so SCU role only
                    context.SCP = False
                    context.SCU = True
                '''

            # Add any missing contexts as rejected
            else:
                context.transfer_syntax = [rq_context.transfer_syntax[0]]
                context.result = 0x02

            output.append(context)

        # Sort returned list by context ID
        return sorted(output, key=lambda x: x.context_id)<|MERGE_RESOLUTION|>--- conflicted
+++ resolved
@@ -44,26 +44,6 @@
     **Rules**
 
     - Each Presentation Context (request) contains:
-<<<<<<< HEAD
-
-      - One ID, an odd integer between 0 and 255.
-      - One Abstract Syntax as UID.
-      - One or more Transfer Syntaxes as UIDs.
-
-    - Each Presentation Context (response) contains:
-
-      - One ID, corresponding to a Presentation Context received from the
-        Requestor.
-      - A Result, one of ``0x00``, ``0x01``, ``0x02``, ``0x03`` or ``0x04``.
-      - A Transfer Syntax as UID.
-
-    - If the Result is not 0x00 then the Transfer Syntax in the reply shall be
-      ignored.
-    - The same Abstract Syntax can be present in more than one Presententation
-      Context provided that all contexts with the same Abstract Syntax have no
-      overlap in Transfer Syntaxes.
-    - Only one Transfer Syntax can be accepted per Presentation Context.
-=======
       - One context ID, an odd integer between 1 and 255.
       - One abstract syntax.
       - One or more transfer syntaxes.
@@ -80,78 +60,10 @@
     - The same abstract syntax can be present in more than one Presententation
       Context.
     - Only one transfer syntax can be accepted per Presentation Context.
->>>>>>> b09dd7d4
     - The Presentation Contexts may be sent by the Requestor in any order.
     - The Presentation Contexts may be sent by the Acceptor in any order.
 
     Attributes
-<<<<<<< HEAD
-    ----------
-    ID : int
-        The presentation context ID, must be an odd integer between 1 and 255,
-        inclusive.
-    AbstractSyntax : pydicom.uid.UID
-        The abstract syntax.
-    TransferSyntax : list of pydicom.uid.UID
-        The transfer syntax(es).
-    status : str
-        The string representation of the Result:
-        | ``0x00`` 'acceptance'
-        | ``0x01`` 'user rejection'
-        | ``0x02`` 'provider rejection'
-        | ``0x03`` 'abstract syntax not supported'
-        | ``0x04`` 'transfer syntaxes not supported'
-
-    References
-    ----------
-    1. DICOM Standard, Part 7, Annex D.3.2, D.3.3.4
-    """
-    '''
-    Result : int or None
-        If part of the A-ASSOCIATE request then None.
-        If part of the A-ASSOCIATE response then one of ``0x00``, ``0x01``,
-        ``0x02``, ``0x03``, ``0x04``.
-    SCU : bool or None
-        If an Association acceptor:
-
-        - True to accept a requestor SCP/SCU Role Selection proposal for the
-          requestor to support the SCU role.to acting as an SCU for the current context
-        - False to disallow the requestor acting as an SCU (the requestor and
-          acceptor then revert to their default roles)
-        - None to not perform SCP/SCU Role Negotation.
-
-        If an Association requestor then you should add one or more
-        SCP_SCU_RoleSelectionSubItem items to the User Information items. If
-        that is the case then the following values will be set:
-
-        - True if the requestor act as an SCU for the current context
-        - False if the requestor not act as an SCU for the current
-          context
-        - None if no SCP_SCU_RoleSelectionSubItem has been added for the
-          context's AbstractSyntax.
-
-    SCP : bool or None
-        If an Association acceptor:
-
-        - True to allow requestor to acting as an SCP for the current context
-        - False to disallow the requestor acting as an SCP (the requestor and
-          acceptor then revert to their default roles)
-        - None to not perform SCP/SCU Role Negotation.
-
-        If an Association requestor then you should add one or more
-        SCP_SCU_RoleSelectionSubItem items to the User Information items. If
-        that is the case then the following values will be set:
-
-        - True if the requestor act as an SCP for the current context
-        - False if the requestor not act as an SCP for the current
-          context
-        - None if no SCP_SCU_RoleSelectionSubItem has been added for the
-          context's AbstractSyntax.
-
-    '''
-    def __init__(self, ID=None, abstract_syntax=None, transfer_syntaxes=None):
-        """Create a new PresentaionContext.
-=======
     ---------
     abstract_syntax : pydicom.uid.UID or None
         The Presentation Context's abstract syntax.
@@ -197,7 +109,6 @@
     @abstract_syntax.setter
     def abstract_syntax(self, uid):
         """Set the presentation context's abstract syntax.
->>>>>>> b09dd7d4
 
         Parameters
         ----------
@@ -339,36 +250,8 @@
         return s
 
     @property
-<<<<<<< HEAD
-    def ID(self):
-        """Return the Presentation Context's ID parameter."""
-        return self._id
-
-    @ID.setter
-    def ID(self, value):
-        """Set the Presentation Context's ID parameter.
-
-        FIXME: Add Parameters section
-        """
-        if value is not None:
-            # pylint: disable=attribute-defined-outside-init
-            if not 1 <= value <= 255:
-                raise ValueError("Presentation Context ID must be an odd "
-                                 "integer between 1 and 255 inclusive")
-            elif value % 2 == 0:
-                raise ValueError("Presentation Context ID must be an odd "
-                                 "integer between 1 and 255 inclusive")
-
-        self._id = value
-
-    @property
-    def AbstractSyntax(self):
-        """Return the Presentation Context's Abstract Syntax parameter."""
-        return self._abstract_syntax
-=======
     def transfer_syntax(self):
         """Return the presentation context's transfer syntaxes as a list.
->>>>>>> b09dd7d4
 
         Returns
         -------
