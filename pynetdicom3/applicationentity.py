"""
The main user class, represents a DICOM Application Entity
"""
import gc
from inspect import isclass
import logging
import platform
import select
import socket
from struct import pack
import sys
import time

<<<<<<< HEAD
from pydicom.uid import (ExplicitVRLittleEndian, ImplicitVRLittleEndian,
                         ExplicitVRBigEndian, UID)
=======
from pydicom.uid import ExplicitVRLittleEndian, ImplicitVRLittleEndian, \
                        ExplicitVRBigEndian, UID
>>>>>>> 21291062

from pynetdicom3.association import Association
from pynetdicom3.utils import PresentationContext, validate_ae_title

def setup_logger():
    """Setup the logger."""
    logger = logging.getLogger('pynetdicom3')
    handler = logging.StreamHandler()
    logger.setLevel(logging.WARNING)
    formatter = logging.Formatter('%(levelname).1s: %(message)s')
    handler.setFormatter(formatter)
    logger.addHandler(handler)

    return logger

LOGGER = setup_logger()


class ApplicationEntity(object):
    """Represents a DICOM Application Entity (AE).

    An AE may be either a server (Service Class Provider or SCP) or a client
    (Service Class User or SCU).

    SCP
    ---
    To use an AE as an SCP, you need to specify the listen `port` number that
    peer AE SCUs can use to request Associations over, as well as the SOP
    Classes that the SCP supports (`scp_sop_class`). If the SCP is being used
    for anything other than the C-ECHO DIMSE service you also need to implement
    the required callbacks.

    The SCP can then be started using `ApplicationEntity.start()`

    C-STORE SCP Example
    ~~~~~~~~~~~~~~~~~~~
    .. code-block:: python

            from pynetdicom3 import AE, StorageSOPClassList

            # Specify the listen port and which SOP Classes are supported
            ae = AE(port=11112, scp_sop_class=StorageSOPClassList)

            # Define the callback for receiving a C-STORE request
            def on_c_store(dataset):
                # Insert your C-STORE handling code here

                # Must return a valid C-STORE status - 0x0000 is Success
                return 0x0000

            ae.on_c_store = on_c_store

            # Start the SCP
            ae.start()

    SCU
    ---
    To use an AE as an SCU you only need to specify the SOP Classes that the SCU
    supports (`scu_sop_class`) and then call `ApplicationEntity.associate(addr,
    port)` where *addr* and *port* are the TCP/IP address and the listen port
    number of the peer SCP, respectively.

    Once the Association is established you can then request any of the DIMSE-C
    or DIMSE-N services.

    C-ECHO SCU Example
    ~~~~~~~~~~~~~~~~~~
    .. code-block:: python

            from pynetdicom3 import AE, VerificationSOPClass

            # Specify which SOP Classes are supported as an SCU
            ae = AE(scu_sop_class=[VerificationSOPClass])

            # Request an association with a peer SCP
            assoc = ae.associate(addr=192.168.2.1, port=104)

            if assoc.is_established:
                status = assoc.send_c_echo()

                # Release the association
                assoc.Release()

    Attributes
    ----------
    acse_timeout : int or float or None
        The maximum amount of time (in seconds) to wait for association related
        messages. A value of None means no timeout. (default: 60)
    active_associations : list of pynetdicom3.association.Association
        The currently active associations between the local and peer AEs
    address : str
        The local AE's TCP/IP address
    ae_title : str or bytes
        The local AE's title
    client_socket : socket.socket
        The socket used for connections with peer AEs
    dimse_timeout : int or float or None
        The maximum amount of time (in seconds) to wait for DIMSE related
        messages. A value of None means no timeout. (default: None)
    network_timeout : int or float or None
        The maximum amount of time (in seconds) to wait for network messages.
        A value of None means no timeout. (default: None)
    maximum_associations : int
        The maximum number of simultaneous associations (default: 2)
    maximum_pdu_size : int
        The maximum PDU receive size in bytes. A value of 0 means there is no
        maximum size (default: 16382)
    port : int
        The local AE's listen port number when acting as an SCP or connection
        port when acting as an SCU. A value of 0 indicates that the operating
        system should choose the port.
    presentation_contexts_scu : List of pynetdicom3.utils.PresentationContext
        The presentation context list when acting as an SCU (SCU only)
    presentation_contexts_scp : List of pynetdicom3.utils.PresentationContext
        The presentation context list when acting as an SCP (SCP only)
    require_calling_aet : str
        If not empty str, the calling AE title must match `require_calling_aet`
        (SCP only)
    require_called_aet : str
        If not empty str the called AE title must match `required_called_aet`
        (SCP only)
    scu_supported_sop : List of pydicom.uid.UID
        The SOP Classes supported when acting as an SCU (SCU only)
    scp_supported_sop : List of pydicom.uid.UID
        The SOP Classes supported when acting as an SCP (SCP only)
    transfer_syntaxes : List of pydicom.uid.UID
        The supported transfer syntaxes
    """
    # pylint: disable=too-many-instance-attributes,too-many-public-methods
    def __init__(self, ae_title='PYNETDICOM', port=0, scu_sop_class=None,
                 scp_sop_class=None, transfer_syntax=None):
        """Create a new Application Entity.

        Parameters
        ----------
        ae_title : str, optional
            The AE title of the Application Entity (default: PYNETDICOM)
        port : int, optional
            The port number to listen for connections on when acting as an SCP
            (default: the first available port)
        scu_sop_class : list of pydicom.uid.UID or list of str or list of
        pynetdicom3.sop_class.ServiceClass subclasses, optional
            List of the supported SOP Class UIDs when running as an SCU.
            Either `scu_sop_class` or `scp_sop_class` must have values
        scp_sop_class : list of pydicom.uid.UID or list of UID strings or list
        of pynetdicom3.sop_class.ServiceClass subclasses, optional
            List of the supported SOP Class UIDs when running as an SCP.
            Either scu_`sop_class` or `scp_sop_class` must have values
        transfer_syntax : list of pydicom.uid.UID or list of str or list of
        pynetdicom3.sop_class.ServiceClass subclasses, optional
            List of supported Transfer Syntax UIDs (default: Explicit VR Little
            Endian, Implicit VR Little Endian, Explicit VR Big Endian)
        """
        self.address = platform.node()
        self.port = port
        self.ae_title = ae_title

        # Avoid dangerous default values
        if transfer_syntax is None:
            transfer_syntax = [ExplicitVRLittleEndian,
                               ImplicitVRLittleEndian,
                               ExplicitVRBigEndian]

        # Make sure that one of scu_sop_class/scp_sop_class is not empty
        if scu_sop_class is None and scp_sop_class is None:
            raise ValueError("No supported SOP Class UIDs supplied during "
                             "ApplicationEntity instantiation")

        self.scu_supported_sop = scu_sop_class or []
        self.scp_supported_sop = scp_sop_class or []

        # The transfer syntax(es) available to the AE
        #   At a minimum this must be ... FIXME
        self.transfer_syntaxes = transfer_syntax

        # The user may require the use of Extended Negotiation items
        self.extended_negotiation = []

        # List of active association objects
        self.active_associations = []

        # Default maximum simultaneous associations
        self.maximum_associations = 2

        # Default maximum PDU receive size (in bytes)
        self.maximum_pdu_size = 16382

        # Default timeouts - None means no timeout
        self.acse_timeout = 60
        self.network_timeout = None
        self.dimse_timeout = None

        # Require Calling/Called AE titles to match if value is non-empty str
        self.require_calling_aet = ''
        self.require_called_aet = ''

        self._build_presentation_contexts()

        self.local_socket = None

        # Used to terminate AE when running as an SCP
        self._quit = False

    def start(self):
        """Start the AE as an SCP.

        When running the AE as an SCP this needs to be called to start the main
        loop, it listens for connections on `local_socket` and if they request
        association starts a new Association thread

        Successful associations get added to `active_associations`
        """
        # If the SCP has no supported SOP Classes then there's no point
        #   running as a server
        if self.scp_supported_sop == []:
            LOGGER.error("AE is running as an SCP but no supported SOP classes "
                         "for use with the SCP have been included during"
                         "ApplicationEntity initialisation or by setting the "
                         "scp_supported_sop attribute")
            raise ValueError("AE is running as an SCP but no SCP SOP classes "
                             "have been supplied.")

        # Bind the local_socket to the specified listen port
        #try:
        self._bind_socket()
        #except OSError:
        #    self._quit = True
        #    self.stop()
        #    return

        no_loops = 0
        while True:
            try:
                # #60: Required so we don't max out the CPU
                time.sleep(0.5)

                if self._quit:
                    break

                # Monitor client_socket for association requests and
                #   appends any associations to self.active_associations
                self._monitor_socket()

                # Delete dead associations
                self.cleanup_associations()

                # Every 50 loops run the garbage collection
                if no_loops % 51 == 0:
                    gc.collect()
                    no_loops = 0

                no_loops += 1

            except KeyboardInterrupt:
                self.stop()

    def _bind_socket(self):
        """Set up and bind the SCP socket.

        AE.start(): Set up and bind the socket. Separated out from start() to
        enable better unit testing
        """
        # The socket to listen for connections on, port is always specified
        self.local_socket = socket.socket(socket.AF_INET, socket.SOCK_STREAM)
        self.local_socket.setsockopt(socket.SOL_SOCKET, socket.SO_REUSEADDR, 1)
        self.local_socket.bind(('', self.port))
        # Listen for connections made to the socket, the backlog argument
        #   specifies the maximum number of queued connections.
        self.local_socket.listen(1)

    def _build_presentation_contexts(self):
        """Build the presentation context list.

        Build presentation context list to be:
        * sent to remote AE when requesting association
          (presentation_contexts_scu)
        * used to decide whether to accept or reject when remote AE
          requests association (presentation_contexts_scp)

        See PS3.8 Sections 7.1.1.13 and 9.3.2.2
        """
        self.presentation_contexts_scu = []
        self.presentation_contexts_scp = []
        for [pc_output, sop_input] in \
                    [[self.presentation_contexts_scu, self.scu_supported_sop],
                     [self.presentation_contexts_scp, self.scp_supported_sop]]:

            for ii, sop_class in enumerate(sop_input):
                # Must be an odd integer between 1 and 255
                presentation_context_id = ii * 2 + 1
                abstract_syntax = sop_class

                # Add the Presentation Context Definition Item
                # If we have too many Items, warn and skip the rest
                if presentation_context_id < 255:
                    pc_item = PresentationContext(presentation_context_id,
                                                  abstract_syntax,
                                                  self.transfer_syntaxes[:])

                    pc_output.append(pc_item)
                else:
                    LOGGER.warning("More than 126 supported SOP Classes have "
                                   "been supplied to the Application Entity, "
                                   "but the Presentation Context Definition ID "
                                   "can only be an odd integer between 1 and "
                                   "255. The remaining SOP Classes will not be "
                                   "included")
                    break

    def _monitor_socket(self):
        """Monitor the local socket for connections.

        AE.start(): Monitors the local socket to see if anyone tries to connect
        and if so, creates a new association. Separated out from start() to
        enable better unit testing
        """
        # FIXME: this needs to be dealt with properly
        try:
            read_list, _, _ = select.select([self.local_socket], [], [], 0)
        except (socket.error, ValueError):
            return

        # If theres a connection
        if read_list:
            client_socket, _ = self.local_socket.accept()
            client_socket.setsockopt(socket.SOL_SOCKET,
                                     socket.SO_RCVTIMEO,
                                     pack('ll', 10, 0))

            # Create a new Association
            # Association(local_ae, local_socket=None, max_pdu=16382)
            assoc = Association(self,
                                client_socket,
                                max_pdu=self.maximum_pdu_size,
                                acse_timeout=self.acse_timeout,
                                dimse_timeout=self.dimse_timeout)
            assoc.start()
            self.active_associations.append(assoc)

    def cleanup_associations(self):
        """Remove dead associations.

        AE.start(): Removes any dead associations from self.active_associations
        by checking to see if the association thread is still alive. Separated
        out from start() to enable better unit testing
        """
        # We can use threading.enumerate() to list all alive threads
        #   assoc.is_alive() is inherited from threading.thread
        self.active_associations = \
            [assoc for assoc in self.active_associations if assoc.is_alive()]

    def stop(self):
        """Stop the SCP.

        When running as an SCP, calling stop() will kill all associations,
        close the listen socket and quit
        """
        self._quit = True

        for assoc in self.active_associations:
            assoc.kill()

        if self.local_socket:
            self.local_socket.close()

    def quit(self):
        """Stop the SCP."""
        self.stop()
        sys.exit(0)

    def associate(self, addr, port, ae_title='ANY-SCP',
                  max_pdu=16382, ext_neg=None):
        """Attempts to associate with a remote application entity

        When requesting an association the local AE is acting as an SCU. The
        Association thread is returned whether or not the association is
        accepted and should be checked using Association.is_established before
        sending any messages.

        Parameters
        ----------
        addr : str
            The peer AE's TCP/IP address (IPv4)
        port : int
            The peer AE's listen port number
        ae_title : str, optional
            The peer AE's title
        max_pdu : int, optional
            The maximum PDV receive size in bytes to use when negotiating the
            association
        ext_neg : List of UserInformation objects, optional
            Used if extended association negotiation is required

        Returns
        -------
        assoc : pynetdicom3.association.Association
            The Association thread
        """
        if not isinstance(addr, str):
            raise TypeError("'addr' must be a valid IPv4 string")

        if not isinstance(port, int):
            raise TypeError("'port' must be a valid port number")

        peer_ae = {'AET' : validate_ae_title(ae_title),
                   'Address' : addr,
                   'Port' : port}

        # Associate
        assoc = Association(local_ae=self,
                            peer_ae=peer_ae,
                            acse_timeout=self.acse_timeout,
                            dimse_timeout=self.dimse_timeout,
                            max_pdu=max_pdu,
                            ext_neg=ext_neg)
        assoc.start()

        # Endlessly loops while the Association negotiation is taking place
        while (not assoc.is_established and not assoc.is_rejected and
               not assoc.is_aborted and not assoc.dul._kill_thread):
            # Program loops here endlessly sometimes
            time.sleep(0.1)

        # If the Association was established
        if assoc.is_established:
            self.active_associations.append(assoc)

        return assoc

    def __str__(self):
        """ Prints out the attribute values and status for the AE """
        str_out = "\n"
        str_out += "Application Entity '{0!s}' on {1!s}:{2!s}\n" \
                   .format(self.ae_title, self.address, self.port)

        str_out += "\n"
        str_out += "  Available Transfer Syntax(es):\n"
        for syntax in self.transfer_syntaxes:
            str_out += "\t{0!s}\n".format(syntax)

        str_out += "\n"
        str_out += "  Supported SOP Classes (SCU):\n"
        if not self.scu_supported_sop:
            str_out += "\tNone\n"
        for sop_class in self.scu_supported_sop:
            str_out += "\t{0!s}\n".format(sop_class)

        str_out += "\n"
        str_out += "  Supported SOP Classes (SCP):\n"
        if not self.scp_supported_sop:
            str_out += "\tNone\n"
        for sop_class in self.scp_supported_sop:
            str_out += "\t{0!s}\n".format(sop_class)

        str_out += "\n"
        str_out += "  ACSE timeout: {0!s} s\n".format(self.acse_timeout)
        str_out += "  DIMSE timeout: {0!s} s\n".format(self.dimse_timeout)
        str_out += "  Network timeout: {0!s} s\n".format(self.network_timeout)

        if self.require_called_aet != '' or self.require_calling_aet != '':
            str_out += "\n"
        if self.require_calling_aet != '':
            str_out += "  Required calling AE title: {0!s}\n" \
                       .format(self.require_calling_aet)
        if self.require_called_aet != '':
            str_out += "  Required called AE title: {0!s}\n" \
                       .format(self.require_called_aet)

        str_out += "\n"

        # Association information
        str_out += '  Association(s): {0!s}/{1!s}\n' \
                   .format(len(self.active_associations),
                           self.maximum_associations)

        for assoc in self.active_associations:
            str_out += '\tPeer: {0!s} on {1!s}:{2!s}\n' \
                       .format(assoc.peer_ae['AET'],
                               assoc.peer_ae['Address'],
                               assoc.peer_ae['Port'])

        return str_out

    @property
    def acse_timeout(self):
        """Get the ACSE timeout."""
        return self._acse_timeout

    @acse_timeout.setter
    def acse_timeout(self, value):
        """Set the ACSE timeout."""
        # pylint: disable=attribute-defined-outside-init
        if value is None:
            self._acse_timeout = None
        elif isinstance(value, (int, float)) and value >= 0:
            self._acse_timeout = value
        else:
            LOGGER.warning("acse_timeout set to 60 seconds")
            self._acse_timeout = 60

        for assoc in self.active_associations:
            assoc.acse_timeout = self.acse_timeout
            assoc.acse.acse_timeout = self.acse_timeout

    @property
    def ae_title(self):
        """Get the AE title."""
        return self._ae_title

    @ae_title.setter
    def ae_title(self, value):
        """Get the AE title."""
        # pylint: disable=attribute-defined-outside-init
        try:
            self._ae_title = validate_ae_title(value)
        except:
            raise

    @property
    def dimse_timeout(self):
        """Get the DIMSE timeout."""
        return self._dimse_timeout

    @dimse_timeout.setter
    def dimse_timeout(self, value):
        """Get the DIMSE timeout."""
        # pylint: disable=attribute-defined-outside-init
        if value is None:
            self._dimse_timeout = None
        elif isinstance(value, (int, float)) and value >= 0:
            self._dimse_timeout = value
        else:
            LOGGER.warning("dimse_timeout set to never expire")
            self._dimse_timeout = None

        for assoc in self.active_associations:
            assoc.dimse_timeout = self.dimse_timeout
            assoc.dimse.dimse_timeout = self.dimse_timeout

    @property
    def network_timeout(self):
        """Get the network timeout."""
        return self._network_timeout

    @network_timeout.setter
    def network_timeout(self, value):
        """Set the network timeout."""
        # pylint: disable=attribute-defined-outside-init
        if value is None:
            self._network_timeout = None
        elif isinstance(value, (int, float)) and value >= 0:
            self._network_timeout = value
        else:
            LOGGER.warning("network_timeout set to never expire")
            self._network_timeout = None

        for assoc in self.active_associations:
            assoc.dul.dul_timeout = self.network_timeout

    @property
    def maximum_associations(self):
        """Get the number of maximum associations."""
        return self._maximum_associations

    @maximum_associations.setter
    def maximum_associations(self, value):
        """Set the number of maximum associations."""
        # pylint: disable=attribute-defined-outside-init
        if isinstance(value, int) and value >= 1:
            self._maximum_associations = value
        else:
            LOGGER.warning("maximum_associations set to 1")
            self._maximum_associations = 1

    @property
    def maximum_pdu_size(self):
        """Get the maximum PDU size."""
        return self._maximum_pdu_size

    @maximum_pdu_size.setter
    def maximum_pdu_size(self, value):
        """Set the maximum PDU size."""
        # pylint: disable=attribute-defined-outside-init
        # Bounds and type checking of the received maximum length of the
        #   variable field of P-DATA-TF PDUs (in bytes)
        #   * Must be numerical, greater than or equal to 0 (0 indicates
        #       no maximum length (PS3.8 Annex D.1.1)
        if value >= 0:
            self._maximum_pdu_size = value
        else:
            LOGGER.warning("maximum_pdu_size set to 16382")

    @property
    def port(self):
        """Get the port number."""
        return self._port

    @port.setter
    def port(self, value):
        """Set the port number."""
        # pylint: disable=attribute-defined-outside-init
        if isinstance(value, int) and value >= 0:
            self._port = value
        else:
            raise ValueError("AE port number must be an integer greater then "
                             "or equal to 0")

    @property
    def require_calling_aet(self):
        """Get the required calling AE title."""
        return self._require_calling_aet

    @require_calling_aet.setter
    def require_calling_aet(self, value):
        """Set the required calling AE title."""
        # pylint: disable=attribute-defined-outside-init
        if len(value) > 16:
            value = value[:16]
        self._require_calling_aet = value.strip()

    @property
    def require_called_aet(self):
        """Get the required called AE title."""
        return self._require_called_aet

    @require_called_aet.setter
    def require_called_aet(self, value):
        """Set the required called AE title."""
        # pylint: disable=attribute-defined-outside-init
        if len(value) > 16:
            value = value[:16]
        self._require_called_aet = value.strip()

    @property
    def scu_supported_sop(self):
        """Set the supported SCU classes."""
        return self._scu_supported_sop

    @scu_supported_sop.setter
    def scu_supported_sop(self, sop_list):
        """Set the AE's supported SCU SOP classes.

        Examples of the `sop_list` items:
        - '1.2.3.4'
        - b'1.2.3.4.5'
        - pydicom.uid.UID('1.2.3')
        - pynetdicom3.sop_class.VerificationSOPClass

        Parameters
        ----------
        sop_list : list of str, bytes, UID, pynetdicom3.sop_class.ServiceClass
            The supported SCU SOP classes.
        """
        # pylint: disable=attribute-defined-outside-init
        self._scu_supported_sop = []

        if not isinstance(sop_list, list):
            raise TypeError("scu_supported_sop must be a list of SOP " \
                               "classes.")

        for sop_class in sop_list:
            if isinstance(sop_class, str):
                sop_uid = UID(sop_class)
            elif isclass(sop_class) and 'UID' in sop_class.__dict__:
                sop_uid = UID(sop_class.UID)
            elif isinstance(sop_class, bytes):
                sop_uid = UID(sop_class.decode('utf-8'))
            else:
                continue

            if not sop_uid.is_valid:
                continue

            self._scu_supported_sop.append(sop_uid)

        if sop_list != [] and self._scu_supported_sop == []:
            raise TypeError("No valid SCU SOP classes were supplied")

    @property
    def scp_supported_sop(self):
        """Get the supported SCP classes."""
        return self._scp_supported_sop

    @scp_supported_sop.setter
    def scp_supported_sop(self, sop_list):
        """Set the AE's supported SCP SOP classes.

        Examples of the `sop_list` items:
        - '1.2.3.4'
        - b'1.2.3.4.5'
        - pydicom.uid.UID('1.2.3')
        - pynetdicom3.sop_class.VerificationSOPClass

        Parameters
        ----------
        sop_list : list of str, bytes, UID, pynetdicom3.sop_class.ServiceClass
            The supported SCP SOP classes.
        """
        # pylint: disable=attribute-defined-outside-init
        self._scp_supported_sop = []
        if not isinstance(sop_list, list):
            raise TypeError("scp_supported_sop must be a list of SOP " \
                               "classes.")

        for sop_class in sop_list:
            if isinstance(sop_class, str):
                sop_uid = UID(sop_class)
            elif isinstance(sop_class, bytes):
                sop_uid = UID(sop_class.decode('utf-8'))
            elif isclass(sop_class):
                if 'UID' in sop_class.__dict__:
                    sop_uid = sop_class.UID
                else:
                    continue
            else:
                continue

            if not sop_uid.is_valid:
                continue

            self._scp_supported_sop.append(sop_uid)

        if sop_list != [] and self._scp_supported_sop == []:
            raise TypeError("No valid SCP SOP classes were supplied")

    @property
    def transfer_syntaxes(self):
        """Get the supported transfer syntaxes."""
        return self._transfer_syntaxes

    @transfer_syntaxes.setter
    def transfer_syntaxes(self, transfer_syntaxes):
        """Set the supported transfer syntaxes."""
        # pylint: disable=attribute-defined-outside-init
        self._transfer_syntaxes = []
        if not isinstance(transfer_syntaxes, list):
            raise ValueError("Transfer syntax must be a list of SOP classes.")

        for syntax in transfer_syntaxes:
            if isinstance(syntax, str):
                sop_uid = UID(syntax)
            elif isinstance(syntax, bytes):
                sop_uid = UID(syntax.decode('utf-8'))
            else:
                raise ValueError("Transfer syntax SOP class must be a "
                                 "UID str, UID bytes or UID.")
            if not sop_uid.is_valid:
                raise ValueError("Transfer syntax contained an "
                                 "invalid UID string")

            if sop_uid.is_transfer_syntax:
                self._transfer_syntaxes.append(sop_uid)
            else:
                LOGGER.warning("Attempted to add a non-transfer syntax "
                               "UID '%s'", syntax)

        if self._transfer_syntaxes == []:
            raise ValueError("Transfer syntax must be a list of SOP "
                             "Classes")


    # Association negotiation callbacks
    def on_user_identity_negotiation(self, user_id_type, primary_field,
                                     secondary_field):
        """Callback for when a peer requests user identity negotiations.

        See PS3.7 Annex D.3.3.7.1

        Experimental and will definitely change

        Parameters
        ----------
        user_id_type : int
            The User Identity Type value (1, 2, 3, 4).
        primary_field : bytes
            The value of the Primary Field
        secondary_field : bytes or None
            The value of the Secondary Field. Will be None unless the
            `user_id_type` is 2

        Returns
        -------
        response : bytes or None
            If `user_id_type` is :
              * 1 or 2, then return b''.
              * 3 then return the Kerberos Server ticket.
              * 4 then return the SAML response.
            If the identity check fails then return None
        """
        raise NotImplementedError


    # High-level DIMSE-C callbacks - user should implement these as required
    def on_c_echo(self):
        """Callback for when a C-ECHO request is received.

        User implementation is not required for the C-ECHO service, but if you
        intend to do so it should be defined prior to calling AE.start() and
        must return either an int or a pydicom Dataset containing a (0000,0900)
        Status element with a valid C-ECHO status value.

        Called by pynetdicom3.sop_class.VerificationServiceClass.SCP()
        after receiving a C-ECHO request and prior to sending the response.

        Supported Service Classes
        ~~~~~~~~~~~~~~~~~~~~~~~~~
        Verification Service Class

        Status
        ------
        The DICOM Standard Part 7, Table 9.3-13 indicates that the returned
        status "shall have a value of Success", however Section 9.1.5.1.4 states
        that the status of the response may have any of the following values:

        Success

        - 0x000 - Success

        Failure

        - 0x0122 - SOP class not supported
        - 0x0210 - Duplicate invocation
        - 0x0212 - Mistyped argument
        - 0x0211 - Unrecognised operation

        Returns
        -------
        status : pydicom.dataset.Dataset or int
            The status returned to the peer AE in the C-ECHO response. Must be a
            valid C-ECHO/Verification Service Class status value as either an
            int or a Dataset object containing (at a minimum) a (0000,0900)
            'Status' element. If returning a Dataset object then it may also
            contain optional elements related to the Status (as in the DICOM
            Standard Part 7, Annex C).

        See Also
        --------
        association.Association.send_c_echo
        dimse_primitives.C_ECHO
        sop_class.VerificationServiceClass

        References
        ----------
        DICOM Standard Part 4, Annex A
        DICOM Standard Part 7, Sections 9.1.5, 9.3.5 and Annex C
        """
        # User implementation of on_c_echo is optional
        return 0x0000

    def on_c_store(self, dataset):
        """Callback for C-STORE request is received.

        Must be defined by the user prior to calling AE.start() and must return
        either an int or a pydicom Dataset containing a (0000,0900) Status
        element with a valid C-STORE status value.

        Called by the corresponding pynetdicom3.sop_class Service Class' SCP()
        method after receiving a C-STORE request and prior to sending the
        response.

        If the user is storing `dataset` in the DICOM File Format (as in the
        DICOM Standard Part 10, Section 7) then they are responsible for adding
        the DICOM File Meta Information.

        Supported Service Classes
        ~~~~~~~~~~~~~~~~~~~~~~~~~
        Storage Service Class

        Status
        ------
        Success

        - 0x0000 - Success

        Warning

        - 0xB000 - Coercion of data elements
        - 0xB006 - Elements discarded
        - 0xB007 - Dataset does not match SOP class

        Failure

        - 0x0117 - Invalid SOP instance
        - 0x0122 - SOP class not supported
        - 0x0124 - Not authorised
        - 0x0210 - Duplicate invocation
        - 0x0211 - Unrecognised operation
        - 0x0212 - Mistyped argument
        - 0xA700 to 0xA7FF - Out of resources
        - 0xA900 to 0xA9FF - Dataset does not match SOP class
        - 0xC000 to 0xCFFF - Cannot understand

        Parameters
        ----------
        dataset : pydicom.dataset.Dataset
            The DICOM dataset sent by the peer in the C-STORE request.

        Returns
        -------
        status : pydicom.dataset.Dataset or int
            The status returned to the peer AE in the C-STORE response. Must be
            a valid C-STORE status value for the applicable Service Class as
            either an int or a Dataset object containing (at a minimum) a
            (0000,0900) 'Status' element. If returning a Dataset object then it
            may also contain optional elements related to the Status (as in the
            DICOM Standard Part 7, Annex C).

        Raises
        ------
        NotImplementedError
            If the callback has not been implemented by the user

        See Also
        --------
        association.Association.send_c_store
        dimse_primitives.C_STORE
        sop_class.StorageServiceClass

        References
        ----------
        DICOM Standard Part 4, Annexes B, AA, FF and GG
        DICOM Standard Part 7, Sections 9.1.1, 9.3.1 and Annex C
        DICOM Standard Part 10, Section 7
        """
        raise NotImplementedError("User must implement the AE.on_c_store "
                                  "function prior to calling AE.start()")

    def on_c_find(self, dataset):
        """Callback for when a C-FIND request is received.

        Must be defined by the user prior to calling AE.start() and must yield
        status (as either and int or pydicom Dataset containing a (0000,0900)
        Status element) and an Identifier dataset. In addition, the
        AE.on_c_find_cancel() callback must also be defined.

        Called by the corresponding pynetdicom3.sop_class Service Class' SCP()
        method after receiving a C-FIND request and prior to sending the
        response.

        Supported Service Classes
        ~~~~~~~~~~~~~~~~~~~~~~~~~
        Query/Retrieve Service Class

        Status
        ------
        Success

        - 0x0000 - Success

        Failure

        - 0xA700 - Out of resources
        - 0xA900 - Identifier does not match SOP class
        - 0xC000 to 0xCFFF - Unable to process

        Cancel

        - 0xFE00 - Matching terminated due to Cancel request

        Pending

        - 0xFF00 - Matches are continuing: current match is supplied and any
          Optional Keys were supported in the same manner as Required Keys
        - 0xFF01 - Matches are continuing: warning that one or more Optional
          Keys were not supported for existence and/or matching for this
          Identifier

        Parameters
        ----------
        dataset : pydicom.dataset.Dataset
            The DICOM Identifier dataset sent by the peer in the C-FIND request.

        Yields
        ------
        status : pydicom.dataset.Dataset or int
            The status returned to the peer AE in the C-FIND response. Must be a
            valid C-FIND status vuale for the applicable Service Class as
            either an int or a Dataset object containing (at a minimum) a
            (0000,0900) 'Status' element. If returning a Dataset object then it
            may also contain optional elements related to the Status (as in
            DICOM Standard Part 7, Annex C).
        dataset : pydicom.dataset.Dataset or None
            If the status is 'Pending' then the Identifier dataset for a
            matching SOP Instance. The exact requirements for the C-FIND
            response Identifier dataset are Service Class specific (see the
            DICOM Standard, Part 4).

            If the status is 'Failure' or 'Cancel' then yield None.

            If the status is 'Success' then yield None, however yielding a
            final 'Success' status is not required and will be ignored if
            necessary.

        See Also
        --------
        association.Association.send_c_find
        dimse_primitives.C_FIND
        sop_class.QueryRetrieveFindServiceClass

        References
        ----------
        DICOM Standard Part 4, Annexes C, K, Q, U, V, X, BB, CC and HH
        DICOM Standard Part 7, Sections 9.1.2, 9.3.2 and Annex C
        """
        raise NotImplementedError("User must implement the AE.on_c_find "
                                  "function prior to calling AE.start()")

    def on_c_find_cancel(self):
        """Callback for when a C-FIND-CANCEL request is received.

        Returns
        -------
        bool
            True if you want to stop the C-FIND operation, False otherwise.
        """
        raise NotImplementedError("User must implement the "
                                  "AE.on_c_find_cancel function prior to "
                                  "calling AE.start()")

    def on_c_get(self, dataset):
        """Callback for when a C-GET request is received.

        Must be defined by the user prior to calling AE.start() and must yield
        a int containing the total number of C-STORE sub-operations, then yield
        (status, dataset) pairs.

        Supported Service Classes
        ~~~~~~~~~~~~~~~~~~~~~~~~~
        Query/Retrieve Service Class

        Status
        ------
        Success

        - 0x0000 - Sub-operations complete, no failures or warnings

        Failure

        - 0xA701 - Out of resources: unable to calculate the number of matches
        - 0xA702 - Out of resources: unable to perform sub-operations
        - 0xA900 - Identifier does not match SOP class
        - 0xC000 to 0xCFFF - Unable to process

        Cancel

        - 0xFE00 - Sub-operations terminated due to Cancel request

        Warning

        - 0xB000 - Sub-operations complete, one or more failures or warnings

        Pending

        - 0xFF00 - Matches are continuing - Current Match is supplied and any
          Optional Keys were supported in the same manner as Required Keys

        Parameters
        ----------
        dataset : pydicom.dataset.Dataset
            The DICOM Identifier dataset sent by the peer in the C-GET request.

        Yields
        ------
        int
            The first yielded value should be the total number of C-STORE
            sub-operations necessary to complete the C-GET operation. In other
            words, this is the number of matching SOP Instances to be sent to
            the peer.
        status : pydicom.dataset.Dataset or int
            The status returned to the peer AE in the C-GET response. Must be a
            valid C-GET status value for the applicable Service Class as either
            an int or a Dataset object containing (at a minimum) a (0000,0900)
            'Status' element. If returning a Dataset object then it may also
            contain optional elements related to the Status (as in DICOM
            Standard Part 7, Annex C).
        dataset : pydicom.dataset.Dataset or None
            If the status is 'Pending' then yield the dataset to send to the
            peer via a C-STORE sub-operation over the current association.

            If the status is 'Failed', 'Warning' or 'Cancel' then yield a
            Dataset with a (0008,0058) 'Failed SOP Instance UID List' element
            containing a list of the C-STORE sub-operation SOP Instance UIDs
            for which the C-GET operation has failed.

            If the status is 'Success' then yield None, although yielding a
            final 'Success' status is not required and will be ignored if
            necessary.

        See Also
        --------
        association.Association.send_c_get
        dimse_primitives.C_GET
        sop_class.QueryRetrieveGetServiceClass

        References
        ----------
        DICOM Standard Part 4, Annexes C, U, X, Y, Z, BB and HH
        DICOM Standard Part 7, Sections 9.1.3, 9.3.3 and Annex C
        """
        raise NotImplementedError("User must implement the AE.on_c_get "
                                  "function prior to calling AE.start()")

    def on_c_get_cancel(self):
        """Callback for when a C-GET-CANCEL request is received."""
        raise NotImplementedError("User must implement the "
                                  "AE.on_c_get_cancel function prior to "
                                  "calling AE.start()")

    def on_c_move(self, dataset, move_aet):
        """Callback for when a C-MOVE request is received.

        Must be defined by the user prior to calling AE.start().

        The first yield should be the (addr, port) of the move destination, the
        second yield the number of required C-STORE sub-operations, and the
        remaining yields the (status, dataset) pairs.

        Matching SOP Instances will be sent to the peer AE with AE title
        `move_aet` over a new association. If `move_aet` is unknown then the
        SCP will send a response with a 'Failure' status of 0xA801 (move
        destination unknown).

        Supported Service Classes
        ~~~~~~~~~~~~~~~~~~~~~~~~~
        Query/Retrieve Service Class

        Status
        ------
        Success

        - 0x0000 - Sub-operations complete, no failures

        Pending

        - 0xFF00 - Sub-operations are continuing

        Cancel

        - 0xFE00 - Sub-operations terminated due to Cancel indication

        Failure

        - 0x0122 - SOP class not supported
        - 0x0124 - Not authorised
        - 0x0210 - Duplicate invocation
        - 0x0211 - Unrecognised operation
        - 0x0212 - Mistyped argument
        - 0xA701 - Out of resources: unable to calculate number of matches
        - 0xA702 - Out of resources: unable to perform sub-operations
        - 0xA801 - Move destination unknown
        - 0xA900 - Identifier does not match SOP class
        - 0xC000 to 0xCFFF - Unable to process

        Parameters
        ----------
        dataset : pydicom.dataset.Dataset
            The DICOM Identifier dataset sent by the peer in the C-MOVE request.
        move_aet : bytes
            The destination AE title that matching SOP Instances will be sent to
            using C-STORE sub-operations. `move_aet` will be a correctly
            formatted AE title (16 chars, with trailing spaces as padding).

        Yields
        ------
        addr, port : str, int or None, None
            The first yield should be the TCP/IP address and port number of the
            destination AE (if known) or (None, None) if unknown. If (None,
            None) is yielded then the SCP will send a C-MOVE response with a
            'Failure' Status of 0xA801 (move destination unknown), in which case
            nothing more needs to be yielded.
        int
            The second yield should be the number of C-STORE sub-operations
            required to complete the C-MOVE operation. In other words, this is
            the number of matching SOP Instances to be sent to the peer.
        status : pydiom.dataset.Dataset or int
            The status returned to the peer AE in the C-MOVE response. Must be a
            valid C-MOVE status value for the applicable Service Class as either
            an int or a Dataset object containing (at a minimum) a (0000,0900)
            'Status' element. If returning a Dataset object then it may also
            contain optional elements related to the Status (as in DICOM
            Standard Part 7, Annex C).
        dataset : pydicom.dataset.Dataset or None
            If the status is 'Pending' then yield the dataset to send to the
            peer via a C-STORE sub-operation over a new association.

            If the status is 'Failed', 'Warning' or 'Cancel' then yield a
            Dataset with a (0008,0058) 'Failed SOP Instance UID List' element
            containing the list of the C-STORE sub-operation SOP Instance UIDs
            for which the C-MOVE operation has failed.

            If the status is 'Success' then yield None, although yielding a
            final 'Success' status is not required and will be ignored if
            necessary.

        See Also
        --------
        association.Association.send_c_move
        dimse_primitives.C_MOVE
        sop_class.QueryRetrieveMoveServiceClass

        References
        ----------
        DICOM Standard Part 4, Annexes C, U, X, Y, BB and HH
        DICOM Standard Part 7, Sections 9.1.4, 9.3.4 and Annex C
        """
        raise NotImplementedError("User must implement the AE.on_c_move "
                                  "function prior to calling AE.start()")

    def on_c_move_cancel(self):
        """Callback for when a C-MOVE-CANCEL request is received."""
        raise NotImplementedError("User must implement the "
                                  "AE.on_c_move_cancel function prior to "
                                  "calling AE.start()")


    # High-level DIMSE-N callbacks - user should implement these as required
    def on_n_event_report(self):
        """Callback for when a N-EVENT-REPORT is received.

        References
        ----------
        DICOM Standard Part 4, Annexes F, H, J, CC and DD
        """
        raise NotImplementedError("User must implement the "
                                  "AE.on_n_event_report function prior to "
                                  "calling AE.start()")

    def on_n_get(self):
        """Callback for when a N-GET is received.

        References
        ----------
        DICOM Standard Part 4, Annexes F, H, S, CC, DD and EE
        """
        raise NotImplementedError("User must implement the "
                                  "AE.on_n_get function prior to calling "
                                  "AE.start()")

    def on_n_set(self):
        """Callback for when a N-SET is received.

        References
        ----------
        DICOM Standard Part 4, Annexes F, H, CC and DD
        """
        raise NotImplementedError("User must implement the "
                                  "AE.on_n_set function prior to calling "
                                  "AE.start()")

    def on_n_action(self):
        """Callback for when a N-ACTION is received.

        References
        ----------
        DICOM Standard Part 4, Annexes H, J, P, S, CC and DD
        """
        raise NotImplementedError("User must implement the "
                                  "AE.on_n_action function prior to calling "
                                  "AE.start()")

    def on_n_create(self):
        """Callback for when a N-CREATE is received.

        References
        ----------
        DICOM Standard Part 4, Annexes F, H, R, S, CC and DD
        """
        raise NotImplementedError("User must implement the "
                                  "AE.on_n_create function prior to calling "
                                  "AE.start()")

    def on_n_delete(self):
        """Callback for when a N-DELETE is received.

        References
        ----------
        DICOM Standard Part 4, Annexes H and DD
        """
        raise NotImplementedError("User must implement the "
                                  "AE.on_n_delete function prior to calling "
                                  "AE.start()")


    # Communication related callbacks
    def on_receive_connection(self):
        """Callback for a connection is received."""
        raise NotImplementedError()

    def on_make_connection(self):
        """Callback for a connection is made."""
        raise NotImplementedError()


    # High-level Association related callbacks
    def on_association_requested(self, primitive):
        """Callback for an association is requested."""
        pass

    def on_association_accepted(self, primitive):
        """Callback for when an association is accepted.

        Placeholder for a function callback. Function will be called
        when an association attempt is accepted by either the local or peer AE

        Parameters
        ----------
        primitive
            The A-ASSOCIATE-AC PDU instance received from the peer AE
        """
        pass

    def on_association_rejected(self, primitive):
        """Callback for when an association is rejected.

        Placeholder for a function callback. Function will be called
        when an association attempt is rejected by a peer AE

        Parameters
        ----------
        associate_rq_pdu : pynetdicom3.pdu.A_ASSOCIATE_RJ
            The A-ASSOCIATE-RJ PDU instance received from the peer AE
        """
        pass

    def on_association_released(self, primitive=None):
        """Callback for when an association is released."""
        pass

    def on_association_aborted(self, primitive=None):
        """Callback for when an association is aborted."""
        # FIXME: Need to standardise callback parameters for A-ABORT
        pass<|MERGE_RESOLUTION|>--- conflicted
+++ resolved
@@ -11,13 +11,8 @@
 import sys
 import time
 
-<<<<<<< HEAD
 from pydicom.uid import (ExplicitVRLittleEndian, ImplicitVRLittleEndian,
                          ExplicitVRBigEndian, UID)
-=======
-from pydicom.uid import ExplicitVRLittleEndian, ImplicitVRLittleEndian, \
-                        ExplicitVRBigEndian, UID
->>>>>>> 21291062
 
 from pynetdicom3.association import Association
 from pynetdicom3.utils import PresentationContext, validate_ae_title
