"""
Defines the supported Service Classes and generates their SOP Classes.
"""
import inspect
from io import BytesIO
import logging
import sys
import time

from pydicom.dataset import Dataset
from pydicom.uid import UID

from pynetdicom3.dsutils import decode, encode
from pynetdicom3.dimse_primitives import C_STORE, C_ECHO, C_MOVE, C_GET, C_FIND
from pynetdicom3.status import (
    VERIFICATION_SERVICE_CLASS_STATUS, STORAGE_SERVICE_CLASS_STATUS,
    QR_FIND_SERVICE_CLASS_STATUS, QR_MOVE_SERVICE_CLASS_STATUS,
    QR_GET_SERVICE_CLASS_STATUS, MODALITY_WORKLIST_SERVICE_CLASS_STATUS
)

LOGGER = logging.getLogger('pynetdicom3.sop')


def _class_factory(name, uid, base_cls):
    """Generates a SOP Class subclass of `base_cls` called `name`.

    Parameters
    ----------
    name : str
        The name of the SOP class
    uid : pydicom.uid.UID
        The UID of the SOP class
    base_cls : pynetdicom3.sop_class.ServiceClass subclass
        One of the following Service classes:
            VerificationServiceClass
            StorageServiceClass
            QueryRetrieveFindServiceClass
            QueryRetrieveGetServiceClass
            QueryRetrieveMoveServiceClass

    Returns
    -------
    subclass of BaseClass
        The new class
    """
    def __init__(self):
        base_cls.__init__(self)

    new_class = type(name, (base_cls,), {"__init__": __init__})
    new_class.UID = uid

    return new_class


def _generate_service_sop_classes(sop_class_list, service_class):
    """Generate the SOP Classes."""
    for name in sop_class_list:
        cls = _class_factory(name, UID(sop_class_list[name]), service_class)
        globals()[cls.__name__] = cls


# DICOM SERVICE CLASS BASE
class ServiceClass(object):
    """The base class for all the service classes.

    TODO: Perhaps define some class attributes such as self.AE = None
        self.UID = None,
        then call ServiceClass.__init__() in the subclasses?

    Attributes
    ----------
    AE : pynetdicom3.applicationentity.ApplicationEntity
        The local AE (needed for the callbacks).
    DIMSE : pynetdicom3.dimse.DIMSEServiceProvider
        The DIMSE service provider (needed to send/receive messages)
    """
    def __init__(self):
        self.AE = None
        self.DIMSE = None
        self.pcid = None
        self.ACSE = None
        self.sopclass = None
        self.maxpdulength = None
        self.transfersyntax = None

        # Assigned by class builder, this will override
        #self.UID = None

        # New method?
        self.presentation_context = None

    def is_valid_status(self, status):
        """Return True if `status` is valid for the service class.

        Parameters
        ----------
        status : int
            The Status value to check for validity.

        Returns
        -------
        bool
            True if the status is valid, False otherwise.
        """
        if status in self.statuses:
            return True

        return False

    def validate_status(self, status, rsp):
        """Validate `status` and set `rsp.Status` accordingly.

        Parameters
        ----------
        status : pydicom.dataset.Dataset or int
            A Dataset containing a Status element or an int.
        rsp : pynetdicom3.dimse_primitive
            The response primitive to be sent to the peer.

        Returns
        -------
        rsp : pynetdicom3.dimse_primitive
            The response primitie to be sent to the peer (containing a valid
            Status parameter).
        """
        # Check the callback's returned Status dataset
        if isinstance(status, Dataset):
            # Check that the returned status dataset contains a Status element
            if 'Status' in status:
                # For the elements in the status dataset, try and set the
                #   corresponding response primitive attribute
                for elem in status:
                    if hasattr(rsp, elem.keyword):
                        setattr(rsp, elem.keyword, elem.value)
                    else:
                        LOGGER.warning("Status dataset returned by callback "
                                       "contained an unsupported Element "
                                       "'%s'.", elem.keyword)
            else:
                LOGGER.error("User callback returned a `Dataset` without a "
                             "Status element.")
                # Failure: Cannot Understand - callback returned
                #   a pydicom.dataset.Dataset without a Status element
                rsp.Status = 0xC001
        elif isinstance(status, int):
            rsp.Status = status
        else:
            LOGGER.error("Invalid status returned by callback")
            # Failure: Cannot Understand - callback didn't return
            #   a valid status type
            rsp.Status = 0xC002

        if not self.is_valid_status(rsp.Status):
            # Failure: Cannot Understand - Unknown status returned by the
            #   callback
            LOGGER.warning("Unknown status value returned by "
                           "callback - 0x{0:04x}".format(rsp.Status))

        return rsp


# Service Class implementations
class VerificationServiceClass(ServiceClass):
    """Implementation of the Verification Service Class."""
    statuses = VERIFICATION_SERVICE_CLASS_STATUS

    def SCP(self, req):
        """
        The SCP implementation for the Verification Service Class.

        Will always return 0x0000 (Success) unless the user returns a different
        (valid) status value from the `AE.on_c_echo callback`.

<<<<<<< HEAD
        Parameters
        ----------
        req : pynetdicom3.dimse_primitives.C_ECHO
            The C-ECHO request primitive sent by the peer.

        See Also
        --------
        applicationentity.ApplicationEntity.on_c_echo
        association.Association.send_c_echo

        Notes
        -----
        **C-ECHO Request**

        *Parameters*
=======
        C-ECHO Request
        --------------

        **Parameters**
>>>>>>> 838d6e36

        (M) Message ID
        (M) Affected SOP Class UID

        C-ECHO Response
        ---------------

        **Parameters**

<<<<<<< HEAD
        *Parameters*

=======
>>>>>>> 838d6e36
        (U) Message ID
        (M) Message ID Being Responded To
        (U) Affected SOP Class UID
        (M) Status

<<<<<<< HEAD
        *Status*
=======
        Status
        ~~~~~~
>>>>>>> 838d6e36

        The DICOM Standard [2]_ (Table 9.3-13) indicates that the Status value
        of a C-ECHO response "shall have a value of Success". However Section
        9.1.5.1.4 indicates it may have any of the following values:

<<<<<<< HEAD
        Success
          - 0x000 - Success

        Failure
          - 0x0122 - Refused: SOP Class Not Supported
          - 0x0210 - Refused: Duplicate Invocation
          - 0x0211 - Refused: Unrecognised Operation
          - 0x0212 - Refused: Mistyped Argument

        References
        ----------
        .. [1] DICOM Standard Part 4, `Annex A<http://dicom.nema.org/medical/dicom/current/output/html/part04.html#chapter_A>`_
        .. [2] DICOM Standard Part 7, `Sections 9.1.5<http://dicom.nema.org/medical/dicom/current/output/html/part07.html#sect_9.1.5>`_, `9.3.5<http://dicom.nema.org/medical/dicom/current/output/html/part07.html#sect_9.3.5>`_ and `Annex C<http://dicom.nema.org/medical/dicom/current/output/html/part07.html#chapter_C>`_
=======
        *Success*

        - 0x000 - Success

        *Failure*

        - 0x0122 - Refused: SOP Class Not Supported
        - 0x0210 - Refused: Duplicate Invocation
        - 0x0211 - Refused: Unrecognised Operation
        - 0x0212 - Refused: Mistyped Argument

        Parameters
        ----------

        req : pynetdicom3.dimse_primitives.C_ECHO
            The C-ECHO request primitive sent by the peer.

        See Also
        --------

        applicationentity.ApplicationEntity.on_c_echo
        association.Association.send_c_echo

        References
        ----------

        .. [1] DICOM Standard Part 4, `Annex A<http://dicom.nema.org/medical/dicom/current/output/html/part04.html#chapter_A>`__

        .. [2] DICOM Standard Part 7,
        `Sections 9.1.5<http://dicom.nema.org/medical/dicom/current/output/html/part07.html#sect_9.1.5>`__,
        `9.3.5<http://dicom.nema.org/medical/dicom/current/output/html/part07.html#sect_9.3.5>`__ and
        `Annex C<http://dicom.nema.org/medical/dicom/current/output/html/part07.html#chapter_C>`__
>>>>>>> 838d6e36
        """
        # Build C-ECHO response primitive
        rsp = C_ECHO()
        rsp.MessageID = req.MessageID
        rsp.MessageIDBeingRespondedTo = req.MessageID
        rsp.AffectedSOPClassUID = req.AffectedSOPClassUID

        # Try and run the user's on_c_echo callback. The callback should return
        #   the Status as either an int or Dataset, and any failures in the
        #   callback results in 0x0000 'Success'
        try:
            status = self.AE.on_c_echo()
            if isinstance(status, Dataset):
                if 'Status' not in status:
                    raise AttributeError("The 'status' dataset returned by "
                                         "'on_c_echo' must contain"
                                         "a (0000,0900) Status element")
                for elem in status:
                    if hasattr(rsp, elem.keyword):
                        setattr(rsp, elem.keyword, elem.value)
                    else:
                        LOGGER.warning("The 'status' dataset returned by "
                                       "'on_c_echo' contained an unsupported "
                                       "Element '%s'.", elem.keyword)
            elif isinstance(status, int):
                rsp.Status = status
            else:
                raise TypeError("Invalid 'status' returned by 'on_c_echo'")

            # Check Status validity
            if not self.is_valid_status(rsp.Status):
                LOGGER.warning("Unknown 'status' value returned by 'on_c_echo' "
                               "callback - 0x{0:04x}".format(rsp.Status))
        except Exception as ex:
            LOGGER.error("Exception in the 'on_c_echo' callback, responding "
                         "with default 'status' value of 0x0000 (Success).")
            LOGGER.exception(ex)
            rsp.Status = 0x0000

        # Send primitive
        self.DIMSE.send_msg(rsp, self.pcid)


class StorageServiceClass(ServiceClass):
    """Implementation of the Storage Service Class."""
    statuses = STORAGE_SERVICE_CLASS_STATUS

    def SCP(self, req):
        """The SCP implementation for the Storage Service Class.

        C-STORE Request
        ---------------

        **Parameters**

        (M) Message ID
        (M) Affected SOP Class UID
        (M) Affected SOP Instance UID
        (M) Priority
        (U) Move Originator Application Entity Title
        (U) Move Originator Message ID
        (M) Data Set

        C-STORE Response
        ----------------

        **Parameters**

        (U) Message ID
        (M) Message ID Being Responded To
        (U) Affected SOP Class UID
        (U) Affected SOP Instance UID
        (M) Status

        Status
        ~~~~~~

        *Success*

        - 0x0000 - Success

        *Warning*

        - 0xB000 - Warning: Coercion of Data Elements
        - 0xB006 - Warning: Elements Discarded
        - 0xB007 - Warning: Data Set Does Not Match SOP Class

        *Failure*

        - 0x0117 - Refused: Invalid SOP Instance
        - 0x0122 - Refused: SOP Class Not Supported
        - 0x0124 - Refused: Not Authorised
        - 0x0210 - Refused: Duplicate Invocation
        - 0x0211 - Refused: Unrecognised Operation
        - 0x0212 - Refused: Mistyped Argument
        - 0xA700 to 0xA7FF - Refused: Out of Resources
        - 0xA900 to 0xA9FF - Error: Data Set Does Not Match SOP Class
        - 0xC000 to 0xCFFF - Error: Cannot Understand

        Parameters
        ----------
        req : pynetdicom3.dimse_primitives.C_STORE
            The C-STORE request primitive sent by the peer.

        See Also
        --------
        applicationentity.ApplicationEntity.on_c_store
        association.Association.send_c_store

        References
        ----------
        DICOM Standard Part 4, Annex B.
        DICOM Standard Part 7, Sections 9.1.1, 9.3.1 and Annex C.
        """
        # Build C-STORE response primitive
        rsp = C_STORE()
        rsp.MessageID = req.MessageID
        rsp.MessageIDBeingRespondedTo = req.MessageID
        rsp.AffectedSOPInstanceUID = req.AffectedSOPInstanceUID
        rsp.AffectedSOPClassUID = req.AffectedSOPClassUID

        # Attempt to decode the request's dataset
        try:
            ds = decode(req.DataSet,
                        self.transfersyntax.is_implicit_VR,
                        self.transfersyntax.is_little_endian)
        except Exception as ex:
            LOGGER.error("Failed to decode the received dataset")
            LOGGER.exception(ex)
            # Failure: Cannot Understand - Dataset decoding error
            rsp.Status = 0xC210
            rsp.ErrorComment = 'Unable to decode the dataset'
            self.DIMSE.send_msg(rsp, self.pcid)
            return

        # Attempt to run the ApplicationEntity's on_c_store callback
        try:
            rsp_status = self.AE.on_c_store(ds)
        except Exception as ex:
            LOGGER.error("Exception in the ApplicationEntity.on_c_store() "
                         "callback")
            LOGGER.exception(ex)
            # Failure: Cannot Understand - Error in on_c_store callback
            rsp_status = 0xC211

        # Validate rsp_status and set rsp.Status accordingly
        rsp = self.validate_status(rsp_status, rsp)
        self.DIMSE.send_msg(rsp, self.pcid)


class QueryRetrieveFindServiceClass(ServiceClass):
    """Implementation of the Query/Retrieve Find Service Class."""
    statuses = QR_FIND_SERVICE_CLASS_STATUS

    def SCP(self, req):
        """The SCP implementation for the Query/Retrieve Find Service Class.

        C-FIND Request
        --------------

        **Parameters**

        (M) Message ID
        (M) Affected SOP Class UID
        (M) Priority
        (M) Identifier

        Identifier
        ~~~~~~~~~~

        The C-FIND request Identifier shall contain:

        * Key Attributes values to be matched against the values of storage
          SOP Instances managed by the SCP.
        * (0008,0052) Query/Retrieve Level.
        * (0008,0053) Query/Retrieve View, if Enhanced Multi-Frame Image
          Conversion has been accepted during Extended Negotiation. It shall not
          be present otherwise.
        * (0008,0005) Specific Character Set, if expanded or replacement
          character sets may be used in any of the Attributes in the request
          Identifier. It shall not be present otherwise.
        * (0008,0201) Timezone Offset From UTC, if any Attributes of time in
          the request Identifier are to be interpreted explicitly in the
          designated local time zone. It shall not be present otherwise.

        C-FIND Response
        ---------------

        **Parameters**

        (U) Message ID
        (M) Message ID Being Responded To
        (U) Affected SOP Class UID
        (C) Identifier
        (M) Status

        Identifier
        ~~~~~~~~~~

        The C-FIND response shall only include an Identifier when the Status is
        'Pending'. When sent, the Identifier shall contain:

        * Key Attributes with values corresponding to Key Attributes contained
          in the Identifier of the request.
        * (0008,0052) Query/Retrieve Level.
        * (0008,0005) Specific Character Set, if expanded or replacement
          character sets may be used in any of the Attributes in the response
          Identifier. It shall not be present otherwise.
        * (0008,0201) Timezone Offset From UTC, if any Attributes of time in
          the response Identifier are to be interpreted explicitly in the
          designated local time zone. It shall not be present otherwise.

        The C-FIND response Identifier shall also contain either or both of:

        * (0008,0130) Storage Media File-Set ID and (0088,0140) Storage Media
          File-Set UID.
        * (0008,0054) Retrieve AE Title.

        The C-FIND response Identifier may also (but is not required to)
        include the (0008,0056) Instance Availability element.

        Status
        ~~~~~~

        *Success*

        - 0x0000 - Success

        *Pending*

        - 0xFF00 - Matches are continuing, current match supplied
        - 0xFF01 - Matches are continuing, warning

        *Cancel*

        - 0xFE00 - Cancel

        *Failure*

        - 0x0122 - SOP class not supported
        - 0xA700 - Out of resources
        - 0xA900 - Identifier does not match SOP class
        - 0xC000 to 0xCFFF - Unable to process

        Parameters
        ----------
        req : pynetdicom3.dimse_primitives.C_FIND
            The C-FIND request primitive received from the peer.

        See Also
        --------
        applicationentity.ApplicationEntity.on_c_find
        association.Association.send_c_find

        References
        ----------
        DICOM Standard Part 4, Annex C.
        DICOM Standard Part 7, Sections 9.1.2, 9.3.2 and Annex C.
        """
        # Build C-FIND response primitive
        rsp = C_FIND()
        rsp.MessageID = req.MessageID
        rsp.MessageIDBeingRespondedTo = req.MessageID
        rsp.AffectedSOPClassUID = req.AffectedSOPClassUID

        # Decode and log Identifier
        try:
            identifier = decode(req.Identifier,
                                self.transfersyntax.is_implicit_VR,
                                self.transfersyntax.is_little_endian)
            LOGGER.info('Find SCP Request Identifiers:')
            LOGGER.info('')
            LOGGER.debug('# DICOM Dataset')
            for elem in identifier.iterall():
                LOGGER.info(elem)
            LOGGER.info('')
        except Exception as ex:
            LOGGER.error("Failed to decode the request's Identifier dataset.")
            LOGGER.exception(ex)
            # Failure - Unable to Process - Failed to decode Identifier
            rsp.Status = 0xC310
            rsp.ErrorComment = 'Unable to decode the dataset'
            self.DIMSE.send_msg(rsp, self.pcid)
            return

        stopper = object()
        # This will wrap exceptions during iteration and return a good value.
        def wrap_on_c_find():
            try:
                # We unpack here so that the error is still caught
                for val1, val2 in self.AE.on_c_find(identifier):
                    yield val1, val2
            except Exception:
                # TODO: special (singleton) value
                yield stopper, sys.exc_info()

        ii = -1  # So if there are no results, log below doesn't break
        # Iterate through the results
        for ii, (rsp_status, rsp_identifier) in enumerate(wrap_on_c_find()):
            # We only want to catch exceptions in the user code, not in ours.
            if rsp_status is stopper:
                exc_info = rsp_identifier
                LOGGER.exception("Exception in user's on_c_find implementation.", exc_info=exc_info)
                # Failure - Unable to Process - Error in on_c_find callback
                rsp.Status = 0xC311
                self.DIMSE.send_msg(rsp, self.pcid)
                return
            # Validate rsp_status and set rsp.Status accordingly
            rsp = self.validate_status(rsp_status, rsp)

            if rsp.Status in self.statuses:
                status = self.statuses[rsp.Status]
            else:
                # Unknown status
                self.DIMSE.send_msg(rsp, self.pcid)
                return

            if status[0] == 'Cancel':
                # If cancel, then rsp_identifier is None
                LOGGER.info('Received C-CANCEL-FIND RQ from peer')
                LOGGER.info('Find SCP Response: (Cancel)')
                self.DIMSE.send_msg(rsp, self.pcid)
                return
            elif status[0] == 'Failure':
                # If failed, then rsp_identifier is None
                LOGGER.info('Find SCP Response: (Failure - %s)', status[1])
                self.DIMSE.send_msg(rsp, self.pcid)
                return
            elif status[0] == 'Success':
                # User isn't supposed to send these, but handle anyway
                # If success, then rsp_identifier is None
                LOGGER.info('Find SCP Response: %s (Success)', ii + 1)
                self.DIMSE.send_msg(rsp, self.pcid)
                return
            elif status[0] == 'Pending':
                # If pending, the rsp_identifier is the Identifier dataset
                bytestream = encode(rsp_identifier,
                                    self.transfersyntax.is_implicit_VR,
                                    self.transfersyntax.is_little_endian)
                bytestream = BytesIO(bytestream)

                if bytestream.getvalue() == b'':
                    LOGGER.error("Failed to encode the received Identifier "
                                 "dataset")
                    # Failure: Unable to Process - Can't decode dataset
                    #   returned by on_c_find callback
                    rsp.Status = 0xC312
                    self.DIMSE.send_msg(rsp, self.pcid)
                    return

                rsp.Identifier = bytestream

                LOGGER.info('Find SCP Response: %s (Pending)', ii + 1)
                LOGGER.debug('Find SCP Response Identifier:')
                LOGGER.debug('')
                LOGGER.debug('# DICOM Dataset')
                for elem in rsp_identifier.iterall():
                    LOGGER.debug(elem)
                LOGGER.debug('')

                self.DIMSE.send_msg(rsp, self.pcid)

            # Reset the response Identifier
            rsp.Identifier = None

        # Send final success response
        rsp.Status = 0x0000
        LOGGER.info('Find SCP Response: %s (Success)', ii + 2)
        self.DIMSE.send_msg(rsp, self.pcid)


class QueryRetrieveMoveServiceClass(ServiceClass):
    """Implements the Query/Retrieve Move Service Class."""
    statuses = QR_MOVE_SERVICE_CLASS_STATUS

    def SCP(self, req):
        """The SCP implementation for the Query/Retrieve Move Service Class.

        C-MOVE Request
        --------------

        **Parameters**

        (M) Message ID
        (M) Affected SOP Class UID
        (M) Priority
        (M) Move Destination
        (M) Identifier

        Identifier
        ~~~~~~~~~~

        The C-MOVE request Identifier shall contain:

        * (0008,0052) Query/Retrieve Level.
        * Unique Key Attributes, which may include:

          - (0010,0020) Patient ID
          - (0020,000D) Study Instance UIDs
          - (0020,000E) Series Instance UIDs
          - (0008,0018) SOP Instance UIDs

        * (0008,0053) Query/Retrieve View, if Enhanced Multi-Frame Image
          Conversion has been accepted during Extended Negotiation. It shall
          not be present otherwise.
        * (0008,0005) Specific Character Set, if (0010,0020) Patient ID is
          using a character set other than the default character repertoire.

        C-MOVE Response
        ---------------

        **Parameters**

        (U) Message ID
        (M) Message ID Being Responded To
        (U) Affected SOP Class UID
        (U) Identifier
        (M) Status
        (C) Number of Remaining Sub-operations
        (C) Number of Completed Sub-operations
        (C) Number of Failed Sub-operations
        (C) Number of Warning Sub-operations

        Identifier
        ~~~~~~~~~~

        If the C-MOVE response Status is 'Cancelled', 'Failure', 'Refused' or
        'Warning' then the Identifier shall contain:

        * (0008,0058) Failed SOP Instance UID List

        If the C-MOVE response Status is 'Pending' then there is no Identifier.

        Status
        ~~~~~~

        *Success*

        - 0x0000 - Sub-operations complete: no failures

        *Pending*

        - 0xFF00 - Sub-operations are continuing

        *Cancel*

        - 0xFE00 - Sub-operations terminated due to Cancel indication

        *Failure*

        - 0x0122 - SOP class not supported
        - 0x0124 - Not authorised
        - 0x0210 - Duplicate invocation
        - 0x0211 - Unrecognised operation
        - 0x0212 - Mistyped argument
        - 0xA701 - Out of resources: unable to calculate number of matches
        - 0xA702 - Out of resources, unable to perform sub-operations
        - 0xA801 - Move destination unknown
        - 0xA900 - Identifier does not match SOP class
        - 0xC000 to 0xCFFF - Unable to process

        *Warning*

        - 0xB000 - Sub-operations complete: one or more failures

        Number of X Sub-operations
        ~~~~~~~~~~~~~~~~~~~~~~~~~~

        Inclusion of the 'Number of X Sub-operations' parameters is conditional
        on the value of the response Status. For a given Status category, the
        table below states whether or not the response shall contain, shall not
        contain or may contain the 'Number of X Sub-operations' parameter.

        +-----------+------------------------------------------+
        |           | Number of "X" Sub-operations             |
        +-----------+-----------+-----------+--------+---------+
        | Status    | Remaining | Completed | Failed | Warning |
        +===========+===========+===========+========+=========+
        | Pending   | shall     | shall     | shall  | shall   |
        +-----------+-----------+-----------+--------+---------+
        | Cancelled | may       | may       | may    | may     |
        +-----------+-----------+-----------+--------+---------+
        | Warning   | shall not | may       | may    | may     |
        +-----------+-----------+-----------+--------+---------+
        | Failure   | shall not | may       | may    | may     |
        +-----------+-----------+-----------+--------+---------+
        | Success   | shall not | may       | may    | may     |
        +-----------+-----------+-----------+--------+---------+

        Parameters
        ----------
        req : pynetdicom3.dimse_primitives.C_MOVE
            The C-MOVE request primitive sent by the peer.

        See Also
        --------
        applicationentity.ApplicationEntity.on_c_move
        association.Association.send_c_move

        References
        ----------
        DICOM Standard Part 4, Annex C.
        DICOM Standard Part 7, Sections 9.1.4, 9.3.4 and Annex C.
        """
        # Build C-MOVE response primitive
        rsp = C_MOVE()
        rsp.MessageID = req.MessageID
        rsp.MessageIDBeingRespondedTo = req.MessageID
        rsp.AffectedSOPClassUID = req.AffectedSOPClassUID

        # Attempt to decode the request's Identifier dataset
        try:
            identifier = decode(req.Identifier,
                                self.transfersyntax.is_implicit_VR,
                                self.transfersyntax.is_little_endian)
            LOGGER.info('Move SCP Request Identifier:')
            LOGGER.info('')
            LOGGER.debug('# DICOM Data Set')
            for elem in identifier.iterall():
                LOGGER.info(elem)
            LOGGER.info('')
        except Exception as ex:
            LOGGER.error("Failed to decode the request's Identifier dataset")
            LOGGER.exception(ex)
            # Failure: Cannot Understand - Dataset decoding error
            rsp.Status = 0xC510
            rsp.ErrorComment = 'Unable to decode the dataset'
            self.DIMSE.send_msg(rsp, self.pcid)
            return

        # Callback - C-MOVE
        try:
            # yields (addr, port), int, (status, dataset), ...
            result = self.AE.on_c_move(identifier, req.MoveDestination)
        except Exception as ex:
            LOGGER.error("Exception in user's on_c_move implementation.")
            LOGGER.exception(ex)
            # Failure - Unable to process - Error in on_c_move callback
            rsp.Status = 0xC511
            self.DIMSE.send_msg(rsp, self.pcid)
            return

        try:
            destination = next(result)
            no_suboperations = next(result)
        except StopIteration:
            LOGGER.exception("The on_c_move callback must yield the (address, "
                             "port) of the destination AE, then yield the "
                             "number of sub-operations, then yield (status "
                             "dataset) pairs.")
            # Failure - Unable to process - Error in on_c_move yield
            rsp.Status = 0xC514
            self.DIMSE.send_msg(rsp, self.pcid)
            return

        # Check number of C-STORE sub-operations
        try:
            no_suboperations = int(no_suboperations)
        except Exception as ex:
            LOGGER.error("'on_c_move' yielded an invalid number of "
                         "sub-operations value")
            LOGGER.exception(ex)
            rsp.Status = 0xC513
            self.DIMSE.send_msg(rsp, self.pcid)
            return

        # Request new association with Move Destination
        try:
            # Unknown Move Destination
            if None in destination:
                LOGGER.error('Unknown Move Destination: %s',
                             req.MoveDestination.decode('utf-8'))
                # Failure - Move destination unknown
                rsp.Status = 0xA801
                self.DIMSE.send_msg(rsp, self.pcid)
                return

            store_assoc = self.AE.associate(destination[0], destination[1],
                                            req.MoveDestination)
        except Exception as ex:
            LOGGER.error("'on_c_move' yielded an invalid destination AE (addr, "
                         "port) value")
            LOGGER.exception(ex)
            # Failure - Unable to process - Bad on_c_move destination
            rsp.Status = 0xC515
            self.DIMSE.send_msg(rsp, self.pcid)
            return

        # Track the sub operation results [remaining, failed, warning, complete]
        store_results = [no_suboperations, 0, 0, 0]

        # Store the SOP Instance UIDs from any failed C-STORE sub-operations
        failed_instances = []
        def _add_failed_instance(ds):
            if hasattr(ds, 'SOPInstanceUID'):
                failed_instances.append(ds.SOPInstanceUID)

        if store_assoc.is_established:
            # Iterate through the remaining callback (status, dataset) yields
            for ii, (rsp_status, dataset) in enumerate(result):
                # All sub-operations are complete
                if store_results[0] <= 0:
                    LOGGER.warning("'on_c_move' yielded further (status, "
                                   "dataset) results but these will be "
                                   "ignored as the sub-operations are "
                                   "complete")
                    break

                # Validate rsp_status and set rsp.Status accordingly
                rsp = self.validate_status(rsp_status, rsp)
                if rsp.Status in self.statuses:
                    status = self.statuses[rsp.Status]
                else:
                    # Unknown status
                    store_assoc.release()
                    self.DIMSE.send_msg(rsp, self.pcid)
                    return

                # If usr_status is Cancel, Failure, Warning or Success then
                #   generate a final response, if Pending then do C-STORE
                #   sub-operation
                if status[0] == 'Cancel':
                    # If cancel, then dataset is a Dataset with a
                    #   'FailedSOPInstanceUIDList' element
                    LOGGER.info('Move SCP Received C-CANCEL-MOVE RQ from peer')
                    store_assoc.release()

                    # In case user didn't include it
                    if (not isinstance(dataset, Dataset) or
                        'FailedSOPInstanceUIDList' not in dataset):
                        dataset = Dataset()
                        dataset.FailedSOPInstanceUIDList = failed_instances

                    bytestream = encode(dataset,
                                        self.transfersyntax.is_implicit_VR,
                                        self.transfersyntax.is_little_endian)

                    rsp.Identifier = BytesIO(bytestream)
                    rsp.NumberOfRemainingSuboperations = store_results[0]
                    rsp.NumberOfFailedSuboperations = store_results[1]
                    rsp.NumberOfWarningSuboperations = store_results[2]
                    rsp.NumberOfCompletedSuboperations = store_results[3]

                    self.DIMSE.send_msg(rsp, self.pcid)
                    return
                elif status[0] in ['Failure', 'Warning']:
                    # If failed or warning, then dataset is a Dataset with a
                    #   'FailedSOPInstanceUIDList' element
                    LOGGER.info('Move SCP Result (%s - %s)',
                                status[0],
                                status[1])
                    store_assoc.release()

                    # In case user didn't include it
                    if (not isinstance(dataset, Dataset) or
                        'FailedSOPInstanceUIDList' not in dataset):
                        dataset = Dataset()
                        dataset.FailedSOPInstanceUIDList = failed_instances

                    bytestream = encode(dataset,
                                        self.transfersyntax.is_implicit_VR,
                                        self.transfersyntax.is_little_endian)

                    rsp.Identifier = BytesIO(bytestream)
                    rsp.NumberOfRemainingSuboperations = None
                    rsp.NumberOfFailedSuboperations = (
                        store_results[1] + store_results[0]
                    )
                    rsp.NumberOfWarningSuboperations = store_results[2]
                    rsp.NumberOfCompletedSuboperations = store_results[3]

                    self.DIMSE.send_msg(rsp, self.pcid)
                    return
                elif status[0] == 'Success':
                    # If success, then dataset is None
                    store_assoc.release()

                    # If the user yields Success, check it
                    if store_results[1] or store_results[2]:
                        LOGGER.info('Move SCP Response: (Warning)')

                        ds = Dataset()
                        ds.FailedSOPInstanceUIDList = failed_instances
                        bytestream = encode(ds,
                                            self.transfersyntax.is_implicit_VR,
                                            self.transfersyntax.is_little_endian)

                        rsp.Identifier = BytesIO(bytestream)
                        rsp.Status = 0xB000
                    else:
                        LOGGER.info('Move SCP Response: (Warning)')
                        rsp.Identifier = None

                    rsp.NumberOfRemainingSuboperations = None
                    rsp.NumberOfFailedSuboperations = store_results[1]
                    rsp.NumberOfWarningSuboperations = store_results[2]
                    rsp.NumberOfCompletedSuboperations = store_results[3]

                    self.DIMSE.send_msg(rsp, self.pcid)
                    return
                elif status[0] == 'Pending' and dataset:
                    # If pending, then dataset is the Dataset to send
                    if not isinstance(dataset, Dataset):
                        LOGGER.error('Received invalid dataset from callback')
                        # Count as a sub-operation failure
                        store_results[1] += 1
                        failed_instances.append('')
                        rsp.Identifier = None
                        rsp.NumberOfRemainingSuboperations = store_results[0]
                        rsp.NumberOfFailedSuboperations = store_results[1]
                        rsp.NumberOfWarningSuboperations = store_results[2]
                        rsp.NumberOfCompletedSuboperations = store_results[3]
                        self.DIMSE.send_msg(rsp, self.pcid)
                        continue

                    LOGGER.info('Move SCP Response %s (Pending)', ii)

                    # Send `dataset` via C-STORE sub-operations over the
                    #   association and check that the response's Status exists
                    #   and is a known value
                    try:
                        # TODO: Consider adding the move originator
                        store_status = store_assoc.send_c_store(dataset)
                        # FIXME: Should probably split status check?
                        store_status = STORAGE_SERVICE_CLASS_STATUS[
                            store_status.Status]
                    except Exception as ex:
                        # An exception implies a C-STORE failure
                        LOGGER.warning("C-STORE sub-operation failed.")
                        store_status = ['Failure', 'Unknown']

                    LOGGER.info('Move SCP: Received Store SCU response (%s)',
                                store_status[0])

                    # Update the C-STORE sub-operation result tracker
                    if store_status[0] == 'Failure':
                        store_results[1] += 1
                        _add_failed_instance(dataset)
                    elif store_status[0] == 'Warning':
                        store_results[2] += 1
                        _add_failed_instance(dataset)
                    elif store_status[0] == 'Success':
                        store_results[3] += 1

                    store_results[0] -= 1

                    rsp.Identifier = None
                    rsp.NumberOfRemainingSuboperations = store_results[0]
                    rsp.NumberOfFailedSuboperations = store_results[1]
                    rsp.NumberOfWarningSuboperations = store_results[2]
                    rsp.NumberOfCompletedSuboperations = store_results[3]

                    self.DIMSE.send_msg(rsp, self.pcid)

            store_assoc.release()

        else:
            # Failed to associate with Move Destination AE
            LOGGER.error('Move SCP: Unable to associate with destination AE')
            rsp.Status = 0xA801
            self.DIMSE.send_msg(rsp, self.pcid)

            # FIXME - shouldn't have to manually close the socket like this
            store_assoc.dul.scu_socket.close()
            return

        # If not already done, send the final 'Success' or 'Warning' response
        if not store_results[1] and not store_results[2]:
            # Success response - no failures or warnings
            LOGGER.info('Move SCP Result: (Success)')
            rsp.Status = 0x0000
        else:
            # Warning response - one or more failures or warnings
            LOGGER.info('Move SCP Result: (Warning)')
            rsp.Status = 0xB000
            # If Warning response, need to return an Identifier with
            #   (0008, 0058) Failed SOP Instance UID List element
            ds = Dataset()
            ds.FailedSOPInstanceUIDList = failed_instances
            bytestream = encode(ds,
                                self.transfersyntax.is_implicit_VR,
                                self.transfersyntax.is_little_endian)
            rsp.Identifier = BytesIO(bytestream)

        rsp.NumberOfRemainingSuboperations = None
        rsp.NumberOfFailedSuboperations = store_results[1]
        rsp.NumberOfWarningSuboperations = store_results[2]
        rsp.NumberOfCompletedSuboperations = store_results[3]

        self.DIMSE.send_msg(rsp, self.pcid)


class QueryRetrieveGetServiceClass(ServiceClass):
    """Implements the Query/Retrieve Get Service Class."""
    statuses = QR_GET_SERVICE_CLASS_STATUS

    def SCP(self, req):
        """The SCP implementation for the Query/Retrieve Get Service Class.

        C-GET Request
        -------------

        **Parameters**

        (M) Message ID
        (M) Affected SOP Class UID
        (M) Priority
        (M) Identifier

        Identifier
        ~~~~~~~~~~

        The C-GET request Identifier shall contain:

        * (0008,0052) Query/Retrieve Level.
        * Unique Key Attributes, which may include:

          - (0010,0020) Patient ID
          - (0020,000D) Study Instance UIDs
          - (0020,000E) Series Instance UIDs
          - (0008,0018) SOP Instance UIDs

        * (0008,0053) Query/Retrieve View, if Enhanced Multi-Frame Image
          Conversion has been accepted during Extended Negotiation. It shall
          not be present otherwise.
        * (0008,0005) Specific Character Set, if (0010,0020) Patient ID is
          using a character set other than the default character repertoire.

        C-GET Response
        --------------

        **Parameters**

        (U) Message ID
        (M) Message ID Being Responded To
        (U) Affected SOP Class UID
        (U) Identifier
        (M) Status
        (C) Number of Remaining Sub-operations
        (C) Number of Completed Sub-operations
        (C) Number of Failed Sub-operations
        (C) Number of Warning Sub-operations

        Identifier
        ~~~~~~~~~~

        If the C-GET response Status is 'Cancelled', 'Failure', 'Refused' or
        'Warning' then the Identifier shall contain:

        * (0008,0058) Failed SOP Instance UID List

        If the C-GET response Status is 'Pending' then there is no Identifier.

        Status
        ~~~~~~

        *Success*

        - 0x0000 - Sub-operations complete: no failures or warnings

        *Pending*

        - 0xFF00 - Sub-operations are continuing

        *Cancel*

        - 0xFE00 - Sub-operations terminated due to Cancel indication

        *Failure*

        - 0x0122 - SOP class not supported
        - 0x0124 - Not authorised
        - 0x0210 - Duplicate invocation
        - 0x0211 - Unrecognised operation
        - 0x0212 - Mistyped argument
        - 0xA701 - Out of resources: unable to calculate number of matches
        - 0xA702 - Out of resources: unable to perform sub-operations
        - 0xA900 - Identifier does not match SOP class
        - 0xC000 to 0xCFFF - Unable to process

        *Warning*

        - 0xB000 - Sub-operations complete: one or more failures or warnings

        Number of X Sub-operations
        ~~~~~~~~~~~~~~~~~~~~~~~~~~

        Inclusion of the 'Number of X Sub-operations' parameters is conditional
        on the value of the response Status. For a given Status category, the
        table below states whether or not the response shall contain, shall not
        contain or may contain the 'Number of X Sub-operations' parameter.

        +-----------+------------------------------------------+
        |           | Number of "X" Sub-operations             |
        +-----------+-----------+-----------+--------+---------+
        | Status    | Remaining | Completed | Failed | Warning |
        +===========+===========+===========+========+=========+
        | Pending   | shall     | shall     | shall  | shall   |
        +-----------+-----------+-----------+--------+---------+
        | Cancelled | may       | may       | may    | may     |
        +-----------+-----------+-----------+--------+---------+
        | Warning   | shall not | may       | may    | may     |
        +-----------+-----------+-----------+--------+---------+
        | Failure   | shall not | may       | may    | may     |
        +-----------+-----------+-----------+--------+---------+
        | Success   | shall not | may       | may    | may     |
        +-----------+-----------+-----------+--------+---------+

        Parameters
        ----------
        req : pynetdicom3.dimse_primitives.C_GET
            The C-GET request primitive sent by the peer.

        See Also
        --------
        applicationentity.ApplicationEntity.on_c_get
        association.Association.send_c_get

        References
        ----------
        DICOM Standard Part 4, Annex C.
        DICOM Standard Part 7, Sections 9.1.3, 9.3.3 and Annex C.
        """
        # Build C-GET response primitive
        rsp = C_GET()
        rsp.MessageID = req.MessageID
        rsp.MessageIDBeingRespondedTo = req.MessageID
        rsp.AffectedSOPClassUID = req.AffectedSOPClassUID

        # Attempt to decode the request's Identifier dataset
        try:
            identifier = decode(req.Identifier,
                                self.transfersyntax.is_implicit_VR,
                                self.transfersyntax.is_little_endian)
            LOGGER.info('Get SCP Request Identifier:')
            LOGGER.info('')
            LOGGER.debug('# DICOM Data Set')
            for elem in identifier.iterall():
                LOGGER.info(elem)
            LOGGER.info('')
        except Exception as ex:
            LOGGER.error("Failed to decode the request's Identifier dataset")
            LOGGER.exception(ex)
            # Failure: Cannot Understand - Dataset decoding error
            rsp.Status = 0xC410
            rsp.ErrorComment = 'Unable to decode the dataset'
            self.DIMSE.send_msg(rsp, self.pcid)
            return

        # Callback - C-GET
        try:
            # yields int, (status, dataset), ...
            result = self.AE.on_c_get(identifier)
        except Exception as ex:
            LOGGER.error("Exception in user's on_c_get implementation.")
            LOGGER.exception(ex)
            rsp.Status = 0xC411
            self.DIMSE.send_msg(rsp, self.pcid)
            return

        # Number of C-STORE sub-operations
        try:
            no_suboperations = int(next(result))
        except Exception as ex:
            LOGGER.error("'on_c_get' yielded an invalid number of "
                         "sub-operations value")
            LOGGER.exception(ex)
            rsp.Status = 0xC413
            self.DIMSE.send_msg(rsp, self.pcid)
            return

        # Track the sub operation results [remaining, failed, warning, complete]
        store_results = [no_suboperations, 0, 0, 0]

        # Store the SOP Instance UIDs from any failed C-STORE sub-operations
        failed_instances = []
        def _add_failed_instance(ds):
            if hasattr(ds, 'SOPInstanceUID'):
                failed_instances.append(ds.SOPInstanceUID)

        # Iterate through the results
        # C-GET Pending responses are optional!
        for ii, (rsp_status, dataset) in enumerate(result):
            # All sub-operations are complete
            if store_results[0] <= 0:
                LOGGER.warning("'on_c_get' yielded further (status, dataset) "
                               "results but these will be ignored as the "
                               "sub-operations are complete")
                break

            # Validate rsp_status and set rsp.Status accordingly
            rsp = self.validate_status(rsp_status, rsp)
            if rsp.Status in self.statuses:
                status = self.statuses[rsp.Status]
            else:
                # Unknown status
                self.DIMSE.send_msg(rsp, self.pcid)
                return

            if status[0] == 'Cancel':
                # If cancel, dataset is a Dataset with a
                # 'FailedSOPInstanceUIDList' element
                LOGGER.info('Get SCP Received C-CANCEL-GET RQ from peer')
                rsp.NumberOfRemainingSuboperations = store_results[0]
                rsp.NumberOfFailedSuboperations = store_results[1]
                rsp.NumberOfWarningSuboperations = store_results[2]
                rsp.NumberOfCompletedSuboperations = store_results[3]

                # In case user didn't include it
                if (not isinstance(dataset, Dataset) or
                    'FailedSOPInstanceUIDList' not in dataset):
                    dataset = Dataset()
                    dataset.FailedSOPInstanceUIDList = failed_instances

                bytestream = encode(dataset,
                                    self.transfersyntax.is_implicit_VR,
                                    self.transfersyntax.is_little_endian)
                rsp.Identifier = BytesIO(bytestream)
                self.DIMSE.send_msg(rsp, self.pcid)
                return
            elif status[0] in ['Failure', 'Warning']:
                # If failure or warning, dataset is a Dataset with a
                # 'FailedSOPInstanceUIDList' element
                LOGGER.info('Get SCP Result (%s - %s)', status[0], status[1])
                rsp.NumberOfRemainingSuboperations = None
                rsp.NumberOfFailedSuboperations = (
                    store_results[1] + store_results[0]
                )
                rsp.NumberOfWarningSuboperations = store_results[2]
                rsp.NumberOfCompletedSuboperations = store_results[3]

                # In case user didn't include it
                if (not isinstance(dataset, Dataset) or
                    'FailedSOPInstanceUIDList' not in dataset):
                    dataset = Dataset()
                    dataset.FailedSOPInstanceUIDList = failed_instances

                bytestream = encode(dataset,
                                    self.transfersyntax.is_implicit_VR,
                                    self.transfersyntax.is_little_endian)
                rsp.Identifier = BytesIO(bytestream)
                self.DIMSE.send_msg(rsp, self.pcid)
                return
            elif status[0] == 'Success':
                # If user yields Success, check it
                # dataset is None
                if store_results[1] or store_results[2]:
                    LOGGER.info('Get SCP Response: (Warning)')
                    rsp.Status = 0xB000
                    ds = Dataset()
                    ds.FailedSOPInstanceUIDList = failed_instances
                    bytestream = encode(ds,
                                        self.transfersyntax.is_implicit_VR,
                                        self.transfersyntax.is_little_endian)
                    rsp.Identifier = BytesIO(bytestream)
                else:
                    LOGGER.info('Get SCP Response: (Success)')
                    rsp.Identifier = None

                rsp.NumberOfRemainingSuboperations = None
                rsp.NumberOfFailedSuboperations = store_results[1]
                rsp.NumberOfWarningSuboperations = store_results[2]
                rsp.NumberOfCompletedSuboperations = store_results[3]

                self.DIMSE.send_msg(rsp, self.pcid)
                return
            elif status[0] == 'Pending' and dataset:
                # If pending, dataset is the Dataset to send
                if not isinstance(dataset, Dataset):
                    LOGGER.error('Received invalid dataset from callback')
                    # Count as a sub-operation failure
                    store_results[1] += 1
                    failed_instances.append('')
                    rsp.Identifier = None
                    rsp.NumberOfRemainingSuboperations = store_results[0]
                    rsp.NumberOfFailedSuboperations = store_results[1]
                    rsp.NumberOfWarningSuboperations = store_results[2]
                    rsp.NumberOfCompletedSuboperations = store_results[3]
                    self.DIMSE.send_msg(rsp, self.pcid)
                    continue

                LOGGER.info('Get SCP Response: %s (Pending)', ii + 1)

                # Send `dataset` via C-STORE sub-operations over the existing
                #   association and check that the response's Status exists and
                #   is a known value
                try:
                    store_status = self.ACSE.parent.send_c_store(dataset)
                    store_status = \
                        STORAGE_SERVICE_CLASS_STATUS[store_status.Status]
                except Exception as ex:
                    # An exception implies a C-STORE failure
                    LOGGER.warning("C-STORE sub-operation failed.")
                    store_status = ['Failure', 'Unknown']

                LOGGER.info('Get SCP: Received Store SCU response (%s)',
                            store_status[0])

                # Update the C-STORE sub-operation result tracker
                if store_status[0] == 'Failure':
                    store_results[1] += 1
                    _add_failed_instance(dataset)
                elif store_status[0] == 'Warning':
                    store_results[2] += 1
                    _add_failed_instance(dataset)
                elif store_status[0] == 'Success':
                    store_results[3] += 1

                store_results[0] -= 1

                rsp.Identifier = None
                rsp.NumberOfRemainingSuboperations = store_results[0]
                rsp.NumberOfFailedSuboperations = store_results[1]
                rsp.NumberOfWarningSuboperations = store_results[2]
                rsp.NumberOfCompletedSuboperations = store_results[3]
                self.DIMSE.send_msg(rsp, self.pcid)

        # If not already done, send the final 'Success' or 'Warning' response
        if not store_results[1] and not store_results[2]:
            # Success response - no failures or warnings
            LOGGER.info('Get SCP Result: (Success)')
            rsp.Status = 0x0000
        else:
            # Warning response - one or more failures or warnings
            LOGGER.info('Get SCP Result: (Warning)')
            rsp.Status = 0xB000
            # If Warning response, need to return an Identifier with
            #   (0008,0058) Failed SOP Instance UID List element
            ds = Dataset()
            ds.FailedSOPInstanceUIDList = failed_instances
            bytestream = encode(ds,
                                self.transfersyntax.is_implicit_VR,
                                self.transfersyntax.is_little_endian)
            rsp.Identifier = BytesIO(bytestream)

        rsp.NumberOfRemainingSuboperations = None
        rsp.NumberOfFailedSuboperations = store_results[1]
        rsp.NumberOfWarningSuboperations = store_results[2]
        rsp.NumberOfCompletedSuboperations = store_results[3]

        self.DIMSE.send_msg(rsp, self.pcid)


# WORKLIST Service Classes - WIP
class BasicWorklistServiceClass(ServiceClass): pass


class ModalityWorklistServiceSOPClass(BasicWorklistServiceClass):
    """Implements the Modality Worklist Service Class.

    **Status**

    Based on PS3.4 Annex K.4.1.1.4 (FIXME)

    * Indicates service class specific status codes

    Success
        Success: Sub-operations complete, no failures - 0x0000
    Pending
        * Pending: Matches are continuing - warning that one or more Optional
            Keys were not supported for existence for this Identifier - 0xFF01
        * Pending: Matches are continuing - current match is supplied and any
            Optional Keys were supported in the same manner as Required Keys
            - 0xFF00
    Cancel
        Cancel: Sub-operations terminated due to Cancel indication - 0xFE00
    Failure
        * Refused: Out of Resources - 0xA700
        * Identifier Does Not Match SOP Class - 0xA900
        * Unable to Process - 0xCxxx
    """
    statuses = MODALITY_WORKLIST_SERVICE_CLASS_STATUS

    # FIXME
    def SCP(self, msg):
        """SCP"""
        ds = decode(msg.Identifier,
                    self.transfersyntax.is_implicit_VR,
                    self.transfersyntax.is_little_endian)

        # make response
        rsp = C_FIND()
        rsp.MessageIDBeingRespondedTo = msg.MessageID
        rsp.AffectedSOPClassUID = msg.AffectedSOPClassUID

        gen = self.AE.OnReceiveFind(self, ds)
        try:
            while 1:
                time.sleep(0.001)
                dataset, status = gen.next()
                rsp.Status = int(status)
                rsp.Identifier = encode(dataset,
                                        self.transfersyntax.is_implicit_VR,
                                        self.transfersyntax.is_little_endian)
                # send response
                self.DIMSE.send_msg(rsp, self.pcid)
        except StopIteration:
            # send final response
            rsp = C_FIND()
            rsp.MessageIDBeingRespondedTo = msg.MessageID.value
            rsp.AffectedSOPClassUID = msg.AffectedSOPClassUID.value
            rsp.Status = int(self.Success)
            self.DIMSE.send_msg(rsp, self.pcid)


# Generate the various SOP classes
_VERIFICATION_CLASSES = {'VerificationSOPClass' : '1.2.840.10008.1.1'}

# pylint: disable=line-too-long
_STORAGE_CLASSES = {'ComputedRadiographyImageStorage' : '1.2.840.10008.5.1.4.1.1.1',
                    'DigitalXRayImagePresentationStorage' : '1.2.840.10008.5.1.4.1.1.1.1',
                    'DigitalXRayImageProcessingStorage' : '1.2.840.10008.5.1.4.1.1.1.1.1.1',
                    'DigitalMammographyXRayImagePresentationStorage' : '1.2.840.10008.5.1.4.1.1.1.2',
                    'DigitalMammographyXRayImageProcessingStorage' : '1.2.840.10008.5.1.4.1.1.1.2.1',
                    'DigitalIntraOralXRayImagePresentationStorage' : '1.2.840.10008.5.1.4.1.1.1.3',
                    'DigitalIntraOralXRayImageProcessingStorage' : '1.2.840.10008.5.1.1.4.1.1.3.1',
                    'CTImageStorage' : '1.2.840.10008.5.1.4.1.1.2',
                    'EnhancedCTImageStorage' : '1.2.840.10008.5.1.4.1.1.2.1',
                    'LegacyConvertedEnhancedCTImageStorage' : '1.2.840.10008.5.1.4.1.1.2.2',
                    'UltrasoundMultiframeImageStorage' : '1.2.840.10008.5.1.4.1.1.3.1',
                    'MRImageStorage' : '1.2.840.10008.5.1.4.1.1.4',
                    'EnhancedMRImageStorage' : '1.2.840.10008.5.1.4.1.1.4.1',
                    'MRSpectroscopyStorage' : '1.2.840.10008.5.1.4.1.1.4.2',
                    'EnhancedMRColorImageStorage' : '1.2.840.10008.5.1.4.1.1.4.3',
                    'LegacyConvertedEnhancedMRImageStorage' : '1.2.840.10008.5.1.4.1.1.4.4',
                    'UltrasoundImageStorage' : '1.2.840.10008.5.1.4.1.1.6.1',
                    'EnhancedUSVolumeStorage' : '1.2.840.10008.5.1.4.1.1.6.2',
                    'SecondaryCaptureImageStorage' : '1.2.840.10008.5.1.4.1.1.7',
                    'MultiframeSingleBitSecondaryCaptureImageStorage' : '1.2.840.10008.5.1.4.1.1.7.1',
                    'MultiframeGrayscaleByteSecondaryCaptureImageStorage' : '1.2.840.10008.5.1.4.1.1.7.2',
                    'MultiframeGrayscaleWordSecondaryCaptureImageStorage' : '1.2.840.10008.5.1.4.1.1.7.3',
                    'MultiframeTrueColorSecondaryCaptureImageStorage' : '1.2.840.10008.5.1.4.1.1.7.4',
                    'TwelveLeadECGWaveformStorage' : '1.2.840.10008.5.1.4.1.1.9.1.1',
                    'GeneralECGWaveformStorage' : '1.2.840.10008.5.1.4.1.1.9.1.2',
                    'AmbulatoryECGWaveformStorage' : '1.2.840.10008.5.1.4.1.1.9.1.3',
                    'HemodynamicWaveformStorage' : '1.2.840.10008.5.1.4.1.1.9.2.1',
                    'CardiacElectrophysiologyWaveformStorage' : '1.2.840.10008.5.1.4.1.1.9.3.1',
                    'BasicVoiceAudioWaveformStorage' : '1.2.840.10008.5.1.4.1.1.9.4.1',
                    'GeneralAudioWaveformStorage' : '1.2.840.10008.5.1.4.1.1.9.4.2',
                    'ArterialPulseWaveformStorage' : '1.2.840.10008.5.1.4.1.1.9.5.1',
                    'RespiratoryWaveformStorage' : '1.2.840.10008.5.1.4.1.1.9.6.1',
                    'GrayscaleSoftcopyPresentationStateStorage' : '1.2.840.10008.5.1.4.1.1.11.1',
                    'ColorSoftcopyPresentationStateStorage' : '1.2.840.10008.5.1.4.1.1.11.2',
                    'PseudocolorSoftcopyPresentationStageStorage' : '1.2.840.10008.5.1.4.1.1.11.3',
                    'BlendingSoftcopyPresentationStateStorage' : '1.2.840.10008.5.1.4.1.1.11.4',
                    'XAXRFGrayscaleSoftcopyPresentationStateStorage' : '1.2.840.10008.5.1.4.1.1.11.5',
                    'XRayAngiographicImageStorage' : '1.2.840.10008.5.1.4.1.1.12.1',
                    'EnhancedXAImageStorage' : '1.2.840.10008.5.1.4.1.1.12.1.1',
                    'XRayRadiofluoroscopicImageStorage' : '1.2.840.10008.5.1.4.1.1.12.2',
                    'EnhancedXRFImageStorage' : '1.2.840.10008.5.1.4.1.1.12.2.1',
                    'XRay3DAngiographicImageStorage' : '1.2.840.10008.5.1.4.1.1.13.1.1',
                    'XRay3DCraniofacialImageStorage' : '1.2.840.10008.5.1.4.1.1.13.1.2',
                    'BreastTomosynthesisImageStorage' : '1.2.840.10008.5.1.4.1.1.13.1.3',
                    'BreastProjectionXRayImagePresentationStorage' : '1.2.840.10008.5.1.4.1.1.13.1.4',
                    'BreastProjectionXRayImageProcessingStorage' : '1.2.840.10008.5.1.4.1.1.13.1.5',
                    'IntravascularOpticalCoherenceTomographyImagePresentationStorage' : '1.2.840.10008.5.1.4.1.1.14.1',
                    'IntravascularOpticalCoherenceTomographyImageProcessingStorage' : '1.2.840.10008.5.1.4.1.1.14.2',
                    'NuclearMedicineImageStorage' : '1.2.840.10008.5.1.4.1.1.20',
                    'ParametricMapStorage' : '1.2.840.10008.5.1.4.1.1.30',
                    'RawDataStorage' : '1.2.840.10008.5.1.4.1.1.66',
                    'SpatialRegistrationStorage' : '1.2.840.10008.5.1.4.1.1.66.1',
                    'SpatialFiducialsStorage' : '1.2.840.10008.5.1.4.1.1.66.2',
                    'DeformableSpatialRegistrationStorage' : '1.2.840.10008.5.1.4.1.1.66.3',
                    'SegmentationStorage' : '1.2.840.10008.5.1.4.1.1.66.4',
                    'SurfaceSegmentationStorage' : '1.2.840.10008.5.1.4.1.1.66.5',
                    'RealWorldValueMappingStorage' : '1.2.840.10008.5.1.4.1.1.67',
                    'SurfaceScanMeshStorage' : '1.2.840.10008.5.1.4.1.1.68.1',
                    'SurfaceScanPointCloudStorage' : '1.2.840.10008.5.1.4.1.1.68.2',
                    'VLEndoscopicImageStorage' : '1.2.840.10008.5.1.4.1.1.77.1.1',
                    'VideoEndoscopicImageStorage' : '1.2.840.10008.5.1.4.1.1.77.1.1.1',
                    'VLMicroscopicImageStorage' : '1.2.840.10008.5.1.4.1.1.77.1.2',
                    'VideoMicroscopicImageStorage' : '1.2.840.10008.5.1.4.1.1.77.1.2.1',
                    'VLSlideCoordinatesMicroscopicImageStorage' : '1.2.840.10008.5.1.4.1.1.77.1.3',
                    'VLPhotographicImageStorage' : '1.2.840.10008.5.1.4.1.1.77.1.4',
                    'VideoPhotographicImageStorage' : '1.2.840.10008.5.1.4.1.1.77.1.4.1',
                    'OphthalmicPhotography8BitImageStorage' : '1.2.840.10008.5.1.4.1.1.77.1.5.1',
                    'OphthalmicPhotography16BitImageStorage' : '1.2.840.10008.5.1.4.1.1.77.1.5.2',
                    'StereometricRelationshipStorage' : '1.2.840.10008.5.1.4.1.1.77.1.5.3',
                    'OpthalmicTomographyImageStorage' : '1.2.840.10008.5.1.4.1.1.77.1.5.4',
                    'WideFieldOpthalmicPhotographyStereographicProjectionImageStorage' : '1.2.840.10008.5.1.4.1.1.77.1.5.5',
                    'WideFieldOpthalmicPhotography3DCoordinatesImageStorage' : '1.2.840.10008.5.1.4.1.1.77.1.5.6',
                    'VLWholeSlideMicroscopyImageStorage' : '1.2.840.10008.5.1.4.1.1.77.1.6',
                    'LensometryMeasurementsStorage' : '1.2.840.10008.5.1.4.1.1.78.1',
                    'AutorefractionMeasurementsStorage' : '1.2.840.10008.5.1.4.1.1.78.2',
                    'KeratometryMeasurementsStorage' : '1.2.840.10008.5.1.4.1.1.78.3',
                    'SubjectiveRefractionMeasurementsStorage' : '1.2.840.10008.5.1.4.1.1.78.4',
                    'VisualAcuityMeasurementsStorage' : '1.2.840.10008.5.1.4.1.1.78.5',
                    'SpectaclePrescriptionReportStorage' : '1.2.840.10008.5.1.4.1.1.78.6',
                    'OpthalmicAxialMeasurementsStorage' : '1.2.840.10008.5.1.4.1.1.78.7',
                    'IntraocularLensCalculationsStorage' : '1.2.840.10008.5.1.4.1.1.78.8',
                    'MacularGridThicknessAndVolumeReport' : '1.2.840.10008.5.1.4.1.1.79.1',
                    'OpthalmicVisualFieldStaticPerimetryMeasurementsStorag' : '1.2.840.10008.5.1.4.1.1.80.1',
                    'OpthalmicThicknessMapStorage' : '1.2.840.10008.5.1.4.1.1.81.1',
                    'CornealTopographyMapStorage' : '1.2.840.10008.5.1.4.1.1.82.1',
                    'BasicTextSRStorage' : '1.2.840.10008.5.1.4.1.1.88.11',
                    'EnhancedSRStorage' : '1.2.840.10008.5.1.4.1.1.88.22',
                    'ComprehensiveSRStorage' : '1.2.840.10008.5.1.4.1.1.88.33',
                    'Comprehenseice3DSRStorage' : '1.2.840.10008.5.1.4.1.1.88.34',
                    'ExtensibleSRStorage' : '1.2.840.10008.5.1.4.1.1.88.35',
                    'ProcedureSRStorage' : '1.2.840.10008.5.1.4.1.1.88.40',
                    'MammographyCADSRStorage' : '1.2.840.10008.5.1.4.1.1.88.50',
                    'KeyObjectSelectionStorage' : '1.2.840.10008.5.1.4.1.1.88.59',
                    'ChestCADSRStorage' : '1.2.840.10008.5.1.4.1.1.88.65',
                    'XRayRadiationDoseSRStorage' : '1.2.840.10008.5.1.4.1.1.88.67',
                    'RadiopharmaceuticalRadiationDoseSRStorage' : '1.2.840.10008.5.1.4.1.1.88.68',
                    'ColonCADSRStorage' : '1.2.840.10008.5.1.4.1.1.88.69',
                    'ImplantationPlanSRDocumentStorage' : '1.2.840.10008.5.1.4.1.1.88.70',
                    'EncapsulatedPDFStorage' : '1.2.840.10008.5.1.4.1.1.104.1',
                    'EncapsulatedCDAStorage' : '1.2.840.10008.5.1.4.1.1.104.2',
                    'PositronEmissionTomographyImageStorage' : '1.2.840.10008.5.1.4.1.1.128',
                    'EnhancedPETImageStorage' : '1.2.840.10008.5.1.4.1.1.130',
                    'LegacyConvertedEnhancedPETImageStorage' : '1.2.840.10008.5.1.4.1.1.128.1',
                    'BasicStructuredDisplayStorage' : '1.2.840.10008.5.1.4.1.1.131',
                    'RTImageStorage' : '1.2.840.10008.5.1.4.1.1.481.1',
                    'RTDoseStorage' : '1.2.840.10008.5.1.4.1.1.481.2',
                    'RTStructureSetStorage' : '1.2.840.10008.5.1.4.1.1.481.3',
                    'RTBeamsTreatmentRecordStorage' : '1.2.840.10008.5.1.4.1.1.481.4',
                    'RTPlanStorage' : '1.2.840.10008.5.1.4.1.1.481.5',
                    'RTBrachyTreatmentRecordStorage' : '1.2.840.10008.5.1.4.1.1.481.6',
                    'RTTreatmentSummaryRecordStorage' : '1.2.840.10008.5.1.4.1.1.481.7',
                    'RTIonPlanStorage' : '1.2.840.10008.5.1.4.1.1.481.8',
                    'RTIonBeamsTreatmentRecordStorage' : '1.2.840.10008.5.1.4.1.1.481.9',
                    'RTBeamsDeliveryInstructionStorage' : '1.2.840.10008.5.1.4.34.7',
                    'GenericImplantTemplateStorage' : '1.2.840.10008.5.1.4.43.1',
                    'ImplantAssemblyTemplateStorage' : '1.2.840.10008.5.1.4.44.1',
                    'ImplantTemplateGroupStorage' : '1.2.840.10008.5.1.4.45.1'}

_QR_FIND_CLASSES = {'PatientRootQueryRetrieveInformationModelFind'      : '1.2.840.10008.5.1.4.1.2.1.1',
                    'StudyRootQueryRetrieveInformationModelFind'        : '1.2.840.10008.5.1.4.1.2.2.1',
                    'PatientStudyOnlyQueryRetrieveInformationModelFind' : '1.2.840.10008.5.1.4.1.2.3.1',
                    'ModalityWorklistInformationFind'                   : '1.2.840.10008.5.1.4.31'}

_QR_MOVE_CLASSES = {'PatientRootQueryRetrieveInformationModelMove'      : '1.2.840.10008.5.1.4.1.2.1.2',
                    'StudyRootQueryRetrieveInformationModelMove'        : '1.2.840.10008.5.1.4.1.2.2.2',
                    'PatientStudyOnlyQueryRetrieveInformationModelMove' : '1.2.840.10008.5.1.4.1.2.3.2'}

_QR_GET_CLASSES = {'PatientRootQueryRetrieveInformationModelGet'      : '1.2.840.10008.5.1.4.1.2.1.3',
                   'StudyRootQueryRetrieveInformationModelGet'        : '1.2.840.10008.5.1.4.1.2.2.3',
                   'PatientStudyOnlyQueryRetrieveInformationModelGet' : '1.2.840.10008.5.1.4.1.2.3.3'}

# pylint: enable=line-too-long
_generate_service_sop_classes(_VERIFICATION_CLASSES, VerificationServiceClass)
_generate_service_sop_classes(_STORAGE_CLASSES, StorageServiceClass)
_generate_service_sop_classes(_QR_FIND_CLASSES, QueryRetrieveFindServiceClass)
_generate_service_sop_classes(_QR_MOVE_CLASSES, QueryRetrieveMoveServiceClass)
_generate_service_sop_classes(_QR_GET_CLASSES, QueryRetrieveGetServiceClass)

# pylint: disable=no-member
STORAGE_CLASS_LIST = StorageServiceClass.__subclasses__()
QR_FIND_CLASS_LIST = QueryRetrieveFindServiceClass.__subclasses__()
QR_MOVE_CLASS_LIST = QueryRetrieveMoveServiceClass.__subclasses__()
QR_GET_CLASS_LIST = QueryRetrieveGetServiceClass.__subclasses__()
# pylint: enable=no-member

QR_CLASS_LIST = []
for class_list in [QR_FIND_CLASS_LIST, QR_MOVE_CLASS_LIST, QR_GET_CLASS_LIST]:
    QR_CLASS_LIST.extend(class_list)

def uid_to_sop_class(uid):
    """Given a `uid` return the corresponding SOP Class.

    Parameters
    ----------
    uid : pydicom.uid.UID

    Returns
    -------
    subclass of pynetdicom3.sopclass.ServiceClass
        The SOP class corresponding to `uid`

    Raises
    ------
    NotImplementedError
        The the SOP class for the given UID has not been implemented.
    """
    # Get a list of all the class members of the current module
    members = inspect.getmembers(sys.modules[__name__],
                                 lambda member: inspect.isclass(member) and \
                                                member.__module__ == __name__)

    for obj in members:
        if hasattr(obj[1], 'UID') and obj[1].UID == uid:
            return obj[1]

    raise NotImplementedError("The SOP Class for UID '{}' has not been " \
                              "implemented".format(uid))<|MERGE_RESOLUTION|>--- conflicted
+++ resolved
@@ -171,7 +171,6 @@
         Will always return 0x0000 (Success) unless the user returns a different
         (valid) status value from the `AE.on_c_echo callback`.
 
-<<<<<<< HEAD
         Parameters
         ----------
         req : pynetdicom3.dimse_primitives.C_ECHO
@@ -187,12 +186,6 @@
         **C-ECHO Request**
 
         *Parameters*
-=======
-        C-ECHO Request
-        --------------
-
-        **Parameters**
->>>>>>> 838d6e36
 
         (M) Message ID
         (M) Affected SOP Class UID
@@ -202,28 +195,19 @@
 
         **Parameters**
 
-<<<<<<< HEAD
         *Parameters*
 
-=======
->>>>>>> 838d6e36
         (U) Message ID
         (M) Message ID Being Responded To
         (U) Affected SOP Class UID
         (M) Status
 
-<<<<<<< HEAD
         *Status*
-=======
-        Status
-        ~~~~~~
->>>>>>> 838d6e36
 
         The DICOM Standard [2]_ (Table 9.3-13) indicates that the Status value
         of a C-ECHO response "shall have a value of Success". However Section
         9.1.5.1.4 indicates it may have any of the following values:
 
-<<<<<<< HEAD
         Success
           - 0x000 - Success
 
@@ -237,40 +221,6 @@
         ----------
         .. [1] DICOM Standard Part 4, `Annex A<http://dicom.nema.org/medical/dicom/current/output/html/part04.html#chapter_A>`_
         .. [2] DICOM Standard Part 7, `Sections 9.1.5<http://dicom.nema.org/medical/dicom/current/output/html/part07.html#sect_9.1.5>`_, `9.3.5<http://dicom.nema.org/medical/dicom/current/output/html/part07.html#sect_9.3.5>`_ and `Annex C<http://dicom.nema.org/medical/dicom/current/output/html/part07.html#chapter_C>`_
-=======
-        *Success*
-
-        - 0x000 - Success
-
-        *Failure*
-
-        - 0x0122 - Refused: SOP Class Not Supported
-        - 0x0210 - Refused: Duplicate Invocation
-        - 0x0211 - Refused: Unrecognised Operation
-        - 0x0212 - Refused: Mistyped Argument
-
-        Parameters
-        ----------
-
-        req : pynetdicom3.dimse_primitives.C_ECHO
-            The C-ECHO request primitive sent by the peer.
-
-        See Also
-        --------
-
-        applicationentity.ApplicationEntity.on_c_echo
-        association.Association.send_c_echo
-
-        References
-        ----------
-
-        .. [1] DICOM Standard Part 4, `Annex A<http://dicom.nema.org/medical/dicom/current/output/html/part04.html#chapter_A>`__
-
-        .. [2] DICOM Standard Part 7,
-        `Sections 9.1.5<http://dicom.nema.org/medical/dicom/current/output/html/part07.html#sect_9.1.5>`__,
-        `9.3.5<http://dicom.nema.org/medical/dicom/current/output/html/part07.html#sect_9.3.5>`__ and
-        `Annex C<http://dicom.nema.org/medical/dicom/current/output/html/part07.html#chapter_C>`__
->>>>>>> 838d6e36
         """
         # Build C-ECHO response primitive
         rsp = C_ECHO()
