--- conflicted
+++ resolved
@@ -217,10 +217,6 @@
         References
         ----------
         .. [1] DICOM Standard, Part 4, `Annex A <http://dicom.nema.org/medical/dicom/current/output/html/part04.html#chapter_A>`_
-<<<<<<< HEAD
-
-=======
->>>>>>> 306f417c
         .. [2] DICOM Standard, Part 7, Sections
            `9.1.5 <http://dicom.nema.org/medical/dicom/current/output/html/part07.html#sect_9.1.5>`_,
            `9.3.5 <http://dicom.nema.org/medical/dicom/current/output/html/part07.html#sect_9.3.5>`_ and
@@ -391,19 +387,11 @@
         --------
         applicationentity.ApplicationEntity.on_c_find
         association.Association.send_c_find
-<<<<<<< HEAD
 
         Notes
         -----
         **C-FIND Request**
 
-=======
-
-        Notes
-        -----
-        **C-FIND Request**
-
->>>>>>> 306f417c
         *Parameters*
 
         | (M) Message ID
@@ -719,10 +707,6 @@
         | Success   | shall not | may       | may    | may     |
         +-----------+-----------+-----------+--------+---------+
 
-<<<<<<< HEAD
-
-=======
->>>>>>> 306f417c
         References
         ----------
         .. [1] DICOM Standard Part 4, `Annex C <http://dicom.nema.org/medical/dicom/current/output/html/part04.html#chapter_C>`_.
