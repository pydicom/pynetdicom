"""
Defines the supported Service Classes and generates their SOP Classes.
"""
import inspect
from io import BytesIO
import logging
import sys
import time

from pydicom.dataset import Dataset
from pydicom.uid import UID

from pynetdicom3.dsutils import decode, encode
from pynetdicom3.dimse_primitives import C_STORE, C_ECHO, C_MOVE, C_GET, C_FIND
from pynetdicom3.status import (
    VERIFICATION_SERVICE_CLASS_STATUS, STORAGE_SERVICE_CLASS_STATUS,
    QR_FIND_SERVICE_CLASS_STATUS, QR_MOVE_SERVICE_CLASS_STATUS,
    QR_GET_SERVICE_CLASS_STATUS, MODALITY_WORKLIST_SERVICE_CLASS_STATUS
)

LOGGER = logging.getLogger('pynetdicom3.sop')


def _class_factory(name, uid, base_cls):
    """Generates a SOP Class subclass of `base_cls` called `name`.

    Parameters
    ----------
    name : str
        The name of the SOP class
    uid : pydicom.uid.UID
        The UID of the SOP class
    base_cls : pynetdicom3.sop_class.ServiceClass subclass
        One of the following Service classes:
            VerificationServiceClass
            StorageServiceClass
            QueryRetrieveFindServiceClass
            QueryRetrieveGetServiceClass
            QueryRetrieveMoveServiceClass

    Returns
    -------
    subclass of BaseClass
        The new class
    """
    def __init__(self):
        base_cls.__init__(self)

    new_class = type(name, (base_cls,), {"__init__": __init__})
    new_class.UID = uid

    return new_class


def _generate_service_sop_classes(sop_class_list, service_class):
    """Generate the SOP Classes."""
    for name in sop_class_list:
        cls = _class_factory(name, UID(sop_class_list[name]), service_class)
        globals()[cls.__name__] = cls


# DICOM SERVICE CLASS BASE
class ServiceClass(object):
    """The base class for all the service classes.

    TODO: Perhaps define some class attributes such as self.AE = None
        self.UID = None,
        then call ServiceClass.__init__() in the subclasses?

    Attributes
    ----------
    AE : pynetdicom3.applicationentity.ApplicationEntity
        The local AE (needed for the callbacks).
    DIMSE : pynetdicom3.dimse.DIMSEServiceProvider
        The DIMSE service provider (needed to send/receive messages)
    """
    def __init__(self):
        self.AE = None
        self.DIMSE = None
        self.ACSE = None
        self.maxpdulength = None

        # Assigned by class builder, this will override
        #self.UID = None

    def is_valid_status(self, status):
        """Return True if `status` is valid for the service class.

        Parameters
        ----------
        status : int
            The Status value to check for validity.

        Returns
        -------
        bool
            True if the status is valid, False otherwise.
        """
        if status in self.statuses:
            return True

        return False

    def validate_status(self, status, rsp):
        """Validate `status` and set `rsp.Status` accordingly.

        Parameters
        ----------
        status : pydicom.dataset.Dataset or int
            A Dataset containing a Status element or an int.
        rsp : pynetdicom3.dimse_primitive
            The response primitive to be sent to the peer.

        Returns
        -------
        rsp : pynetdicom3.dimse_primitive
            The response primitie to be sent to the peer (containing a valid
            Status parameter).
        """
        # Check the callback's returned Status dataset
        if isinstance(status, Dataset):
            # Check that the returned status dataset contains a Status element
            if 'Status' in status:
                # For the elements in the status dataset, try and set the
                #   corresponding response primitive attribute
                for elem in status:
                    if hasattr(rsp, elem.keyword):
                        setattr(rsp, elem.keyword, elem.value)
                    else:
                        LOGGER.warning("Status dataset returned by callback "
                                       "contained an unsupported Element "
                                       "'%s'.", elem.keyword)
            else:
                LOGGER.error("User callback returned a `Dataset` without a "
                             "Status element.")
                # Failure: Cannot Understand - callback returned
                #   a pydicom.dataset.Dataset without a Status element
                rsp.Status = 0xC001
        elif isinstance(status, int):
            rsp.Status = status
        else:
            LOGGER.error("Invalid status returned by callback")
            # Failure: Cannot Understand - callback didn't return
            #   a valid status type
            rsp.Status = 0xC002

        if not self.is_valid_status(rsp.Status):
            # Failure: Cannot Understand - Unknown status returned by the
            #   callback
            LOGGER.warning("Unknown status value returned by "
                           "callback - 0x{0:04x}".format(rsp.Status))

        return rsp


# Service Class implementations
class VerificationServiceClass(ServiceClass):
    """Implementation of the Verification Service Class."""
    statuses = VERIFICATION_SERVICE_CLASS_STATUS

    def SCP(self, req, context, info):
        """
        The SCP implementation for the Verification Service Class.

        Will always return 0x0000 (Success) unless the user returns a different
        (valid) status value from the `AE.on_c_echo` callback.

        Parameters
        ----------
        req : pynetdicom3.dimse_primitives.C_ECHO
            The C-ECHO request primitive sent by the peer.
        context : pynetdicom3.presentation.PresentationContext
            The presentation context that the SCP is operating under.
        info : dict
            A dict containing details about the association.

        See Also
        --------
        applicationentity.ApplicationEntity.on_c_echo
        association.Association.send_c_echo

        Notes
        -----
        **C-ECHO Request**

        *Parameters*

        | (M) Message ID
        | (M) Affected SOP Class UID

        **C-ECHO Response**

        *Parameters*

        | (U) Message ID
        | (M) Message ID Being Responded To
        | (U) Affected SOP Class UID
        | (M) Status

        *Status*

        The DICOM Standard [2]_ (Table 9.3-13) indicates that the Status value
        of a C-ECHO response "shall have a value of Success". However Section
        9.1.5.1.4 indicates it may have any of the following values:

        Success
          | ``0x0000`` Success

        Failure
          | ``0x0122`` Refused: SOP Class Not Supported
          | ``0x0210`` Refused: Duplicate Invocation
          | ``0x0211`` Refused: Unrecognised Operation
          | ``0x0212`` Refused: Mistyped Argument

        References
        ----------
        .. [1] DICOM Standard, Part 4, `Annex A <http://dicom.nema.org/medical/dicom/current/output/html/part04.html#chapter_A>`_
        .. [2] DICOM Standard, Part 7, Sections
           `9.1.5 <http://dicom.nema.org/medical/dicom/current/output/html/part07.html#sect_9.1.5>`_,
           `9.3.5 <http://dicom.nema.org/medical/dicom/current/output/html/part07.html#sect_9.3.5>`_ and
           `Annex C <http://dicom.nema.org/medical/dicom/current/output/html/part07.html#chapter_C>`_
        """
        # Build C-ECHO response primitive
        rsp = C_ECHO()
        rsp.MessageID = req.MessageID
        rsp.MessageIDBeingRespondedTo = req.MessageID
        rsp.AffectedSOPClassUID = req.AffectedSOPClassUID

        info['parameters'] = {
            'message_id' : req.MessageID
        }

        # Try and run the user's on_c_echo callback. The callback should return
        #   the Status as either an int or Dataset, and any failures in the
        #   callback results in 0x0000 'Success'
        try:
            status = self.AE.on_c_echo(context.as_tuple, info)
            if isinstance(status, Dataset):
                if 'Status' not in status:
                    raise AttributeError("The 'status' dataset returned by "
                                         "'on_c_echo' must contain"
                                         "a (0000,0900) Status element")
                for elem in status:
                    if hasattr(rsp, elem.keyword):
                        setattr(rsp, elem.keyword, elem.value)
                    else:
                        LOGGER.warning("The 'status' dataset returned by "
                                       "'on_c_echo' contained an unsupported "
                                       "Element '%s'.", elem.keyword)
            elif isinstance(status, int):
                rsp.Status = status
            else:
                raise TypeError("Invalid 'status' returned by 'on_c_echo'")

            # Check Status validity
            if not self.is_valid_status(rsp.Status):
                LOGGER.warning("Unknown 'status' value returned by 'on_c_echo' "
                               "callback - 0x{0:04x}".format(rsp.Status))
        except Exception as ex:
            LOGGER.exception(ex)
            LOGGER.error("Exception in the 'on_c_echo' callback, responding "
                         "with default 'status' value of 0x0000 (Success).")
            rsp.Status = 0x0000

        # Send primitive
        self.DIMSE.send_msg(rsp, context.context_id)


class StorageServiceClass(ServiceClass):
    """Implementation of the Storage Service Class."""
    statuses = STORAGE_SERVICE_CLASS_STATUS

    def SCP(self, req, context, info):
        """The SCP implementation for the Storage Service Class.

        Parameters
        ----------
        req : pynetdicom3.dimse_primitives.C_STORE
            The C-STORE request primitive sent by the peer.
        context : pynetdicom3.presentation.PresentationContext
            The presentation context that the SCP is operating under.
        info : dict
            A dict containing details about the association.

        See Also
        --------
        applicationentity.ApplicationEntity.on_c_store
        association.Association.send_c_store

        Notes
        -----

        **C-STORE Request**

        *Parameters*

        | (M) Message ID
        | (M) Affected SOP Class UID
        | (M) Affected SOP Instance UID
        | (M) Priority
        | (U) Move Originator Application Entity Title
        | (U) Move Originator Message ID
        | (M) Data Set

        **C-STORE Response**

        *Parameters*

        | (U) Message ID
        | (M) Message ID Being Responded To
        | (U) Affected SOP Class UID
        | (U) Affected SOP Instance UID
        | (M) Status

        *Status*

        Success
          | ``0x0000`` Success

        Warning
          | ``0xB000`` Warning: Coercion of Data Elements
          | ``0xB006`` Warning: Elements Discarded
          | ``0xB007`` Warning: Data Set Does Not Match SOP Class

        Failure
          | ``0x0117`` Refused: Invalid SOP Instance
          | ``0x0122`` Refused: SOP Class Not Supported
          | ``0x0124`` Refused: Not Authorised
          | ``0x0210`` Refused: Duplicate Invocation
          | ``0x0211`` Refused: Unrecognised Operation
          | ``0x0212`` Refused: Mistyped Argument
          | ``0xA700`` to ``0xA7FF`` Refused: Out of Resources
          | ``0xA900`` to ``0xA9FF`` Error: Data Set Does Not Match SOP Class
          | ``0xC000`` to ``0xCFFF`` Error: Cannot Understand

        References
        ----------
        .. [1] DICOM Standard, Part 4, `Annex B <http://dicom.nema.org/medical/dicom/current/output/html/part04.html#chapter_B>`_.
        .. [2] DICOM Standard, Part 7, Sections
           `9.1.1 <http://dicom.nema.org/medical/dicom/current/output/html/part07.html#sect_9.1.1>`_,
           `9.3.1 <http://dicom.nema.org/medical/dicom/current/output/html/part07.html#sect_9.3.1>`_ and
           `Annex C <http://dicom.nema.org/medical/dicom/current/output/html/part07.html#chapter_C>`_.
        """
        # Build C-STORE response primitive
        rsp = C_STORE()
        rsp.MessageID = req.MessageID
        rsp.MessageIDBeingRespondedTo = req.MessageID
        rsp.AffectedSOPInstanceUID = req.AffectedSOPInstanceUID
        rsp.AffectedSOPClassUID = req.AffectedSOPClassUID

        # Attempt to decode the request's dataset
        transfer_syntax = context.transfer_syntax[0]
        try:
            ds = decode(req.DataSet,
                        transfer_syntax.is_implicit_VR,
                        transfer_syntax.is_little_endian)
        except Exception as ex:
            LOGGER.error("Failed to decode the received dataset")
            LOGGER.exception(ex)
            # Failure: Cannot Understand - Dataset decoding error
            rsp.Status = 0xC210
            rsp.ErrorComment = 'Unable to decode the dataset'
            self.DIMSE.send_msg(rsp, context.context_id)
            return

        info['parameters'] = {
            'message_id' : req.MessageID,
            'priority' : req.Priority,
            'originator_aet' : req.MoveOriginatorApplicationEntityTitle,
            'originator_message_id' : req.MoveOriginatorMessageID
        }

        # Attempt to run the ApplicationEntity's on_c_store callback
        try:
            rsp_status = self.AE.on_c_store(ds, context.as_tuple, info)
        except Exception as ex:
            LOGGER.error("Exception in the ApplicationEntity.on_c_store() "
                         "callback")
            LOGGER.exception(ex)
            # Failure: Cannot Understand - Error in on_c_store callback
            rsp_status = 0xC211

        # Validate rsp_status and set rsp.Status accordingly
        rsp = self.validate_status(rsp_status, rsp)
        self.DIMSE.send_msg(rsp, context.context_id)


class QueryRetrieveFindServiceClass(ServiceClass):
    """Implementation of the Query/Retrieve Find Service Class."""
    statuses = QR_FIND_SERVICE_CLASS_STATUS

    def SCP(self, req, context, info):
        """The SCP implementation for the Query/Retrieve Find Service Class.

        Parameters
        ----------
        req : pynetdicom3.dimse_primitives.C_FIND
            The C-FIND request primitive received from the peer.
        context : pynetdicom3.presentation.PresentationContext
            The presentation context that the SCP is operating under.
        info : dict
            A dict containing details about the association.

        See Also
        --------
        applicationentity.ApplicationEntity.on_c_find
        association.Association.send_c_find

        Notes
        -----
        **C-FIND Request**

        *Parameters*

        | (M) Message ID
        | (M) Affected SOP Class UID
        | (M) Priority
        | (M) Identifier

        *Identifier*

        The C-FIND request Identifier shall contain:

        * Key Attributes values to be matched against the values of storage
          SOP Instances managed by the SCP.
        * (0008,0052) Query/Retrieve Level.
        * (0008,0053) Query/Retrieve View, if Enhanced Multi-Frame Image
          Conversion has been accepted during Extended Negotiation. It shall not
          be present otherwise.
        * (0008,0005) Specific Character Set, if expanded or replacement
          character sets may be used in any of the Attributes in the request
          Identifier. It shall not be present otherwise.
        * (0008,0201) Timezone Offset From UTC, if any Attributes of time in
          the request Identifier are to be interpreted explicitly in the
          designated local time zone. It shall not be present otherwise.

        **C-FIND Response**

        *Parameters*

        | (U) Message ID
        | (M) Message ID Being Responded To
        | (U) Affected SOP Class UID
        | (C) Identifier
        | (M) Status

        *Identifier*

        The C-FIND response shall only include an Identifier when the Status is
        'Pending'. When sent, the Identifier shall contain:

        * Key Attributes with values corresponding to Key Attributes contained
          in the Identifier of the req.
        * (0008,0052) Query/Retrieve Level.
        * (0008,0005) Specific Character Set, if expanded or replacement
          character sets may be used in any of the Attributes in the response
          Identifier. It shall not be present otherwise.
        * (0008,0201) Timezone Offset From UTC, if any Attributes of time in
          the response Identifier are to be interpreted explicitly in the
          designated local time zone. It shall not be present otherwise.

        The C-FIND response Identifier shall also contain either or both of:

        * (0008,0130) Storage Media File-Set ID and (0088,0140) Storage Media
          File-Set UID.
        * (0008,0054) Retrieve AE Title.

        The C-FIND response Identifier may also (but is not required to)
        include the (0008,0056) Instance Availability element.

        *Status*

        Success
          | ``0x0000`` Success

        Pending
          | ``0xFF00`` Matches are continuing, current match supplied
          | ``0xFF01`` Matches are continuing, warning

        Cancel
          | ``0xFE00`` Cancel

        Failure
          | ``0x0122`` SOP class not supported
          | ``0xA700`` Out of resources
          | ``0xA900`` Identifier does not match SOP class
          | ``0xC000`` to ``0xCFFF`` Unable to process

        References
        ----------
<<<<<<< HEAD
        .. [1] DICOM Standard, Part 4, 'Annex C <http://dicom.nema.org/medical/dicom/current/output/html/part04.html#chapter_C>'_.
=======
        .. [1] DICOM Standard, Part 4, `Annex C <http://dicom.nema.org/medical/dicom/current/output/html/part04.html#chapter_C>`_.
>>>>>>> b09dd7d4
        .. [2] DICOM Standard, Part 7, Sections
           `9.1.2 <http://dicom.nema.org/medical/dicom/current/output/html/part07.html#sect_9.1.2>`_,
           `9.3.2 <http://dicom.nema.org/medical/dicom/current/output/html/part07.html#sect_9.3.2>`_ and
           `Annex C <http://dicom.nema.org/medical/dicom/current/output/html/part07.html#chapter_C>`_.
        """
        # Build C-FIND response primitive
        rsp = C_FIND()
        rsp.MessageID = req.MessageID
        rsp.MessageIDBeingRespondedTo = req.MessageID
        rsp.AffectedSOPClassUID = req.AffectedSOPClassUID

        # Decode and log Identifier
        transfer_syntax = context.transfer_syntax[0]
        try:
            identifier = decode(req.Identifier,
                                transfer_syntax.is_implicit_VR,
                                transfer_syntax.is_little_endian)
            LOGGER.info('Find SCP Request Identifiers:')
            LOGGER.info('')
            LOGGER.debug('# DICOM Dataset')
            for elem in identifier.iterall():
                LOGGER.info(elem)
            LOGGER.info('')
        except Exception as ex:
            LOGGER.error("Failed to decode the request's Identifier dataset.")
            LOGGER.exception(ex)
            # Failure - Unable to Process - Failed to decode Identifier
            rsp.Status = 0xC310
            rsp.ErrorComment = 'Unable to decode the dataset'
            self.DIMSE.send_msg(rsp, context.context_id)
            return

        info['parameters'] = {
            'message_id' : req.MessageID,
            'priority' : req.Priority
        }

        stopper = object()
        # This will wrap exceptions during iteration and return a good value.
        def wrap_on_c_find():
            try:
                # We unpack here so that the error is still caught
                for val1, val2 in self.AE.on_c_find(identifier,
                                                    context.as_tuple,
                                                    info):
                    yield val1, val2
            except Exception:
                # TODO: special (singleton) value
                yield stopper, sys.exc_info()

        ii = -1  # So if there are no results, log below doesn't break
        # Iterate through the results
        for ii, (rsp_status, rsp_identifier) in enumerate(wrap_on_c_find()):
            # We only want to catch exceptions in the user code, not in ours.
            if rsp_status is stopper:
                exc_info = rsp_identifier
                LOGGER.exception("Exception in user's on_c_find implementation.", exc_info=exc_info)
                # Failure - Unable to Process - Error in on_c_find callback
                rsp.Status = 0xC311
                self.DIMSE.send_msg(rsp, context.context_id)
                return
            # Validate rsp_status and set rsp.Status accordingly
            rsp = self.validate_status(rsp_status, rsp)

            if rsp.Status in self.statuses:
                status = self.statuses[rsp.Status]
            else:
                # Unknown status
                self.DIMSE.send_msg(rsp, context.context_id)
                return

            if status[0] == 'Cancel':
                # If cancel, then rsp_identifier is None
                LOGGER.info('Received C-CANCEL-FIND RQ from peer')
                LOGGER.info('Find SCP Response: (Cancel)')
                self.DIMSE.send_msg(rsp, context.context_id)
                return
            elif status[0] == 'Failure':
                # If failed, then rsp_identifier is None
                LOGGER.info('Find SCP Response: (Failure - %s)', status[1])
                self.DIMSE.send_msg(rsp, context.context_id)
                return
            elif status[0] == 'Success':
                # User isn't supposed to send these, but handle anyway
                # If success, then rsp_identifier is None
                LOGGER.info('Find SCP Response: %s (Success)', ii + 1)
                self.DIMSE.send_msg(rsp, context.context_id)
                return
            elif status[0] == 'Pending':
                # If pending, the rsp_identifier is the Identifier dataset
                bytestream = encode(rsp_identifier,
                                    transfer_syntax.is_implicit_VR,
                                    transfer_syntax.is_little_endian)
                bytestream = BytesIO(bytestream)

                if bytestream.getvalue() == b'':
                    LOGGER.error("Failed to encode the received Identifier "
                                 "dataset")
                    # Failure: Unable to Process - Can't decode dataset
                    #   returned by on_c_find callback
                    rsp.Status = 0xC312
                    self.DIMSE.send_msg(rsp, context.context_id)
                    return

                rsp.Identifier = bytestream

                LOGGER.info('Find SCP Response: %s (Pending)', ii + 1)
                LOGGER.debug('Find SCP Response Identifier:')
                LOGGER.debug('')
                LOGGER.debug('# DICOM Dataset')
                for elem in rsp_identifier.iterall():
                    LOGGER.debug(elem)
                LOGGER.debug('')

                self.DIMSE.send_msg(rsp, context.context_id)

            # Reset the response Identifier
            rsp.Identifier = None

        # Send final success response
        rsp.Status = 0x0000
        LOGGER.info('Find SCP Response: %s (Success)', ii + 2)
        self.DIMSE.send_msg(rsp, context.context_id)


class QueryRetrieveMoveServiceClass(ServiceClass):
    """Implements the Query/Retrieve Move Service Class."""
    statuses = QR_MOVE_SERVICE_CLASS_STATUS

    def SCP(self, req, context, info):
        """The SCP implementation for the Query/Retrieve Move Service Class.

        Parameters
        ----------
        req : pynetdicom3.dimse_primitives.C_MOVE
            The C-MOVE request primitive sent by the peer.
        context : pynetdicom3.presentation.PresentationContext
            The presentation context that the SCP is operating under.
        info : dict
            A dict containing details about the association.

        See Also
        --------
        applicationentity.ApplicationEntity.on_c_move
        association.Association.send_c_move

        Notes
        -----
        **C-MOVE Request**

        *Parameters*

        | (M) Message ID
        | (M) Affected SOP Class UID
        | (M) Priority
        | (M) Move Destination
        | (M) Identifier

        *Identifier*

        The C-MOVE request Identifier shall contain:

        * (0008,0052) Query/Retrieve Level.
        * Unique Key Attributes, which may include:

          - (0010,0020) Patient ID
          - (0020,000D) Study Instance UIDs
          - (0020,000E) Series Instance UIDs
          - (0008,0018) SOP Instance UIDs

        * (0008,0053) Query/Retrieve View, if Enhanced Multi-Frame Image
          Conversion has been accepted during Extended Negotiation. It shall
          not be present otherwise.
        * (0008,0005) Specific Character Set, if (0010,0020) Patient ID is
          using a character set other than the default character repertoire.

        **C-MOVE Response**

        *Parameters*

        | (U) Message ID
        | (M) Message ID Being Responded To
        | (U) Affected SOP Class UID
        | (U) Identifier
        | (M) Status
        | (C) Number of Remaining Sub-operations
        | (C) Number of Completed Sub-operations
        | (C) Number of Failed Sub-operations
        | (C) Number of Warning Sub-operations

        *Identifier*

        If the C-MOVE response Status is 'Cancelled', 'Failure', 'Refused' or
        'Warning' then the Identifier shall contain:

        * (0008,0058) Failed SOP Instance UID List

        If the C-MOVE response Status is 'Pending' then there is no Identifier.

        *Status*

        Success
          | ``0x0000`` Sub-operations complete: no failures

        Pending
          | ``0xFF00`` Sub-operations are continuing

        Cancel
          | ``0xFE00`` Sub-operations terminated due to Cancel indication

        Failure
          | ``0x0122`` SOP class not supported
          | ``0x0124`` Not authorised
          | ``0x0210`` Duplicate invocation
          | ``0x0211`` Unrecognised operation
          | ``0x0212`` Mistyped argument
          | ``0xA701`` Out of resources: unable to calculate number of matches
          | ``0xA702`` Out of resources, unable to perform sub-operations
          | ``0xA801`` Move destination unknown
          | ``0xA900`` Identifier does not match SOP class
          | ``0xC000`` to ``0xCFFF`` Unable to process

        Warning
          | ``0xB000`` Sub-operations complete: one or more failures

        *Number of X Sub-operations*

        Inclusion of the 'Number of X Sub-operations' parameters is conditional
        on the value of the response Status. For a given Status category, the
        table below states whether or not the response shall contain, shall not
        contain or may contain the 'Number of X Sub-operations' parameter.

        +-----------+------------------------------------------+
        |           | Number of "X" Sub-operations             |
        +-----------+-----------+-----------+--------+---------+
        | Status    | Remaining | Completed | Failed | Warning |
        +===========+===========+===========+========+=========+
        | Pending   | shall     | shall     | shall  | shall   |
        +-----------+-----------+-----------+--------+---------+
        | Cancelled | may       | may       | may    | may     |
        +-----------+-----------+-----------+--------+---------+
        | Warning   | shall not | may       | may    | may     |
        +-----------+-----------+-----------+--------+---------+
        | Failure   | shall not | may       | may    | may     |
        +-----------+-----------+-----------+--------+---------+
        | Success   | shall not | may       | may    | may     |
        +-----------+-----------+-----------+--------+---------+

        References
        ----------
        .. [1] DICOM Standard, Part 4, `Annex C <http://dicom.nema.org/medical/dicom/current/output/html/part04.html#chapter_C>`_.
        .. [2] DICOM Standard, Part 7, Sections
           `9.1.4 <http://dicom.nema.org/medical/dicom/current/output/html/part07.html#sect_9.1.4>`_,
           `9.3.4 <http://dicom.nema.org/medical/dicom/current/output/html/part07.html#sect_9.3.4>`_ and
           `Annex C <http://dicom.nema.org/medical/dicom/current/output/html/part07.html#chapter_C>`_.
        """
        # Build C-MOVE response primitive
        rsp = C_MOVE()
        rsp.MessageID = req.MessageID
        rsp.MessageIDBeingRespondedTo = req.MessageID
        rsp.AffectedSOPClassUID = req.AffectedSOPClassUID

        # Attempt to decode the request's Identifier dataset
        transfer_syntax = context.transfer_syntax[0]
        try:
            identifier = decode(req.Identifier,
                                transfer_syntax.is_implicit_VR,
                                transfer_syntax.is_little_endian)
            LOGGER.info('Move SCP Request Identifier:')
            LOGGER.info('')
            LOGGER.debug('# DICOM Data Set')
            for elem in identifier.iterall():
                LOGGER.info(elem)
            LOGGER.info('')
        except Exception as ex:
            LOGGER.error("Failed to decode the request's Identifier dataset")
            LOGGER.exception(ex)
            # Failure: Cannot Understand - Dataset decoding error
            rsp.Status = 0xC510
            rsp.ErrorComment = 'Unable to decode the dataset'
            self.DIMSE.send_msg(rsp, context.context_id)
            return

        info['parameters'] = {
            'message_id' : req.MessageID,
            'priority' : req.Priority
        }

        # Callback - C-MOVE
        try:
            # yields (addr, port), int, (status, dataset), ...
            result = self.AE.on_c_move(identifier,
                                       req.MoveDestination,
                                       context.as_tuple,
                                       info)
        except Exception as ex:
            LOGGER.error("Exception in user's on_c_move implementation.")
            LOGGER.exception(ex)
            # Failure - Unable to process - Error in on_c_move callback
            rsp.Status = 0xC511
            self.DIMSE.send_msg(rsp, context.context_id)
            return

        try:
            destination = next(result)
            no_suboperations = next(result)
        except StopIteration:
            LOGGER.exception("The on_c_move callback must yield the (address, "
                             "port) of the destination AE, then yield the "
                             "number of sub-operations, then yield (status "
                             "dataset) pairs.")
            # Failure - Unable to process - Error in on_c_move yield
            rsp.Status = 0xC514
            self.DIMSE.send_msg(rsp, context.context_id)
            return

        # Check number of C-STORE sub-operations
        try:
            no_suboperations = int(no_suboperations)
        except Exception as ex:
            LOGGER.error("'on_c_move' yielded an invalid number of "
                         "sub-operations value")
            LOGGER.exception(ex)
            rsp.Status = 0xC513
            self.DIMSE.send_msg(rsp, context.context_id)
            return

        # Request new association with Move Destination
        try:
            # Unknown Move Destination
            if None in destination:
                LOGGER.error('Unknown Move Destination: %s',
                             req.MoveDestination.decode('ascii'))
                # Failure - Move destination unknown
                rsp.Status = 0xA801
                self.DIMSE.send_msg(rsp, context.context_id)
                return

            store_assoc = self.AE.associate(destination[0], destination[1],
                                            req.MoveDestination)
        except Exception as ex:
            LOGGER.error("'on_c_move' yielded an invalid destination AE (addr, "
                         "port) value")
            LOGGER.exception(ex)
            # Failure - Unable to process - Bad on_c_move destination
            rsp.Status = 0xC515
            self.DIMSE.send_msg(rsp, context.context_id)
            return

        # Track the sub operation results [remaining, failed, warning, complete]
        store_results = [no_suboperations, 0, 0, 0]

        # Store the SOP Instance UIDs from any failed C-STORE sub-operations
        failed_instances = []
        def _add_failed_instance(ds):
            if hasattr(ds, 'SOPInstanceUID'):
                failed_instances.append(ds.SOPInstanceUID)

        if store_assoc.is_established:
            # Iterate through the remaining callback (status, dataset) yields
            for ii, (rsp_status, dataset) in enumerate(result):
                # All sub-operations are complete
                if store_results[0] <= 0:
                    LOGGER.warning("'on_c_move' yielded further (status, "
                                   "dataset) results but these will be "
                                   "ignored as the sub-operations are "
                                   "complete")
                    break

                # Validate rsp_status and set rsp.Status accordingly
                rsp = self.validate_status(rsp_status, rsp)
                if rsp.Status in self.statuses:
                    status = self.statuses[rsp.Status]
                else:
                    # Unknown status
                    store_assoc.release()
                    self.DIMSE.send_msg(rsp, context.context_id)
                    return

                # If usr_status is Cancel, Failure, Warning or Success then
                #   generate a final response, if Pending then do C-STORE
                #   sub-operation
                if status[0] == 'Cancel':
                    # If cancel, then dataset is a Dataset with a
                    #   'FailedSOPInstanceUIDList' element
                    LOGGER.info('Move SCP Received C-CANCEL-MOVE RQ from peer')
                    store_assoc.release()

                    # In case user didn't include it
                    if (not isinstance(dataset, Dataset) or
                        'FailedSOPInstanceUIDList' not in dataset):
                        dataset = Dataset()
                        dataset.FailedSOPInstanceUIDList = failed_instances

                    bytestream = encode(dataset,
                                        transfer_syntax.is_implicit_VR,
                                        transfer_syntax.is_little_endian)

                    rsp.Identifier = BytesIO(bytestream)
                    rsp.NumberOfRemainingSuboperations = store_results[0]
                    rsp.NumberOfFailedSuboperations = store_results[1]
                    rsp.NumberOfWarningSuboperations = store_results[2]
                    rsp.NumberOfCompletedSuboperations = store_results[3]

                    self.DIMSE.send_msg(rsp, context.context_id)
                    return
                elif status[0] in ['Failure', 'Warning']:
                    # If failed or warning, then dataset is a Dataset with a
                    #   'FailedSOPInstanceUIDList' element
                    LOGGER.info('Move SCP Result (%s - %s)',
                                status[0],
                                status[1])
                    store_assoc.release()

                    # In case user didn't include it
                    if (not isinstance(dataset, Dataset) or
                        'FailedSOPInstanceUIDList' not in dataset):
                        dataset = Dataset()
                        dataset.FailedSOPInstanceUIDList = failed_instances

                    bytestream = encode(dataset,
                                        transfer_syntax.is_implicit_VR,
                                        transfer_syntax.is_little_endian)

                    rsp.Identifier = BytesIO(bytestream)
                    rsp.NumberOfRemainingSuboperations = None
                    rsp.NumberOfFailedSuboperations = (
                        store_results[1] + store_results[0]
                    )
                    rsp.NumberOfWarningSuboperations = store_results[2]
                    rsp.NumberOfCompletedSuboperations = store_results[3]

                    self.DIMSE.send_msg(rsp, context.context_id)
                    return
                elif status[0] == 'Success':
                    # If success, then dataset is None
                    store_assoc.release()

                    # If the user yields Success, check it
                    if store_results[1] or store_results[2]:
                        LOGGER.info('Move SCP Response: (Warning)')

                        ds = Dataset()
                        ds.FailedSOPInstanceUIDList = failed_instances
                        bytestream = encode(ds,
                                            transfer_syntax.is_implicit_VR,
                                            transfer_syntax.is_little_endian)

                        rsp.Identifier = BytesIO(bytestream)
                        rsp.Status = 0xB000
                    else:
                        LOGGER.info('Move SCP Response: (Warning)')
                        rsp.Identifier = None

                    rsp.NumberOfRemainingSuboperations = None
                    rsp.NumberOfFailedSuboperations = store_results[1]
                    rsp.NumberOfWarningSuboperations = store_results[2]
                    rsp.NumberOfCompletedSuboperations = store_results[3]

                    self.DIMSE.send_msg(rsp, context.context_id)
                    return
                elif status[0] == 'Pending' and dataset:
                    # If pending, then dataset is the Dataset to send
                    if not isinstance(dataset, Dataset):
                        LOGGER.error('Received invalid dataset from callback')
                        # Count as a sub-operation failure
                        store_results[1] += 1
                        failed_instances.append('')
                        rsp.Identifier = None
                        rsp.NumberOfRemainingSuboperations = store_results[0]
                        rsp.NumberOfFailedSuboperations = store_results[1]
                        rsp.NumberOfWarningSuboperations = store_results[2]
                        rsp.NumberOfCompletedSuboperations = store_results[3]
                        self.DIMSE.send_msg(rsp, context.context_id)
                        continue

                    LOGGER.info('Move SCP Response %s (Pending)', ii)

                    # Send `dataset` via C-STORE sub-operations over the
                    #   association and check that the response's Status exists
                    #   and is a known value
                    try:
                        store_status = store_assoc.send_c_store(
                            dataset,
                            originator_aet=self.AE.ae_title,
                            originator_id=1
                        )
                        # FIXME: Should probably split status check?
                        store_status = STORAGE_SERVICE_CLASS_STATUS[
                            store_status.Status
                        ]
                    except Exception as ex:
                        # An exception implies a C-STORE failure
                        LOGGER.warning("C-STORE sub-operation failed.")
                        store_status = ['Failure', 'Unknown']

                    LOGGER.info('Move SCP: Received Store SCU response (%s)',
                                store_status[0])

                    # Update the C-STORE sub-operation result tracker
                    if store_status[0] == 'Failure':
                        store_results[1] += 1
                        _add_failed_instance(dataset)
                    elif store_status[0] == 'Warning':
                        store_results[2] += 1
                        _add_failed_instance(dataset)
                    elif store_status[0] == 'Success':
                        store_results[3] += 1

                    store_results[0] -= 1

                    rsp.Identifier = None
                    rsp.NumberOfRemainingSuboperations = store_results[0]
                    rsp.NumberOfFailedSuboperations = store_results[1]
                    rsp.NumberOfWarningSuboperations = store_results[2]
                    rsp.NumberOfCompletedSuboperations = store_results[3]

                    self.DIMSE.send_msg(rsp, context.context_id)

            store_assoc.release()

        else:
            # Failed to associate with Move Destination AE
            LOGGER.error('Move SCP: Unable to associate with destination AE')
            rsp.Status = 0xA801
            self.DIMSE.send_msg(rsp, context.context_id)

            # FIXME - shouldn't have to manually close the socket like this
            store_assoc.dul.scu_socket.close()
            return

        # If not already done, send the final 'Success' or 'Warning' response
        if not store_results[1] and not store_results[2]:
            # Success response - no failures or warnings
            LOGGER.info('Move SCP Result: (Success)')
            rsp.Status = 0x0000
        else:
            # Warning response - one or more failures or warnings
            LOGGER.info('Move SCP Result: (Warning)')
            rsp.Status = 0xB000
            # If Warning response, need to return an Identifier with
            #   (0008, 0058) Failed SOP Instance UID List element
            ds = Dataset()
            ds.FailedSOPInstanceUIDList = failed_instances
            bytestream = encode(ds,
                                transfer_syntax.is_implicit_VR,
                                transfer_syntax.is_little_endian)
            rsp.Identifier = BytesIO(bytestream)

        rsp.NumberOfRemainingSuboperations = None
        rsp.NumberOfFailedSuboperations = store_results[1]
        rsp.NumberOfWarningSuboperations = store_results[2]
        rsp.NumberOfCompletedSuboperations = store_results[3]

        self.DIMSE.send_msg(rsp, context.context_id)


class QueryRetrieveGetServiceClass(ServiceClass):
    """Implements the Query/Retrieve Get Service Class."""
    statuses = QR_GET_SERVICE_CLASS_STATUS

    def SCP(self, req, context, info):
        """The SCP implementation for the Query/Retrieve Get Service Class.

        Parameters
        ----------
        req : pynetdicom3.dimse_primitives.C_GET
            The C-GET request primitive sent by the peer.

        See Also
        --------
        applicationentity.ApplicationEntity.on_c_get
        association.Association.send_c_get

        Notes
        -----
        **C-GET Request**

        *Parameters*

        | (M) Message ID
        | (M) Affected SOP Class UID
        | (M) Priority
        | (M) Identifier

        *Identifier*

        The C-GET request Identifier shall contain:

        * (0008,0052) Query/Retrieve Level.
        * Unique Key Attributes, which may include:

          - (0010,0020) Patient ID
          - (0020,000D) Study Instance UIDs
          - (0020,000E) Series Instance UIDs
          - (0008,0018) SOP Instance UIDs

        * (0008,0053) Query/Retrieve View, if Enhanced Multi-Frame Image
          Conversion has been accepted during Extended Negotiation. It shall
          not be present otherwise.
        * (0008,0005) Specific Character Set, if (0010,0020) Patient ID is
          using a character set other than the default character repertoire.

        **C-GET Response**

        *Parameters*

        | (U) Message ID
        | (M) Message ID Being Responded To
        | (U) Affected SOP Class UID
        | (U) Identifier
        | (M) Status
        | (C) Number of Remaining Sub-operations
        | (C) Number of Completed Sub-operations
        | (C) Number of Failed Sub-operations
        | (C) Number of Warning Sub-operations

        *Identifier*

        If the C-GET response Status is 'Cancelled', 'Failure', 'Refused' or
        'Warning' then the Identifier shall contain:

        * (0008,0058) Failed SOP Instance UID List

        If the C-GET response Status is 'Pending' then there is no Identifier.

        *Status*

        Success
          | ``0x0000`` Sub-operations complete: no failures or warnings

        Pending
          | ``0xFF00`` Sub-operations are continuing

        Cancel
          | ``0xFE00`` Sub-operations terminated due to Cancel indication

        Failure
          | ``0x0122`` SOP class not supported
          | ``0x0124`` Not authorised
          | ``0x0210`` Duplicate invocation
          | ``0x0211`` Unrecognised operation
          | ``0x0212`` Mistyped argument
          | ``0xA701`` Out of resources: unable to calculate number of matches
          | ``0xA702`` Out of resources: unable to perform sub-operations
          | ``0xA900`` Identifier does not match SOP class
          | ``0xC000`` to ``0xCFFF`` Unable to process

        Warning
          | ``0xB000`` Sub-operations complete: one or more failures or warnings

        *Number of X Sub-operations*

        Inclusion of the 'Number of X Sub-operations' parameters is conditional
        on the value of the response Status. For a given Status category, the
        table below states whether or not the response shall contain, shall not
        contain or may contain the 'Number of X Sub-operations' parameter.

        +-----------+------------------------------------------+
        |           | Number of "X" Sub-operations             |
        +-----------+-----------+-----------+--------+---------+
        | Status    | Remaining | Completed | Failed | Warning |
        +===========+===========+===========+========+=========+
        | Pending   | shall     | shall     | shall  | shall   |
        +-----------+-----------+-----------+--------+---------+
        | Cancelled | may       | may       | may    | may     |
        +-----------+-----------+-----------+--------+---------+
        | Warning   | shall not | may       | may    | may     |
        +-----------+-----------+-----------+--------+---------+
        | Failure   | shall not | may       | may    | may     |
        +-----------+-----------+-----------+--------+---------+
        | Success   | shall not | may       | may    | may     |
        +-----------+-----------+-----------+--------+---------+

        References
        ----------
        .. [1] DICOM Standard, Part 4, `Annex C <http://dicom.nema.org/medical/dicom/current/output/html/part04.html#chapter_C>`_.
        .. [2] DICOM Standard, Part 7, Sections
           `9.1.3 <http://dicom.nema.org/medical/dicom/current/output/html/part07.html#sect_9.1.3>`_,
           `9.3.3 <http://dicom.nema.org/medical/dicom/current/output/html/part07.html#sect_9.3.3>`_ and
           `Annex C <http://dicom.nema.org/medical/dicom/current/output/html/part07.html#chapter_C>`_.
        """
        # Build C-GET response primitive
        rsp = C_GET()
        rsp.MessageID = req.MessageID
        rsp.MessageIDBeingRespondedTo = req.MessageID
        rsp.AffectedSOPClassUID = req.AffectedSOPClassUID

        # Attempt to decode the request's Identifier dataset
        transfer_syntax = context.transfer_syntax[0]
        try:
            identifier = decode(req.Identifier,
                                transfer_syntax.is_implicit_VR,
                                transfer_syntax.is_little_endian)
            LOGGER.info('Get SCP Request Identifier:')
            LOGGER.info('')
            LOGGER.debug('# DICOM Data Set')
            for elem in identifier.iterall():
                LOGGER.info(elem)
            LOGGER.info('')
        except Exception as ex:
            LOGGER.error("Failed to decode the request's Identifier dataset")
            LOGGER.exception(ex)
            # Failure: Cannot Understand - Dataset decoding error
            rsp.Status = 0xC410
            rsp.ErrorComment = 'Unable to decode the dataset'
            self.DIMSE.send_msg(rsp, context.context_id)
            return

        info['parameters'] = {
            'message_id' : req.MessageID,
            'priority' : req.Priority
        }

        # Callback - C-GET
        try:
            # yields int, (status, dataset), ...
            result = self.AE.on_c_get(identifier, context.as_tuple, info)
        except Exception as ex:
            LOGGER.error("Exception in user's on_c_get implementation.")
            LOGGER.exception(ex)
            rsp.Status = 0xC411
            self.DIMSE.send_msg(rsp, context.context_id)
            return

        # Number of C-STORE sub-operations
        try:
            no_suboperations = int(next(result))
        except Exception as ex:
            LOGGER.error("'on_c_get' yielded an invalid number of "
                         "sub-operations value")
            LOGGER.exception(ex)
            rsp.Status = 0xC413
            self.DIMSE.send_msg(rsp, context.context_id)
            return

        # Track the sub operation results [remaining, failed, warning, complete]
        store_results = [no_suboperations, 0, 0, 0]

        # Store the SOP Instance UIDs from any failed C-STORE sub-operations
        failed_instances = []
        def _add_failed_instance(ds):
            if hasattr(ds, 'SOPInstanceUID'):
                failed_instances.append(ds.SOPInstanceUID)

        # Iterate through the results
        # C-GET Pending responses are optional!
        for ii, (rsp_status, dataset) in enumerate(result):
            # All sub-operations are complete
            if store_results[0] <= 0:
                LOGGER.warning("'on_c_get' yielded further (status, dataset) "
                               "results but these will be ignored as the "
                               "sub-operations are complete")
                break

            # Validate rsp_status and set rsp.Status accordingly
            rsp = self.validate_status(rsp_status, rsp)
            if rsp.Status in self.statuses:
                status = self.statuses[rsp.Status]
            else:
                # Unknown status
                self.DIMSE.send_msg(rsp, context.context_id)
                return

            if status[0] == 'Cancel':
                # If cancel, dataset is a Dataset with a
                # 'FailedSOPInstanceUIDList' element
                LOGGER.info('Get SCP Received C-CANCEL-GET RQ from peer')
                rsp.NumberOfRemainingSuboperations = store_results[0]
                rsp.NumberOfFailedSuboperations = store_results[1]
                rsp.NumberOfWarningSuboperations = store_results[2]
                rsp.NumberOfCompletedSuboperations = store_results[3]

                # In case user didn't include it
                if (not isinstance(dataset, Dataset) or
                    'FailedSOPInstanceUIDList' not in dataset):
                    dataset = Dataset()
                    dataset.FailedSOPInstanceUIDList = failed_instances

                bytestream = encode(dataset,
                                    transfer_syntax.is_implicit_VR,
                                    transfer_syntax.is_little_endian)
                rsp.Identifier = BytesIO(bytestream)
                self.DIMSE.send_msg(rsp, context.context_id)
                return
            elif status[0] in ['Failure', 'Warning']:
                # If failure or warning, dataset is a Dataset with a
                # 'FailedSOPInstanceUIDList' element
                LOGGER.info('Get SCP Result (%s - %s)', status[0], status[1])
                rsp.NumberOfRemainingSuboperations = None
                rsp.NumberOfFailedSuboperations = (
                    store_results[1] + store_results[0]
                )
                rsp.NumberOfWarningSuboperations = store_results[2]
                rsp.NumberOfCompletedSuboperations = store_results[3]

                # In case user didn't include it
                if (not isinstance(dataset, Dataset) or
                    'FailedSOPInstanceUIDList' not in dataset):
                    dataset = Dataset()
                    dataset.FailedSOPInstanceUIDList = failed_instances

                bytestream = encode(dataset,
                                    transfer_syntax.is_implicit_VR,
                                    transfer_syntax.is_little_endian)
                rsp.Identifier = BytesIO(bytestream)
                self.DIMSE.send_msg(rsp, context.context_id)
                return
            elif status[0] == 'Success':
                # If user yields Success, check it
                # dataset is None
                if store_results[1] or store_results[2]:
                    LOGGER.info('Get SCP Response: (Warning)')
                    rsp.Status = 0xB000
                    ds = Dataset()
                    ds.FailedSOPInstanceUIDList = failed_instances
                    bytestream = encode(ds,
                                        transfer_syntax.is_implicit_VR,
                                        transfer_syntax.is_little_endian)
                    rsp.Identifier = BytesIO(bytestream)
                else:
                    LOGGER.info('Get SCP Response: (Success)')
                    rsp.Identifier = None

                rsp.NumberOfRemainingSuboperations = None
                rsp.NumberOfFailedSuboperations = store_results[1]
                rsp.NumberOfWarningSuboperations = store_results[2]
                rsp.NumberOfCompletedSuboperations = store_results[3]

                self.DIMSE.send_msg(rsp, context.context_id)
                return
            elif status[0] == 'Pending' and dataset:
                # If pending, dataset is the Dataset to send
                if not isinstance(dataset, Dataset):
                    LOGGER.error('Received invalid dataset from callback')
                    # Count as a sub-operation failure
                    store_results[1] += 1
                    failed_instances.append('')
                    rsp.Identifier = None
                    rsp.NumberOfRemainingSuboperations = store_results[0]
                    rsp.NumberOfFailedSuboperations = store_results[1]
                    rsp.NumberOfWarningSuboperations = store_results[2]
                    rsp.NumberOfCompletedSuboperations = store_results[3]
                    self.DIMSE.send_msg(rsp, context.context_id)
                    continue

                LOGGER.info('Get SCP Response: %s (Pending)', ii + 1)

                # Send `dataset` via C-STORE sub-operations over the existing
                #   association and check that the response's Status exists and
                #   is a known value
                try:
                    store_status = self.ACSE.parent.send_c_store(dataset)
                    store_status = \
                        STORAGE_SERVICE_CLASS_STATUS[store_status.Status]
                except Exception as ex:
                    # An exception implies a C-STORE failure
                    LOGGER.warning("C-STORE sub-operation failed.")
                    store_status = ['Failure', 'Unknown']

                LOGGER.info('Get SCP: Received Store SCU response (%s)',
                            store_status[0])

                # Update the C-STORE sub-operation result tracker
                if store_status[0] == 'Failure':
                    store_results[1] += 1
                    _add_failed_instance(dataset)
                elif store_status[0] == 'Warning':
                    store_results[2] += 1
                    _add_failed_instance(dataset)
                elif store_status[0] == 'Success':
                    store_results[3] += 1

                store_results[0] -= 1

                rsp.Identifier = None
                rsp.NumberOfRemainingSuboperations = store_results[0]
                rsp.NumberOfFailedSuboperations = store_results[1]
                rsp.NumberOfWarningSuboperations = store_results[2]
                rsp.NumberOfCompletedSuboperations = store_results[3]
                self.DIMSE.send_msg(rsp, context.context_id)

        # If not already done, send the final 'Success' or 'Warning' response
        if not store_results[1] and not store_results[2]:
            # Success response - no failures or warnings
            LOGGER.info('Get SCP Result: (Success)')
            rsp.Status = 0x0000
        else:
            # Warning response - one or more failures or warnings
            LOGGER.info('Get SCP Result: (Warning)')
            rsp.Status = 0xB000
            # If Warning response, need to return an Identifier with
            #   (0008,0058) Failed SOP Instance UID List element
            ds = Dataset()
            ds.FailedSOPInstanceUIDList = failed_instances
            bytestream = encode(ds,
                                transfer_syntax.is_implicit_VR,
                                transfer_syntax.is_little_endian)
            rsp.Identifier = BytesIO(bytestream)

        rsp.NumberOfRemainingSuboperations = None
        rsp.NumberOfFailedSuboperations = store_results[1]
        rsp.NumberOfWarningSuboperations = store_results[2]
        rsp.NumberOfCompletedSuboperations = store_results[3]

        self.DIMSE.send_msg(rsp, context.context_id)


# Generate the various SOP classes
_VERIFICATION_CLASSES = {'VerificationSOPClass' : '1.2.840.10008.1.1'}

# pylint: disable=line-too-long
_STORAGE_CLASSES = {'ComputedRadiographyImageStorage' : '1.2.840.10008.5.1.4.1.1.1',
                    'DigitalXRayImagePresentationStorage' : '1.2.840.10008.5.1.4.1.1.1.1',
                    'DigitalXRayImageProcessingStorage' : '1.2.840.10008.5.1.4.1.1.1.1.1.1',
                    'DigitalMammographyXRayImagePresentationStorage' : '1.2.840.10008.5.1.4.1.1.1.2',
                    'DigitalMammographyXRayImageProcessingStorage' : '1.2.840.10008.5.1.4.1.1.1.2.1',
                    'DigitalIntraOralXRayImagePresentationStorage' : '1.2.840.10008.5.1.4.1.1.1.3',
                    'DigitalIntraOralXRayImageProcessingStorage' : '1.2.840.10008.5.1.1.4.1.1.3.1',
                    'CTImageStorage' : '1.2.840.10008.5.1.4.1.1.2',
                    'EnhancedCTImageStorage' : '1.2.840.10008.5.1.4.1.1.2.1',
                    'LegacyConvertedEnhancedCTImageStorage' : '1.2.840.10008.5.1.4.1.1.2.2',
                    'UltrasoundMultiframeImageStorage' : '1.2.840.10008.5.1.4.1.1.3.1',
                    'MRImageStorage' : '1.2.840.10008.5.1.4.1.1.4',
                    'EnhancedMRImageStorage' : '1.2.840.10008.5.1.4.1.1.4.1',
                    'MRSpectroscopyStorage' : '1.2.840.10008.5.1.4.1.1.4.2',
                    'EnhancedMRColorImageStorage' : '1.2.840.10008.5.1.4.1.1.4.3',
                    'LegacyConvertedEnhancedMRImageStorage' : '1.2.840.10008.5.1.4.1.1.4.4',
                    'UltrasoundImageStorage' : '1.2.840.10008.5.1.4.1.1.6.1',
                    'EnhancedUSVolumeStorage' : '1.2.840.10008.5.1.4.1.1.6.2',
                    'SecondaryCaptureImageStorage' : '1.2.840.10008.5.1.4.1.1.7',
                    'MultiframeSingleBitSecondaryCaptureImageStorage' : '1.2.840.10008.5.1.4.1.1.7.1',
                    'MultiframeGrayscaleByteSecondaryCaptureImageStorage' : '1.2.840.10008.5.1.4.1.1.7.2',
                    'MultiframeGrayscaleWordSecondaryCaptureImageStorage' : '1.2.840.10008.5.1.4.1.1.7.3',
                    'MultiframeTrueColorSecondaryCaptureImageStorage' : '1.2.840.10008.5.1.4.1.1.7.4',
                    'TwelveLeadECGWaveformStorage' : '1.2.840.10008.5.1.4.1.1.9.1.1',
                    'GeneralECGWaveformStorage' : '1.2.840.10008.5.1.4.1.1.9.1.2',
                    'AmbulatoryECGWaveformStorage' : '1.2.840.10008.5.1.4.1.1.9.1.3',
                    'HemodynamicWaveformStorage' : '1.2.840.10008.5.1.4.1.1.9.2.1',
                    'CardiacElectrophysiologyWaveformStorage' : '1.2.840.10008.5.1.4.1.1.9.3.1',
                    'BasicVoiceAudioWaveformStorage' : '1.2.840.10008.5.1.4.1.1.9.4.1',
                    'GeneralAudioWaveformStorage' : '1.2.840.10008.5.1.4.1.1.9.4.2',
                    'ArterialPulseWaveformStorage' : '1.2.840.10008.5.1.4.1.1.9.5.1',
                    'RespiratoryWaveformStorage' : '1.2.840.10008.5.1.4.1.1.9.6.1',
                    'GrayscaleSoftcopyPresentationStateStorage' : '1.2.840.10008.5.1.4.1.1.11.1',
                    'ColorSoftcopyPresentationStateStorage' : '1.2.840.10008.5.1.4.1.1.11.2',
                    'PseudocolorSoftcopyPresentationStageStorage' : '1.2.840.10008.5.1.4.1.1.11.3',
                    'BlendingSoftcopyPresentationStateStorage' : '1.2.840.10008.5.1.4.1.1.11.4',
                    'XAXRFGrayscaleSoftcopyPresentationStateStorage' : '1.2.840.10008.5.1.4.1.1.11.5',
                    'XRayAngiographicImageStorage' : '1.2.840.10008.5.1.4.1.1.12.1',
                    'EnhancedXAImageStorage' : '1.2.840.10008.5.1.4.1.1.12.1.1',
                    'XRayRadiofluoroscopicImageStorage' : '1.2.840.10008.5.1.4.1.1.12.2',
                    'EnhancedXRFImageStorage' : '1.2.840.10008.5.1.4.1.1.12.2.1',
                    'XRay3DAngiographicImageStorage' : '1.2.840.10008.5.1.4.1.1.13.1.1',
                    'XRay3DCraniofacialImageStorage' : '1.2.840.10008.5.1.4.1.1.13.1.2',
                    'BreastTomosynthesisImageStorage' : '1.2.840.10008.5.1.4.1.1.13.1.3',
                    'BreastProjectionXRayImagePresentationStorage' : '1.2.840.10008.5.1.4.1.1.13.1.4',
                    'BreastProjectionXRayImageProcessingStorage' : '1.2.840.10008.5.1.4.1.1.13.1.5',
                    'IntravascularOpticalCoherenceTomographyImagePresentationStorage' : '1.2.840.10008.5.1.4.1.1.14.1',
                    'IntravascularOpticalCoherenceTomographyImageProcessingStorage' : '1.2.840.10008.5.1.4.1.1.14.2',
                    'NuclearMedicineImageStorage' : '1.2.840.10008.5.1.4.1.1.20',
                    'ParametricMapStorage' : '1.2.840.10008.5.1.4.1.1.30',
                    'RawDataStorage' : '1.2.840.10008.5.1.4.1.1.66',
                    'SpatialRegistrationStorage' : '1.2.840.10008.5.1.4.1.1.66.1',
                    'SpatialFiducialsStorage' : '1.2.840.10008.5.1.4.1.1.66.2',
                    'DeformableSpatialRegistrationStorage' : '1.2.840.10008.5.1.4.1.1.66.3',
                    'SegmentationStorage' : '1.2.840.10008.5.1.4.1.1.66.4',
                    'SurfaceSegmentationStorage' : '1.2.840.10008.5.1.4.1.1.66.5',
                    'RealWorldValueMappingStorage' : '1.2.840.10008.5.1.4.1.1.67',
                    'SurfaceScanMeshStorage' : '1.2.840.10008.5.1.4.1.1.68.1',
                    'SurfaceScanPointCloudStorage' : '1.2.840.10008.5.1.4.1.1.68.2',
                    'VLEndoscopicImageStorage' : '1.2.840.10008.5.1.4.1.1.77.1.1',
                    'VideoEndoscopicImageStorage' : '1.2.840.10008.5.1.4.1.1.77.1.1.1',
                    'VLMicroscopicImageStorage' : '1.2.840.10008.5.1.4.1.1.77.1.2',
                    'VideoMicroscopicImageStorage' : '1.2.840.10008.5.1.4.1.1.77.1.2.1',
                    'VLSlideCoordinatesMicroscopicImageStorage' : '1.2.840.10008.5.1.4.1.1.77.1.3',
                    'VLPhotographicImageStorage' : '1.2.840.10008.5.1.4.1.1.77.1.4',
                    'VideoPhotographicImageStorage' : '1.2.840.10008.5.1.4.1.1.77.1.4.1',
                    'OphthalmicPhotography8BitImageStorage' : '1.2.840.10008.5.1.4.1.1.77.1.5.1',
                    'OphthalmicPhotography16BitImageStorage' : '1.2.840.10008.5.1.4.1.1.77.1.5.2',
                    'StereometricRelationshipStorage' : '1.2.840.10008.5.1.4.1.1.77.1.5.3',
                    'OphthalmicTomographyImageStorage' : '1.2.840.10008.5.1.4.1.1.77.1.5.4',
                    'WideFieldOpthalmicPhotographyStereographicProjectionImageStorage' : '1.2.840.10008.5.1.4.1.1.77.1.5.5',
                    'WideFieldOpthalmicPhotography3DCoordinatesImageStorage' : '1.2.840.10008.5.1.4.1.1.77.1.5.6',
                    'VLWholeSlideMicroscopyImageStorage' : '1.2.840.10008.5.1.4.1.1.77.1.6',
                    'LensometryMeasurementsStorage' : '1.2.840.10008.5.1.4.1.1.78.1',
                    'AutorefractionMeasurementsStorage' : '1.2.840.10008.5.1.4.1.1.78.2',
                    'KeratometryMeasurementsStorage' : '1.2.840.10008.5.1.4.1.1.78.3',
                    'SubjectiveRefractionMeasurementsStorage' : '1.2.840.10008.5.1.4.1.1.78.4',
                    'VisualAcuityMeasurementsStorage' : '1.2.840.10008.5.1.4.1.1.78.5',
                    'SpectaclePrescriptionReportStorage' : '1.2.840.10008.5.1.4.1.1.78.6',
                    'OphthalmicAxialMeasurementsStorage' : '1.2.840.10008.5.1.4.1.1.78.7',
                    'IntraocularLensCalculationsStorage' : '1.2.840.10008.5.1.4.1.1.78.8',
                    'MacularGridThicknessAndVolumeReport' : '1.2.840.10008.5.1.4.1.1.79.1',
                    'OphthalmicVisualFieldStaticPerimetryMeasurementsStorag' : '1.2.840.10008.5.1.4.1.1.80.1',
                    'OphthalmicThicknessMapStorage' : '1.2.840.10008.5.1.4.1.1.81.1',
                    'CornealTopographyMapStorage' : '1.2.840.10008.5.1.4.1.1.82.1',
                    'BasicTextSRStorage' : '1.2.840.10008.5.1.4.1.1.88.11',
                    'EnhancedSRStorage' : '1.2.840.10008.5.1.4.1.1.88.22',
                    'ComprehensiveSRStorage' : '1.2.840.10008.5.1.4.1.1.88.33',
                    'Comprehensive3DSRStorage' : '1.2.840.10008.5.1.4.1.1.88.34',
                    'ExtensibleSRStorage' : '1.2.840.10008.5.1.4.1.1.88.35',
                    'ProcedureSRStorage' : '1.2.840.10008.5.1.4.1.1.88.40',
                    'MammographyCADSRStorage' : '1.2.840.10008.5.1.4.1.1.88.50',
                    'KeyObjectSelectionStorage' : '1.2.840.10008.5.1.4.1.1.88.59',
                    'ChestCADSRStorage' : '1.2.840.10008.5.1.4.1.1.88.65',
                    'XRayRadiationDoseSRStorage' : '1.2.840.10008.5.1.4.1.1.88.67',
                    'RadiopharmaceuticalRadiationDoseSRStorage' : '1.2.840.10008.5.1.4.1.1.88.68',
                    'ColonCADSRStorage' : '1.2.840.10008.5.1.4.1.1.88.69',
                    'ImplantationPlanSRDocumentStorage' : '1.2.840.10008.5.1.4.1.1.88.70',
                    'EncapsulatedPDFStorage' : '1.2.840.10008.5.1.4.1.1.104.1',
                    'EncapsulatedCDAStorage' : '1.2.840.10008.5.1.4.1.1.104.2',
                    'PositronEmissionTomographyImageStorage' : '1.2.840.10008.5.1.4.1.1.128',
                    'EnhancedPETImageStorage' : '1.2.840.10008.5.1.4.1.1.130',
                    'LegacyConvertedEnhancedPETImageStorage' : '1.2.840.10008.5.1.4.1.1.128.1',
                    'BasicStructuredDisplayStorage' : '1.2.840.10008.5.1.4.1.1.131',
                    'RTImageStorage' : '1.2.840.10008.5.1.4.1.1.481.1',
                    'RTDoseStorage' : '1.2.840.10008.5.1.4.1.1.481.2',
                    'RTStructureSetStorage' : '1.2.840.10008.5.1.4.1.1.481.3',
                    'RTBeamsTreatmentRecordStorage' : '1.2.840.10008.5.1.4.1.1.481.4',
                    'RTPlanStorage' : '1.2.840.10008.5.1.4.1.1.481.5',
                    'RTBrachyTreatmentRecordStorage' : '1.2.840.10008.5.1.4.1.1.481.6',
                    'RTTreatmentSummaryRecordStorage' : '1.2.840.10008.5.1.4.1.1.481.7',
                    'RTIonPlanStorage' : '1.2.840.10008.5.1.4.1.1.481.8',
                    'RTIonBeamsTreatmentRecordStorage' : '1.2.840.10008.5.1.4.1.1.481.9',
                    'RTBeamsDeliveryInstructionStorage' : '1.2.840.10008.5.1.4.34.7',
                    'GenericImplantTemplateStorage' : '1.2.840.10008.5.1.4.43.1',
                    'ImplantAssemblyTemplateStorage' : '1.2.840.10008.5.1.4.44.1',
                    'ImplantTemplateGroupStorage' : '1.2.840.10008.5.1.4.45.1'}

_QR_FIND_CLASSES = {'PatientRootQueryRetrieveInformationModelFind'      : '1.2.840.10008.5.1.4.1.2.1.1',
                    'StudyRootQueryRetrieveInformationModelFind'        : '1.2.840.10008.5.1.4.1.2.2.1',
                    'PatientStudyOnlyQueryRetrieveInformationModelFind' : '1.2.840.10008.5.1.4.1.2.3.1',
                    'ModalityWorklistInformationFind'                   : '1.2.840.10008.5.1.4.31'}

_QR_MOVE_CLASSES = {'PatientRootQueryRetrieveInformationModelMove'      : '1.2.840.10008.5.1.4.1.2.1.2',
                    'StudyRootQueryRetrieveInformationModelMove'        : '1.2.840.10008.5.1.4.1.2.2.2',
                    'PatientStudyOnlyQueryRetrieveInformationModelMove' : '1.2.840.10008.5.1.4.1.2.3.2'}

_QR_GET_CLASSES = {'PatientRootQueryRetrieveInformationModelGet'      : '1.2.840.10008.5.1.4.1.2.1.3',
                   'StudyRootQueryRetrieveInformationModelGet'        : '1.2.840.10008.5.1.4.1.2.2.3',
                   'PatientStudyOnlyQueryRetrieveInformationModelGet' : '1.2.840.10008.5.1.4.1.2.3.3'}

# pylint: enable=line-too-long
_generate_service_sop_classes(_VERIFICATION_CLASSES, VerificationServiceClass)
_generate_service_sop_classes(_STORAGE_CLASSES, StorageServiceClass)
_generate_service_sop_classes(_QR_FIND_CLASSES, QueryRetrieveFindServiceClass)
_generate_service_sop_classes(_QR_MOVE_CLASSES, QueryRetrieveMoveServiceClass)
_generate_service_sop_classes(_QR_GET_CLASSES, QueryRetrieveGetServiceClass)

# pylint: disable=no-member
STORAGE_CLASS_LIST = StorageServiceClass.__subclasses__()
QR_FIND_CLASS_LIST = QueryRetrieveFindServiceClass.__subclasses__()
QR_MOVE_CLASS_LIST = QueryRetrieveMoveServiceClass.__subclasses__()
QR_GET_CLASS_LIST = QueryRetrieveGetServiceClass.__subclasses__()
# pylint: enable=no-member

QR_CLASS_LIST = []
for class_list in [QR_FIND_CLASS_LIST, QR_MOVE_CLASS_LIST, QR_GET_CLASS_LIST]:
    QR_CLASS_LIST.extend(class_list)

def uid_to_sop_class(uid):
    """Given a `uid` return the corresponding SOP Class.

    Parameters
    ----------
    uid : pydicom.uid.UID

    Returns
    -------
    subclass of pynetdicom3.sopclass.ServiceClass
        The SOP class corresponding to `uid`

    Raises
    ------
    NotImplementedError
        The the SOP class for the given UID has not been implemented.
    """
    # Get a list of all the class members of the current module
    members = inspect.getmembers(sys.modules[__name__],
                                 lambda member: inspect.isclass(member) and \
                                                member.__module__ == __name__)

    for obj in members:
        if hasattr(obj[1], 'UID') and obj[1].UID == uid:
            return obj[1]

    raise NotImplementedError("The SOP Class for UID '{}' has not been " \
                              "implemented".format(uid))<|MERGE_RESOLUTION|>--- conflicted
+++ resolved
@@ -488,11 +488,7 @@
 
         References
         ----------
-<<<<<<< HEAD
-        .. [1] DICOM Standard, Part 4, 'Annex C <http://dicom.nema.org/medical/dicom/current/output/html/part04.html#chapter_C>'_.
-=======
         .. [1] DICOM Standard, Part 4, `Annex C <http://dicom.nema.org/medical/dicom/current/output/html/part04.html#chapter_C>`_.
->>>>>>> b09dd7d4
         .. [2] DICOM Standard, Part 7, Sections
            `9.1.2 <http://dicom.nema.org/medical/dicom/current/output/html/part07.html#sect_9.1.2>`_,
            `9.3.2 <http://dicom.nema.org/medical/dicom/current/output/html/part07.html#sect_9.3.2>`_ and
