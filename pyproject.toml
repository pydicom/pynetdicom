--- conflicted
+++ resolved
@@ -33,11 +33,7 @@
 readme = "README.rst"
 version = "2.2.0.dev0"
 requires-python = ">=3.10"
-<<<<<<< HEAD
-dependencies = ["pydicom >=3.0"]
-=======
 dependencies = ["pydicom >=3, <4"]
->>>>>>> 37ccf384
 
 [project.urls]
 documentation = "https://pydicom.github.io/pynetdicom"
